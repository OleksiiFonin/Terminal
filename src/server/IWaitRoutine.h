--- conflicted
+++ resolved
@@ -1,60 +1,55 @@
-/*++
-Copyright (c) Microsoft Corporation
-
-Module Name:
-- IWaitRoutine.h
-
-Abstract:
-- This file specifies the interface that must be defined by a host application when queuing an API call to be serviced later.
-  Specifically, this defines which method will be called back "later" to service the request.
-
-Author:
-- Michael Niksa (miniksa) 01-Mar-2017
-
-Revision History:
-- Adapted from original items in srvinit.cpp, getset.cpp, directio.cpp, stream.cpp
---*/
-
-#pragma once
-
-#include "WaitTerminationReason.h"
-
-enum class ReplyDataType
-{
-    Write = 1,
-    Read = 2,
-};
-
-class IWaitRoutine
-{
-public:
-    IWaitRoutine(ReplyDataType type)
-        : _ReplyType(type)
-
-    {
-    }
-
-    virtual ~IWaitRoutine()
-    {
-    }
-
-<<<<<<< HEAD
-    virtual BOOL Notify(const WaitTerminationReason TerminationReason,
-                        const BOOLEAN fIsUnicode,
-=======
-    virtual bool Notify(_In_ WaitTerminationReason const TerminationReason,
-                        _In_ bool const fIsUnicode,
->>>>>>> 52ba82ab
-                        _Out_ NTSTATUS* const pReplyStatus,
-                        _Out_ DWORD* const pNumBytes,
-                        _Out_ DWORD* const pControlKeyState,
-                        _Out_ void* const pOutputData) = 0;
-
-    ReplyDataType GetReplyType() const
-    {
-        return _ReplyType;
-    }
-
-private:
-    ReplyDataType const _ReplyType;
-};
+/*++
+Copyright (c) Microsoft Corporation
+
+Module Name:
+- IWaitRoutine.h
+
+Abstract:
+- This file specifies the interface that must be defined by a host application when queuing an API call to be serviced later.
+  Specifically, this defines which method will be called back "later" to service the request.
+
+Author:
+- Michael Niksa (miniksa) 01-Mar-2017
+
+Revision History:
+- Adapted from original items in srvinit.cpp, getset.cpp, directio.cpp, stream.cpp
+--*/
+
+#pragma once
+
+#include "WaitTerminationReason.h"
+
+enum class ReplyDataType
+{
+    Write = 1,
+    Read = 2,
+};
+
+class IWaitRoutine
+{
+public:
+    IWaitRoutine(ReplyDataType type)
+        : _ReplyType(type)
+
+    {
+    }
+
+    virtual ~IWaitRoutine()
+    {
+    }
+
+    virtual bool Notify(const WaitTerminationReason TerminationReason,
+                        const bool fIsUnicode,
+                        _Out_ NTSTATUS* const pReplyStatus,
+                        _Out_ DWORD* const pNumBytes,
+                        _Out_ DWORD* const pControlKeyState,
+                        _Out_ void* const pOutputData) = 0;
+
+    ReplyDataType GetReplyType() const
+    {
+        return _ReplyType;
+    }
+
+private:
+    ReplyDataType const _ReplyType;
+};