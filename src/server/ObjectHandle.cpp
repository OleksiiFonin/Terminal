--- conflicted
+++ resolved
@@ -247,11 +247,7 @@
 
     if (!pInputBuffer->Header.HasAnyOpenHandles())
     {
-<<<<<<< HEAD
-        pInputInfo->ReinitializeInputBuffer();
-=======
         pInputBuffer->ReinitializeInputBuffer();
->>>>>>> 01df02b5
     }
 
     return S_OK;
