--- conflicted
+++ resolved
@@ -1,102 +1,99 @@
-/*++
-Copyright (c) Microsoft Corporation
-
-Module Name:
-- Row.hpp
-
-Abstract:
-- data structure for information associated with one row of screen buffer
-
-Author(s):
-- Michael Niksa (miniksa) 10-Apr-2014
-- Paul Campbell (paulcam) 10-Apr-2014
-
-Revision History:
-- From components of output.h/.c
-  by Therese Stowell (ThereseS) 1990-1991
-- Pulled into its own file from textBuffer.hpp/cpp (AustDi, 2017)
---*/
-
-#pragma once
-
-#include "AttrRow.hpp"
-#include "OutputCell.hpp"
-<<<<<<< HEAD
-#include "CharRow.hpp"
-=======
-#include "UnicodeStorage.hpp"
-
-class TextBuffer;
->>>>>>> 44bd4767
-
-class ROW final
-{
-public:
-    ROW(const SHORT rowId, const short rowWidth, const TextAttribute fillAttribute, TextBuffer* const pParent);
-    ROW(const ROW& a);
-    ROW& operator=(const ROW& a);
-    ROW(ROW&& a) noexcept;
-    ~ROW() = default;
-
-    void swap(ROW& other) noexcept;
-    size_t size() const noexcept;
-    const OutputCell at(const size_t column) const;
-
-    const CharRow& GetCharRow() const;
-    CharRow& GetCharRow();
-
-    const ATTR_ROW& GetAttrRow() const noexcept;
-    ATTR_ROW& GetAttrRow() noexcept;
-
-    SHORT GetId() const noexcept;
-    void SetId(const SHORT id) noexcept;
-
-    bool Reset(const TextAttribute Attr);
-    [[nodiscard]]
-    HRESULT Resize(const size_t width);
-
-    void ClearColumn(const size_t column);
-    std::wstring GetText() const;
-    std::vector<OutputCell> AsCells() const;
-    std::vector<OutputCell> AsCells(const size_t startIndex) const;
-    std::vector<OutputCell> AsCells(const size_t startIndex, const size_t count) const;
-
-    std::vector<OutputCell>::const_iterator WriteCells(const std::vector<OutputCell>::const_iterator start,
-                                                       const std::vector<OutputCell>::const_iterator end,
-                                                       const size_t index);
-
-    UnicodeStorage& GetUnicodeStorage();
-    const UnicodeStorage& GetUnicodeStorage() const;
-
-    friend bool operator==(const ROW& a, const ROW& b) noexcept;
-
-#ifdef UNIT_TESTING
-    friend class RowTests;
-#endif
-
-private:
-    CharRow _charRow;
-    ATTR_ROW _attrRow;
-    SHORT _id;
-    size_t _rowWidth;
-    TextBuffer* _pParent; // non ownership pointer
-};
-
-void swap(ROW& a, ROW& b) noexcept;
-inline bool operator==(const ROW& a, const ROW& b) noexcept
-{
-    return (a._charRow == b._charRow &&
-            a._attrRow == b._attrRow &&
-            a._id == b._id);
-}
-
-// this sticks specialization of swap() into the std::namespace for Row, so that callers that use
-// std::swap explicitly over calling the global swap can still get the performance benefit.
-namespace std
-{
-    template<>
-    inline void swap<ROW>(ROW& a, ROW& b) noexcept
-    {
-        a.swap(b);
-    }
-}
+/*++
+Copyright (c) Microsoft Corporation
+
+Module Name:
+- Row.hpp
+
+Abstract:
+- data structure for information associated with one row of screen buffer
+
+Author(s):
+- Michael Niksa (miniksa) 10-Apr-2014
+- Paul Campbell (paulcam) 10-Apr-2014
+
+Revision History:
+- From components of output.h/.c
+  by Therese Stowell (ThereseS) 1990-1991
+- Pulled into its own file from textBuffer.hpp/cpp (AustDi, 2017)
+--*/
+
+#pragma once
+
+#include "AttrRow.hpp"
+#include "OutputCell.hpp"
+#include "CharRow.hpp"
+#include "UnicodeStorage.hpp"
+
+class TextBuffer;
+
+class ROW final
+{
+public:
+    ROW(const SHORT rowId, const short rowWidth, const TextAttribute fillAttribute, TextBuffer* const pParent);
+    ROW(const ROW& a);
+    ROW& operator=(const ROW& a);
+    ROW(ROW&& a) noexcept;
+    ~ROW() = default;
+
+    void swap(ROW& other) noexcept;
+    size_t size() const noexcept;
+    const OutputCell at(const size_t column) const;
+
+    const CharRow& GetCharRow() const;
+    CharRow& GetCharRow();
+
+    const ATTR_ROW& GetAttrRow() const noexcept;
+    ATTR_ROW& GetAttrRow() noexcept;
+
+    SHORT GetId() const noexcept;
+    void SetId(const SHORT id) noexcept;
+
+    bool Reset(const TextAttribute Attr);
+    [[nodiscard]]
+    HRESULT Resize(const size_t width);
+
+    void ClearColumn(const size_t column);
+    std::wstring GetText() const;
+    std::vector<OutputCell> AsCells() const;
+    std::vector<OutputCell> AsCells(const size_t startIndex) const;
+    std::vector<OutputCell> AsCells(const size_t startIndex, const size_t count) const;
+
+    std::vector<OutputCell>::const_iterator WriteCells(const std::vector<OutputCell>::const_iterator start,
+                                                       const std::vector<OutputCell>::const_iterator end,
+                                                       const size_t index);
+
+    UnicodeStorage& GetUnicodeStorage();
+    const UnicodeStorage& GetUnicodeStorage() const;
+
+    friend bool operator==(const ROW& a, const ROW& b) noexcept;
+
+#ifdef UNIT_TESTING
+    friend class RowTests;
+#endif
+
+private:
+    CharRow _charRow;
+    ATTR_ROW _attrRow;
+    SHORT _id;
+    size_t _rowWidth;
+    TextBuffer* _pParent; // non ownership pointer
+};
+
+void swap(ROW& a, ROW& b) noexcept;
+inline bool operator==(const ROW& a, const ROW& b) noexcept
+{
+    return (a._charRow == b._charRow &&
+            a._attrRow == b._attrRow &&
+            a._id == b._id);
+}
+
+// this sticks specialization of swap() into the std::namespace for Row, so that callers that use
+// std::swap explicitly over calling the global swap can still get the performance benefit.
+namespace std
+{
+    template<>
+    inline void swap<ROW>(ROW& a, ROW& b) noexcept
+    {
+        a.swap(b);
+    }
+}