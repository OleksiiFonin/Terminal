--- conflicted
+++ resolved
@@ -1,131 +1,123 @@
-/*++
-Copyright (c) Microsoft Corporation
-
-Module Name:
-- OutputCellIterator.hpp
-
-Abstract:
-- Read-only view into an entire batch of data to be written into the output buffer.
-- This is done for performance reasons (avoid heap allocs and copies).
-
-Author:
-- Michael Niksa (MiNiksa) 06-Oct-2018
-
-Revision History:
-- Based on work from OutputCell.hpp/cpp by Austin Diviness (AustDi)
-
---*/
-
-#pragma once
-
-#include "TextAttribute.hpp"
-
-#include "OutputCell.hpp"
-#include "OutputCellView.hpp"
-
-class OutputCellIterator final
-{
-public:
-    using iterator_category = std::input_iterator_tag;
-    using value_type = OutputCellView;
-    using difference_type = ptrdiff_t;
-    using pointer = OutputCellView*;
-    using reference = OutputCellView&;
-
-    OutputCellIterator(const wchar_t& wch, const size_t fillLimit = 0);
-    OutputCellIterator(const TextAttribute& attr, const size_t fillLimit = 0);
-    OutputCellIterator(const wchar_t& wch, const TextAttribute& attr, const size_t fillLimit = 0);
-    OutputCellIterator(const CHAR_INFO& charInfo, const size_t fillLimit = 0);
-    OutputCellIterator(const std::wstring_view utf16Text);
-    OutputCellIterator(const std::wstring_view utf16Text, const TextAttribute attribute);
-<<<<<<< HEAD
-    OutputCellIterator(const std::basic_string_view<WORD> legacyAttributes);
-=======
-    OutputCellIterator(const std::basic_string_view<WORD> legacyAttributes, const bool unused);
->>>>>>> f90aca97
-    OutputCellIterator(const std::basic_string_view<CHAR_INFO> charInfos);
-    OutputCellIterator(const std::basic_string_view<OutputCell> cells);
-    ~OutputCellIterator() = default;
-
-    OutputCellIterator& operator=(const OutputCellIterator& it) = default;
-
-    operator bool() const noexcept;
-
-    bool operator==(const OutputCellIterator& it) const;
-    bool operator!=(const OutputCellIterator& it) const;
-
-    ptrdiff_t GetCellDistance(OutputCellIterator other) const noexcept;
-    ptrdiff_t GetInputDistance(OutputCellIterator other) const noexcept;
-    friend ptrdiff_t operator-(OutputCellIterator one, OutputCellIterator two) = delete;
-
-    OutputCellIterator& operator++();
-    OutputCellIterator operator++(int);
-
-    const OutputCellView& operator*() const;
-    const OutputCellView* operator->() const;
-
-private:
-    
-    enum class Mode 
-    { 
-        // Loose mode is where we're given text and attributes in a raw sort of form
-        // like while data is being inserted from an API call.
-        Loose, 
-
-        // Loose mode with only text is where we're given just text and we want
-        // to use the attribute already in the buffer when writing
-        LooseTextOnly,
-
-        // Fill mode is where we were given one thing and we just need to keep giving
-        // that back over and over for eternity.
-        Fill,
-
-        // Given a run of legacy attributes, convert each of them and insert only attribute data.
-        LegacyAttr,
-
-        // CharInfo mode is where we've been given a pair of text and attribute for each
-        // cell in the legacy format from an API call.
-        CharInfo,
-
-        // Cell mode is where we have an already fully structured cell data usually
-        // from accessing/copying data already put into the OutputBuffer.
-        Cell,
-    };
-    Mode _mode;
-
-    std::wstring_view _utf16Run;
-    TextAttribute _singleAttribute;
-    std::basic_string_view<WORD> _legacyAttrs;
-    std::basic_string_view<CHAR_INFO> _charInfos;
-    std::basic_string_view<OutputCell> _cells;
-    std::basic_string_view<OutputCellView> _views;
-
-    bool _TryMoveTrailing();
-
-    static OutputCellView s_GenerateView(const std::wstring_view view);
-
-    static OutputCellView s_GenerateView(const std::wstring_view view,
-                                         const TextAttribute attr);
-
-    static OutputCellView s_GenerateView(const std::wstring_view view,
-                                         const TextAttribute attr,
-                                         const TextAttributeBehavior behavior);
-
-    static OutputCellView s_GenerateView(const wchar_t& wch);
-<<<<<<< HEAD
-    static OutputCellView s_GenerateView(const WORD& legacyAttr);
-=======
-    static OutputCellView s_GenerateViewLegacyAttr(const WORD& legacyAttr);
->>>>>>> f90aca97
-    static OutputCellView s_GenerateView(const TextAttribute& attr);
-    static OutputCellView s_GenerateView(const wchar_t& wch, const TextAttribute& attr);
-    static OutputCellView s_GenerateView(const CHAR_INFO& charInfo);
-
-    static OutputCellView s_GenerateView(const OutputCell& cell);
-
-    OutputCellView _currentView;
-
-    size_t _pos;
-    size_t _distance;
-    size_t _fillLimit;
-};
+/*++
+Copyright (c) Microsoft Corporation
+
+Module Name:
+- OutputCellIterator.hpp
+
+Abstract:
+- Read-only view into an entire batch of data to be written into the output buffer.
+- This is done for performance reasons (avoid heap allocs and copies).
+
+Author:
+- Michael Niksa (MiNiksa) 06-Oct-2018
+
+Revision History:
+- Based on work from OutputCell.hpp/cpp by Austin Diviness (AustDi)
+
+--*/
+
+#pragma once
+
+#include "TextAttribute.hpp"
+
+#include "OutputCell.hpp"
+#include "OutputCellView.hpp"
+
+class OutputCellIterator final
+{
+public:
+    using iterator_category = std::input_iterator_tag;
+    using value_type = OutputCellView;
+    using difference_type = ptrdiff_t;
+    using pointer = OutputCellView*;
+    using reference = OutputCellView&;
+
+    OutputCellIterator(const wchar_t& wch, const size_t fillLimit = 0);
+    OutputCellIterator(const TextAttribute& attr, const size_t fillLimit = 0);
+    OutputCellIterator(const wchar_t& wch, const TextAttribute& attr, const size_t fillLimit = 0);
+    OutputCellIterator(const CHAR_INFO& charInfo, const size_t fillLimit = 0);
+    OutputCellIterator(const std::wstring_view utf16Text);
+    OutputCellIterator(const std::wstring_view utf16Text, const TextAttribute attribute);
+    OutputCellIterator(const std::basic_string_view<WORD> legacyAttributes, const bool unused);
+    OutputCellIterator(const std::basic_string_view<CHAR_INFO> charInfos);
+    OutputCellIterator(const std::basic_string_view<OutputCell> cells);
+    ~OutputCellIterator() = default;
+
+    OutputCellIterator& operator=(const OutputCellIterator& it) = default;
+
+    operator bool() const noexcept;
+
+    bool operator==(const OutputCellIterator& it) const;
+    bool operator!=(const OutputCellIterator& it) const;
+
+    ptrdiff_t GetCellDistance(OutputCellIterator other) const noexcept;
+    ptrdiff_t GetInputDistance(OutputCellIterator other) const noexcept;
+    friend ptrdiff_t operator-(OutputCellIterator one, OutputCellIterator two) = delete;
+
+    OutputCellIterator& operator++();
+    OutputCellIterator operator++(int);
+
+    const OutputCellView& operator*() const;
+    const OutputCellView* operator->() const;
+
+private:
+    
+    enum class Mode 
+    { 
+        // Loose mode is where we're given text and attributes in a raw sort of form
+        // like while data is being inserted from an API call.
+        Loose, 
+
+        // Loose mode with only text is where we're given just text and we want
+        // to use the attribute already in the buffer when writing
+        LooseTextOnly,
+
+        // Fill mode is where we were given one thing and we just need to keep giving
+        // that back over and over for eternity.
+        Fill,
+
+        // Given a run of legacy attributes, convert each of them and insert only attribute data.
+        LegacyAttr,
+
+        // CharInfo mode is where we've been given a pair of text and attribute for each
+        // cell in the legacy format from an API call.
+        CharInfo,
+
+        // Cell mode is where we have an already fully structured cell data usually
+        // from accessing/copying data already put into the OutputBuffer.
+        Cell,
+    };
+    Mode _mode;
+
+    std::wstring_view _utf16Run;
+    TextAttribute _singleAttribute;
+    std::basic_string_view<WORD> _legacyAttrs;
+    std::basic_string_view<CHAR_INFO> _charInfos;
+    std::basic_string_view<OutputCell> _cells;
+    std::basic_string_view<OutputCellView> _views;
+
+    bool _TryMoveTrailing();
+
+    static OutputCellView s_GenerateView(const std::wstring_view view);
+
+    static OutputCellView s_GenerateView(const std::wstring_view view,
+                                         const TextAttribute attr);
+
+    static OutputCellView s_GenerateView(const std::wstring_view view,
+                                         const TextAttribute attr,
+                                         const TextAttributeBehavior behavior);
+
+    static OutputCellView s_GenerateView(const wchar_t& wch);
+    static OutputCellView s_GenerateViewLegacyAttr(const WORD& legacyAttr);
+    static OutputCellView s_GenerateView(const TextAttribute& attr);
+    static OutputCellView s_GenerateView(const wchar_t& wch, const TextAttribute& attr);
+    static OutputCellView s_GenerateView(const CHAR_INFO& charInfo);
+
+    static OutputCellView s_GenerateView(const OutputCell& cell);
+
+    OutputCellView _currentView;
+
+    size_t _pos;
+    size_t _distance;
+    size_t _fillLimit;
+};