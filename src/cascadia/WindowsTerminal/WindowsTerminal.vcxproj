<?xml version="1.0" encoding="utf-8"?>
<Project DefaultTargets="Build" ToolsVersion="15.0" xmlns="http://schemas.microsoft.com/developer/msbuild/2003">
  <Import Project="..\..\..\common.openconsole.props" Condition="'$(OpenConsoleDir)'==''" />
  <PropertyGroup>
    <ConfigurationType>Application</ConfigurationType>
    <SubSystem>Windows</SubSystem>
    <OpenConsoleUniversalApp>false</OpenConsoleUniversalApp>
    <ApplicationType>Windows Store</ApplicationType>
  </PropertyGroup>
  <Import Project="$(OpenConsoleDir)src\cppwinrt.build.pre.props" />
  <PropertyGroup Label="Globals">
    <VCProjectVersion>15.0</VCProjectVersion>
    <ProjectGuid>{CA5CAD1A-1754-4A9D-93D7-857A9D17CB1B}</ProjectGuid>
    <Keyword>Win32Proj</Keyword>
    <RootNamespace>WindowsTerminal</RootNamespace>
    <ProjectName>WindowsTerminal</ProjectName>
    <TargetName>WindowsTerminal</TargetName>
    <!-- IMPORTANT! Xaml Islands only works on >= 17709 -->
    <!-- IMPORTANT! cppwinrt.pre.props specifies 17134 -->
    <WindowsTargetPlatformVersion>10.0.17763.0</WindowsTargetPlatformVersion>
  </PropertyGroup>
  <ItemDefinitionGroup>
    <ClCompile>
      <SDLCheck>true</SDLCheck>
    </ClCompile>
  </ItemDefinitionGroup>
  <ItemDefinitionGroup>
    <ClCompile>
      <AdditionalIncludeDirectories>$(OpenConsoleDir)\src\inc;$(OpenConsoleDir)\dep;$(OpenConsoleDir)\dep\Console;$(OpenConsoleDir)\dep\Win32K;$(OpenConsoleDir)\dep\gsl\include;%(AdditionalIncludeDirectories);</AdditionalIncludeDirectories>
    </ClCompile>
    <ClCompile>
      <!-- Manually include the generated TerminalCore header's path, because
           adding a project reference will confuse msbuild, because TerminalCore
           isn't a dll, it's a lib, and cppwinrt won't include a lib's header -->
      <AdditionalIncludeDirectories>"$(OpenConsoleDir)src\cascadia\TerminalCore\lib\Generated Files";%(AdditionalIncludeDirectories);</AdditionalIncludeDirectories>
    </ClCompile>
    <Link>
      <AdditionalDependencies>dwmapi.lib;Shcore.lib;%(AdditionalDependencies)</AdditionalDependencies>
    </Link>
  </ItemDefinitionGroup>
  <PropertyGroup>
    <GenerateManifest>true</GenerateManifest>
    <EmbedManifest>true</EmbedManifest>
  </PropertyGroup>
  <!-- Source Files -->
  <ItemGroup>
    <ClInclude Include="pch.h" />
    <ClInclude Include="resource.h" />
    <ClInclude Include="AppHost.h" />
    <ClInclude Include="BaseWindow.h" />
    <ClInclude Include="IslandWindow.h" />
<<<<<<< HEAD
    <ClInclude Include="NonClientIslandWindow.h" />
    <ClInclude Include="telemetry.hpp" />
=======
>>>>>>> a0d26954
  </ItemGroup>
  <ItemGroup>
    <ClCompile Include="pch.cpp">
      <PrecompiledHeader>Create</PrecompiledHeader>
    </ClCompile>
    <ClCompile Include="main.cpp" />
    <ClCompile Include="AppHost.cpp" />
    <ClCompile Include="IslandWindow.cpp" />
<<<<<<< HEAD
    <ClCompile Include="NonClientIslandWindow.cpp" />
    <ClCompile Include="telemetry.cpp" />
=======
>>>>>>> a0d26954
  </ItemGroup>
  <ItemGroup>
    <ResourceCompile Include="WindowsTerminal.rc" />
  </ItemGroup>
  <ItemGroup>
    <Manifest Include="WindowsTerminal.manifest" />
  </ItemGroup>
  <ItemGroup>
    <None Include="packages.config" />
  </ItemGroup>
  <!-- Dependencies -->
  <ItemGroup>
    <!--
      the packaging project wont recurse through our dependencies, you have to
      make sure that if you add a cppwinrt dependency to any of these projects,
      you also update all the consumers
    -->
    <ProjectReference Include="$(OpenConsoleDir)src\cascadia\TerminalSettings\TerminalSettings.vcxproj" />
    <ProjectReference Include="$(OpenConsoleDir)src\cascadia\TerminalControl\TerminalControl.vcxproj" />
    <ProjectReference Include="$(OpenConsoleDir)src\cascadia\TerminalConnection\TerminalConnection.vcxproj" />
    <ProjectReference Include="$(OpenConsoleDir)src\cascadia\TerminalApp\TerminalApp.vcxproj" />
    <ProjectReference Include="$(OpenConsoleDir)src\types\lib\types.vcxproj" />
  </ItemGroup>
  <!--
    This ItemGroup and the Globals PropertyGroup below it are required in order
    to enable F5 debugging for the unpackaged application
    -->
  <ItemGroup>
    <PropertyPageSchema Include="$(VCTargetsPath)$(LangID)\debugger_general.xml" />
    <PropertyPageSchema Include="$(VCTargetsPath)$(LangID)\debugger_local_windows.xml" />
  </ItemGroup>
  <PropertyGroup Label="Globals">
    <DebuggerFlavor>WindowsLocalDebugger</DebuggerFlavor>
  </PropertyGroup>
  <PropertyGroup>
    <!-- DON'T REDIRECT OUR OUTPUT -->
    <NoOutputRedirection>true</NoOutputRedirection>
  </PropertyGroup>
  <Import Project="..\..\..\packages\Microsoft.UI.Xaml.2.1.190405001-prerelease\build\native\Microsoft.UI.Xaml.targets" Condition="Exists('..\..\..\packages\Microsoft.UI.Xaml.2.1.190405001-prerelease\build\native\Microsoft.UI.Xaml.targets')" />
  <Target Name="EnsureNuGetPackageBuildImports" BeforeTargets="PrepareForBuild">
    <PropertyGroup>
      <ErrorText>This project references NuGet package(s) that are missing on this computer. Use NuGet Package Restore to download them.  For more information, see http://go.microsoft.com/fwlink/?LinkID=322105. The missing file is {0}.</ErrorText>
    </PropertyGroup>
    <Error Condition="!Exists('..\..\..\packages\Microsoft.UI.Xaml.2.1.190405001-prerelease\build\native\Microsoft.UI.Xaml.targets')" Text="$([System.String]::Format('$(ErrorText)', '..\..\..\packages\Microsoft.UI.Xaml.2.1.190405001-prerelease\build\native\Microsoft.UI.Xaml.targets'))" />
  </Target>
  <Import Project="$(OpenConsoleDir)src\common.build.post.props" />
  <Import Project="$(OpenConsoleDir)src\cppwinrt.build.post.props" />
</Project><|MERGE_RESOLUTION|>--- conflicted
+++ resolved
@@ -1,117 +1,109 @@
-<?xml version="1.0" encoding="utf-8"?>
-<Project DefaultTargets="Build" ToolsVersion="15.0" xmlns="http://schemas.microsoft.com/developer/msbuild/2003">
-  <Import Project="..\..\..\common.openconsole.props" Condition="'$(OpenConsoleDir)'==''" />
-  <PropertyGroup>
-    <ConfigurationType>Application</ConfigurationType>
-    <SubSystem>Windows</SubSystem>
-    <OpenConsoleUniversalApp>false</OpenConsoleUniversalApp>
-    <ApplicationType>Windows Store</ApplicationType>
-  </PropertyGroup>
-  <Import Project="$(OpenConsoleDir)src\cppwinrt.build.pre.props" />
-  <PropertyGroup Label="Globals">
-    <VCProjectVersion>15.0</VCProjectVersion>
-    <ProjectGuid>{CA5CAD1A-1754-4A9D-93D7-857A9D17CB1B}</ProjectGuid>
-    <Keyword>Win32Proj</Keyword>
-    <RootNamespace>WindowsTerminal</RootNamespace>
-    <ProjectName>WindowsTerminal</ProjectName>
-    <TargetName>WindowsTerminal</TargetName>
-    <!-- IMPORTANT! Xaml Islands only works on >= 17709 -->
-    <!-- IMPORTANT! cppwinrt.pre.props specifies 17134 -->
-    <WindowsTargetPlatformVersion>10.0.17763.0</WindowsTargetPlatformVersion>
-  </PropertyGroup>
-  <ItemDefinitionGroup>
-    <ClCompile>
-      <SDLCheck>true</SDLCheck>
-    </ClCompile>
-  </ItemDefinitionGroup>
-  <ItemDefinitionGroup>
-    <ClCompile>
-      <AdditionalIncludeDirectories>$(OpenConsoleDir)\src\inc;$(OpenConsoleDir)\dep;$(OpenConsoleDir)\dep\Console;$(OpenConsoleDir)\dep\Win32K;$(OpenConsoleDir)\dep\gsl\include;%(AdditionalIncludeDirectories);</AdditionalIncludeDirectories>
-    </ClCompile>
-    <ClCompile>
-      <!-- Manually include the generated TerminalCore header's path, because
-           adding a project reference will confuse msbuild, because TerminalCore
-           isn't a dll, it's a lib, and cppwinrt won't include a lib's header -->
-      <AdditionalIncludeDirectories>"$(OpenConsoleDir)src\cascadia\TerminalCore\lib\Generated Files";%(AdditionalIncludeDirectories);</AdditionalIncludeDirectories>
-    </ClCompile>
-    <Link>
-      <AdditionalDependencies>dwmapi.lib;Shcore.lib;%(AdditionalDependencies)</AdditionalDependencies>
-    </Link>
-  </ItemDefinitionGroup>
-  <PropertyGroup>
-    <GenerateManifest>true</GenerateManifest>
-    <EmbedManifest>true</EmbedManifest>
-  </PropertyGroup>
-  <!-- Source Files -->
-  <ItemGroup>
-    <ClInclude Include="pch.h" />
-    <ClInclude Include="resource.h" />
-    <ClInclude Include="AppHost.h" />
-    <ClInclude Include="BaseWindow.h" />
-    <ClInclude Include="IslandWindow.h" />
-<<<<<<< HEAD
-    <ClInclude Include="NonClientIslandWindow.h" />
-    <ClInclude Include="telemetry.hpp" />
-=======
->>>>>>> a0d26954
-  </ItemGroup>
-  <ItemGroup>
-    <ClCompile Include="pch.cpp">
-      <PrecompiledHeader>Create</PrecompiledHeader>
-    </ClCompile>
-    <ClCompile Include="main.cpp" />
-    <ClCompile Include="AppHost.cpp" />
-    <ClCompile Include="IslandWindow.cpp" />
-<<<<<<< HEAD
-    <ClCompile Include="NonClientIslandWindow.cpp" />
-    <ClCompile Include="telemetry.cpp" />
-=======
->>>>>>> a0d26954
-  </ItemGroup>
-  <ItemGroup>
-    <ResourceCompile Include="WindowsTerminal.rc" />
-  </ItemGroup>
-  <ItemGroup>
-    <Manifest Include="WindowsTerminal.manifest" />
-  </ItemGroup>
-  <ItemGroup>
-    <None Include="packages.config" />
-  </ItemGroup>
-  <!-- Dependencies -->
-  <ItemGroup>
-    <!--
-      the packaging project wont recurse through our dependencies, you have to
-      make sure that if you add a cppwinrt dependency to any of these projects,
-      you also update all the consumers
-    -->
-    <ProjectReference Include="$(OpenConsoleDir)src\cascadia\TerminalSettings\TerminalSettings.vcxproj" />
-    <ProjectReference Include="$(OpenConsoleDir)src\cascadia\TerminalControl\TerminalControl.vcxproj" />
-    <ProjectReference Include="$(OpenConsoleDir)src\cascadia\TerminalConnection\TerminalConnection.vcxproj" />
-    <ProjectReference Include="$(OpenConsoleDir)src\cascadia\TerminalApp\TerminalApp.vcxproj" />
-    <ProjectReference Include="$(OpenConsoleDir)src\types\lib\types.vcxproj" />
-  </ItemGroup>
-  <!--
-    This ItemGroup and the Globals PropertyGroup below it are required in order
-    to enable F5 debugging for the unpackaged application
-    -->
-  <ItemGroup>
-    <PropertyPageSchema Include="$(VCTargetsPath)$(LangID)\debugger_general.xml" />
-    <PropertyPageSchema Include="$(VCTargetsPath)$(LangID)\debugger_local_windows.xml" />
-  </ItemGroup>
-  <PropertyGroup Label="Globals">
-    <DebuggerFlavor>WindowsLocalDebugger</DebuggerFlavor>
-  </PropertyGroup>
-  <PropertyGroup>
-    <!-- DON'T REDIRECT OUR OUTPUT -->
-    <NoOutputRedirection>true</NoOutputRedirection>
-  </PropertyGroup>
-  <Import Project="..\..\..\packages\Microsoft.UI.Xaml.2.1.190405001-prerelease\build\native\Microsoft.UI.Xaml.targets" Condition="Exists('..\..\..\packages\Microsoft.UI.Xaml.2.1.190405001-prerelease\build\native\Microsoft.UI.Xaml.targets')" />
-  <Target Name="EnsureNuGetPackageBuildImports" BeforeTargets="PrepareForBuild">
-    <PropertyGroup>
-      <ErrorText>This project references NuGet package(s) that are missing on this computer. Use NuGet Package Restore to download them.  For more information, see http://go.microsoft.com/fwlink/?LinkID=322105. The missing file is {0}.</ErrorText>
-    </PropertyGroup>
-    <Error Condition="!Exists('..\..\..\packages\Microsoft.UI.Xaml.2.1.190405001-prerelease\build\native\Microsoft.UI.Xaml.targets')" Text="$([System.String]::Format('$(ErrorText)', '..\..\..\packages\Microsoft.UI.Xaml.2.1.190405001-prerelease\build\native\Microsoft.UI.Xaml.targets'))" />
-  </Target>
-  <Import Project="$(OpenConsoleDir)src\common.build.post.props" />
-  <Import Project="$(OpenConsoleDir)src\cppwinrt.build.post.props" />
-</Project>+<?xml version="1.0" encoding="utf-8"?>
+<Project DefaultTargets="Build" ToolsVersion="15.0" xmlns="http://schemas.microsoft.com/developer/msbuild/2003">
+  <Import Project="..\..\..\common.openconsole.props" Condition="'$(OpenConsoleDir)'==''" />
+  <PropertyGroup>
+    <ConfigurationType>Application</ConfigurationType>
+    <SubSystem>Windows</SubSystem>
+    <OpenConsoleUniversalApp>false</OpenConsoleUniversalApp>
+    <ApplicationType>Windows Store</ApplicationType>
+  </PropertyGroup>
+  <Import Project="$(OpenConsoleDir)src\cppwinrt.build.pre.props" />
+  <PropertyGroup Label="Globals">
+    <VCProjectVersion>15.0</VCProjectVersion>
+    <ProjectGuid>{CA5CAD1A-1754-4A9D-93D7-857A9D17CB1B}</ProjectGuid>
+    <Keyword>Win32Proj</Keyword>
+    <RootNamespace>WindowsTerminal</RootNamespace>
+    <ProjectName>WindowsTerminal</ProjectName>
+    <TargetName>WindowsTerminal</TargetName>
+    <!-- IMPORTANT! Xaml Islands only works on >= 17709 -->
+    <!-- IMPORTANT! cppwinrt.pre.props specifies 17134 -->
+    <WindowsTargetPlatformVersion>10.0.17763.0</WindowsTargetPlatformVersion>
+  </PropertyGroup>
+  <ItemDefinitionGroup>
+    <ClCompile>
+      <SDLCheck>true</SDLCheck>
+    </ClCompile>
+  </ItemDefinitionGroup>
+  <ItemDefinitionGroup>
+    <ClCompile>
+      <AdditionalIncludeDirectories>$(OpenConsoleDir)\src\inc;$(OpenConsoleDir)\dep;$(OpenConsoleDir)\dep\Console;$(OpenConsoleDir)\dep\Win32K;$(OpenConsoleDir)\dep\gsl\include;%(AdditionalIncludeDirectories);</AdditionalIncludeDirectories>
+    </ClCompile>
+    <ClCompile>
+      <!-- Manually include the generated TerminalCore header's path, because
+           adding a project reference will confuse msbuild, because TerminalCore
+           isn't a dll, it's a lib, and cppwinrt won't include a lib's header -->
+      <AdditionalIncludeDirectories>"$(OpenConsoleDir)src\cascadia\TerminalCore\lib\Generated Files";%(AdditionalIncludeDirectories);</AdditionalIncludeDirectories>
+    </ClCompile>
+    <Link>
+      <AdditionalDependencies>dwmapi.lib;Shcore.lib;%(AdditionalDependencies)</AdditionalDependencies>
+    </Link>
+  </ItemDefinitionGroup>
+  <PropertyGroup>
+    <GenerateManifest>true</GenerateManifest>
+    <EmbedManifest>true</EmbedManifest>
+  </PropertyGroup>
+  <!-- Source Files -->
+  <ItemGroup>
+    <ClInclude Include="pch.h" />
+    <ClInclude Include="resource.h" />
+    <ClInclude Include="AppHost.h" />
+    <ClInclude Include="BaseWindow.h" />
+    <ClInclude Include="IslandWindow.h" />
+    <ClInclude Include="NonClientIslandWindow.h" />
+  </ItemGroup>
+  <ItemGroup>
+    <ClCompile Include="pch.cpp">
+      <PrecompiledHeader>Create</PrecompiledHeader>
+    </ClCompile>
+    <ClCompile Include="main.cpp" />
+    <ClCompile Include="AppHost.cpp" />
+    <ClCompile Include="IslandWindow.cpp" />
+    <ClCompile Include="NonClientIslandWindow.cpp" />
+  </ItemGroup>
+  <ItemGroup>
+    <ResourceCompile Include="WindowsTerminal.rc" />
+  </ItemGroup>
+  <ItemGroup>
+    <Manifest Include="WindowsTerminal.manifest" />
+  </ItemGroup>
+  <ItemGroup>
+    <None Include="packages.config" />
+  </ItemGroup>
+  <!-- Dependencies -->
+  <ItemGroup>
+    <!--
+      the packaging project wont recurse through our dependencies, you have to
+      make sure that if you add a cppwinrt dependency to any of these projects,
+      you also update all the consumers
+    -->
+    <ProjectReference Include="$(OpenConsoleDir)src\cascadia\TerminalSettings\TerminalSettings.vcxproj" />
+    <ProjectReference Include="$(OpenConsoleDir)src\cascadia\TerminalControl\TerminalControl.vcxproj" />
+    <ProjectReference Include="$(OpenConsoleDir)src\cascadia\TerminalConnection\TerminalConnection.vcxproj" />
+    <ProjectReference Include="$(OpenConsoleDir)src\cascadia\TerminalApp\TerminalApp.vcxproj" />
+    <ProjectReference Include="$(OpenConsoleDir)src\types\lib\types.vcxproj" />
+  </ItemGroup>
+  <!--
+    This ItemGroup and the Globals PropertyGroup below it are required in order
+    to enable F5 debugging for the unpackaged application
+    -->
+  <ItemGroup>
+    <PropertyPageSchema Include="$(VCTargetsPath)$(LangID)\debugger_general.xml" />
+    <PropertyPageSchema Include="$(VCTargetsPath)$(LangID)\debugger_local_windows.xml" />
+  </ItemGroup>
+  <PropertyGroup Label="Globals">
+    <DebuggerFlavor>WindowsLocalDebugger</DebuggerFlavor>
+  </PropertyGroup>
+  <PropertyGroup>
+    <!-- DON'T REDIRECT OUR OUTPUT -->
+    <NoOutputRedirection>true</NoOutputRedirection>
+  </PropertyGroup>
+  <Import Project="..\..\..\packages\Microsoft.UI.Xaml.2.1.190405001-prerelease\build\native\Microsoft.UI.Xaml.targets" Condition="Exists('..\..\..\packages\Microsoft.UI.Xaml.2.1.190405001-prerelease\build\native\Microsoft.UI.Xaml.targets')" />
+  <Target Name="EnsureNuGetPackageBuildImports" BeforeTargets="PrepareForBuild">
+    <PropertyGroup>
+      <ErrorText>This project references NuGet package(s) that are missing on this computer. Use NuGet Package Restore to download them.  For more information, see http://go.microsoft.com/fwlink/?LinkID=322105. The missing file is {0}.</ErrorText>
+    </PropertyGroup>
+    <Error Condition="!Exists('..\..\..\packages\Microsoft.UI.Xaml.2.1.190405001-prerelease\build\native\Microsoft.UI.Xaml.targets')" Text="$([System.String]::Format('$(ErrorText)', '..\..\..\packages\Microsoft.UI.Xaml.2.1.190405001-prerelease\build\native\Microsoft.UI.Xaml.targets'))" />
+  </Target>
+  <Import Project="$(OpenConsoleDir)src\common.build.post.props" />
+  <Import Project="$(OpenConsoleDir)src\cppwinrt.build.post.props" />
+</Project>