--- conflicted
+++ resolved
@@ -1,75 +1,71 @@
-/*++
-Copyright (c) Microsoft Corporation
-
-Module Name:
-- Profile.hpp
-
-Abstract:
-- A profile acts as a single set of terminal settings. Many tabs or panes could
-     exist side-by-side with different profiles simultaneously.
-
-Author(s):
-- Mike Griese - March 2019
-
---*/
-#pragma once
-#include "ColorScheme.h"
-<<<<<<< HEAD
-// #include <winrt/Microsoft.Terminal.TerminalApp.h>
-=======
->>>>>>> 5d0e7825
-
-namespace Microsoft::Terminal::TerminalApp
-{
-    class Profile;
-};
-
-class Microsoft::Terminal::TerminalApp::Profile final
-{
-
-public:
-    Profile();
-    ~Profile();
-
-    winrt::Microsoft::Terminal::Settings::TerminalSettings CreateTerminalSettings(const std::vector<::Microsoft::Terminal::TerminalApp::ColorScheme>& schemes) const;
-
-    winrt::Windows::Data::Json::JsonObject ToJson() const;
-    static Profile FromJson(winrt::Windows::Data::Json::JsonObject json);
-
-    GUID GetGuid() const noexcept;
-
-    void SetFontFace(std::wstring fontFace) noexcept;
-    void SetColorScheme(std::optional<std::wstring> schemeName) noexcept;
-    void SetAcrylicOpacity(double opacity) noexcept;
-    void SetCommandline(std::wstring cmdline) noexcept;
-    void SetName(std::wstring name) noexcept;
-    void SetUseAcrylic(bool useAcrylic) noexcept;
-    void SetDefaultForeground(COLORREF defaultForeground) noexcept;
-    void SetDefaultBackground(COLORREF defaultBackground) noexcept;
-
-private:
-
-    GUID _guid;
-    std::wstring _name;
-
-    // If this is set, then our colors should come from the associated color scheme
-    std::optional<std::wstring> _schemeName;
-
-    uint32_t _defaultForeground;
-    uint32_t _defaultBackground;
-    std::array<uint32_t, COLOR_TABLE_SIZE> _colorTable;
-    int32_t _historySize;
-    int32_t _initialRows;
-    int32_t _initialCols;
-    bool _snapOnInput;
-
-    std::wstring _commandline;
-    std::wstring _fontFace;
-    int32_t _fontSize;
-    double _acrylicTransparency;
-    bool _useAcrylic;
-
-    //MSFT:20738109: Scrollbar state should be an enum: Always Visible, Reveal on Hover, Always Hide
-    bool _showScrollbars;
-
-};
+/*++
+Copyright (c) Microsoft Corporation
+
+Module Name:
+- Profile.hpp
+
+Abstract:
+- A profile acts as a single set of terminal settings. Many tabs or panes could
+     exist side-by-side with different profiles simultaneously.
+
+Author(s):
+- Mike Griese - March 2019
+
+--*/
+#pragma once
+#include "ColorScheme.h"
+
+namespace Microsoft::Terminal::TerminalApp
+{
+    class Profile;
+};
+
+class Microsoft::Terminal::TerminalApp::Profile final
+{
+
+public:
+    Profile();
+    ~Profile();
+
+    winrt::Microsoft::Terminal::Settings::TerminalSettings CreateTerminalSettings(const std::vector<::Microsoft::Terminal::TerminalApp::ColorScheme>& schemes) const;
+
+    winrt::Windows::Data::Json::JsonObject ToJson() const;
+    static Profile FromJson(winrt::Windows::Data::Json::JsonObject json);
+
+    GUID GetGuid() const noexcept;
+
+    void SetFontFace(std::wstring fontFace) noexcept;
+    void SetColorScheme(std::optional<std::wstring> schemeName) noexcept;
+    void SetAcrylicOpacity(double opacity) noexcept;
+    void SetCommandline(std::wstring cmdline) noexcept;
+    void SetName(std::wstring name) noexcept;
+    void SetUseAcrylic(bool useAcrylic) noexcept;
+    void SetDefaultForeground(COLORREF defaultForeground) noexcept;
+    void SetDefaultBackground(COLORREF defaultBackground) noexcept;
+
+private:
+
+    GUID _guid;
+    std::wstring _name;
+
+    // If this is set, then our colors should come from the associated color scheme
+    std::optional<std::wstring> _schemeName;
+
+    uint32_t _defaultForeground;
+    uint32_t _defaultBackground;
+    std::array<uint32_t, COLOR_TABLE_SIZE> _colorTable;
+    int32_t _historySize;
+    int32_t _initialRows;
+    int32_t _initialCols;
+    bool _snapOnInput;
+
+    std::wstring _commandline;
+    std::wstring _fontFace;
+    int32_t _fontSize;
+    double _acrylicTransparency;
+    bool _useAcrylic;
+
+    //MSFT:20738109: Scrollbar state should be an enum: Always Visible, Reveal on Hover, Always Hide
+    bool _showScrollbars;
+
+};