﻿#include "pch.h"
#include "AppKeyBindings.h"

// This is a helper macro for defining the body of events.
// Winrt events need a method for adding a callback to the event and removing
//      the callback. This macro will define them both for you, because they
//      don't really vary from event to event.
#define DEFINE_EVENT(class, name, eventHandler, args) \
    winrt::event_token class::name(const args& handler) { return eventHandler.add(handler); } \
    void class::name(const winrt::event_token& token) noexcept { eventHandler.remove(token); }

namespace winrt::Microsoft::Terminal::TerminalApp::implementation
{
    void AppKeyBindings::SetKeyBinding(TerminalApp::ShortcutAction const& action,
                                       Settings::KeyChord const& chord)
    {
<<<<<<< HEAD
        // TODO: MSFT:20814698 if another action is bound to that keybinding,
        //      remove it from the map
        _keyShortcuts[action] = chord;
=======
        _keyShortcuts[chord] = action;
>>>>>>> 998d4a81
    }

    bool AppKeyBindings::TryKeyChord(Settings::KeyChord const& kc)
    {
        const auto keyIter = _keyShortcuts.find(kc);
        if (keyIter != _keyShortcuts.end())
        {
            const auto action = keyIter->second;
            return _DoAction(action);
        }
        return false;
    }

    bool AppKeyBindings::_DoAction(ShortcutAction action)
    {
        switch (action)
        {
            case ShortcutAction::CopyText:
                _CopyTextHandlers();
                return true;
            case ShortcutAction::PasteText:
                _PasteTextHandlers();
                return true;
            case ShortcutAction::NewTab:
                _NewTabHandlers();
                return true;

            case ShortcutAction::NewTabProfile0:
                _NewTabWithProfileHandlers(0);
                return true;
            case ShortcutAction::NewTabProfile1:
                _NewTabWithProfileHandlers(1);
                return true;
            case ShortcutAction::NewTabProfile2:
                _NewTabWithProfileHandlers(2);
                return true;
            case ShortcutAction::NewTabProfile3:
                _NewTabWithProfileHandlers(3);
                return true;
            case ShortcutAction::NewTabProfile4:
                _NewTabWithProfileHandlers(4);
                return true;
            case ShortcutAction::NewTabProfile5:
                _NewTabWithProfileHandlers(5);
                return true;
            case ShortcutAction::NewTabProfile6:
                _NewTabWithProfileHandlers(6);
                return true;
            case ShortcutAction::NewTabProfile7:
                _NewTabWithProfileHandlers(7);
                return true;
            case ShortcutAction::NewTabProfile8:
                _NewTabWithProfileHandlers(8);
                return true;
            case ShortcutAction::NewTabProfile9:
                _NewTabWithProfileHandlers(9);
                return true;

            case ShortcutAction::NewWindow:
                _NewWindowHandlers();
                return true;
            case ShortcutAction::CloseWindow:
                _CloseWindowHandlers();
                return true;
            case ShortcutAction::CloseTab:
                _CloseTabHandlers();
                return true;

            case ShortcutAction::ScrollUp:
                _ScrollUpHandlers();
                return true;
            case ShortcutAction::ScrollDown:
                _ScrollDownHandlers();
                return true;

            case ShortcutAction::NextTab:
                _NextTabHandlers();
                return true;
            case ShortcutAction::PrevTab:
                _PrevTabHandlers();
                return true;
        }
        return false;
    }

    // -------------------------------- Events ---------------------------------
    DEFINE_EVENT(AppKeyBindings, CopyText,          _CopyTextHandlers,          TerminalApp::CopyTextEventArgs);
    DEFINE_EVENT(AppKeyBindings, PasteText,         _PasteTextHandlers,         TerminalApp::PasteTextEventArgs);
    DEFINE_EVENT(AppKeyBindings, NewTab,            _NewTabHandlers,            TerminalApp::NewTabEventArgs);
    DEFINE_EVENT(AppKeyBindings, NewTabWithProfile, _NewTabWithProfileHandlers, TerminalApp::NewTabWithProfileEventArgs);
    DEFINE_EVENT(AppKeyBindings, NewWindow,         _NewWindowHandlers,         TerminalApp::NewWindowEventArgs);
    DEFINE_EVENT(AppKeyBindings, CloseWindow,       _CloseWindowHandlers,       TerminalApp::CloseWindowEventArgs);
    DEFINE_EVENT(AppKeyBindings, CloseTab,          _CloseTabHandlers,          TerminalApp::CloseTabEventArgs);
    DEFINE_EVENT(AppKeyBindings, SwitchToTab,       _SwitchToTabHandlers,       TerminalApp::SwitchToTabEventArgs);
    DEFINE_EVENT(AppKeyBindings, NextTab,           _NextTabHandlers,           TerminalApp::NextTabEventArgs);
    DEFINE_EVENT(AppKeyBindings, PrevTab,           _PrevTabHandlers,           TerminalApp::PrevTabEventArgs);
    DEFINE_EVENT(AppKeyBindings, IncreaseFontSize,  _IncreaseFontSizeHandlers,  TerminalApp::IncreaseFontSizeEventArgs);
    DEFINE_EVENT(AppKeyBindings, DecreaseFontSize,  _DecreaseFontSizeHandlers,  TerminalApp::DecreaseFontSizeEventArgs);
    DEFINE_EVENT(AppKeyBindings, ScrollUp,          _ScrollUpHandlers,          TerminalApp::ScrollUpEventArgs);
    DEFINE_EVENT(AppKeyBindings, ScrollDown,        _ScrollDownHandlers,        TerminalApp::ScrollDownEventArgs);


}<|MERGE_RESOLUTION|>--- conflicted
+++ resolved
@@ -14,13 +14,7 @@
     void AppKeyBindings::SetKeyBinding(TerminalApp::ShortcutAction const& action,
                                        Settings::KeyChord const& chord)
     {
-<<<<<<< HEAD
-        // TODO: MSFT:20814698 if another action is bound to that keybinding,
-        //      remove it from the map
-        _keyShortcuts[action] = chord;
-=======
         _keyShortcuts[chord] = action;
->>>>>>> 998d4a81
     }
 
     bool AppKeyBindings::TryKeyChord(Settings::KeyChord const& kc)
