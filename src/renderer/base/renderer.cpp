--- conflicted
+++ resolved
@@ -833,11 +833,7 @@
 // - fIncludeBackground - Whether or not to include the hung window/erase window brushes in this operation. (Usually only happens when the default is changed, not when each individual color is swapped in a multi-color run.)
 // Return Value:
 // - <none>
-<<<<<<< HEAD
-HRESULT Renderer::_UpdateDrawingBrushes(_In_ const TextAttribute* const pTextAttributes, _In_ bool const fIncludeBackground)
-=======
-void Renderer::_UpdateDrawingBrushes(_In_ const TextAttribute textAttributes, _In_ bool const fIncludeBackground)
->>>>>>> dabe9250
+HRESULT Renderer::_UpdateDrawingBrushes(_In_ const TextAttribute textAttributes, _In_ bool const fIncludeBackground)
 {
     COLORREF rgbForeground = textAttributes.GetRgbForeground();
     COLORREF rgbBackground = textAttributes.GetRgbBackground();
