--- conflicted
+++ resolved
@@ -1,73 +1,62 @@
-# -------------------------------------
-# Windows Console 
-# - Console Renderer Base
-# -------------------------------------
-
-# This module provides the base layer for all rendering activities.
-# It will fetch data from the main console host server and prepare it
-# in a rendering-engine-agnostic fashion so the console code
-# can interface with displays on varying platforms.
-
-# -------------------------------------
-# CRT Configuration
-# -------------------------------------
-
-USE_UNICRT              = 1
-USE_MSVCRT              = 1
-
-USE_STL                 = 1
-STL_VER                 = STL_VER_CURRENT
-USE_NATIVE_EH           = 1
-
-# -------------------------------------
-# Preprocessor Settings
-# -------------------------------------
-
-UNICODE                 = 1
-C_DEFINES               = $(C_DEFINES) -DUNICODE -D_UNICODE
-
-# -------------------------------------
-# Compiler Settings
-# -------------------------------------
-
-MSC_WARNING_LEVEL       = /W4 /WX 
-
-# Check out https://osgwiki.com/wiki/Dev_14_Migration for more details about -Zc:implicitNoexcept-
-USER_C_FLAGS=$(USER_C_FLAGS) -Zc:implicitNoexcept-
-
-# -------------------------------------
-# Build System Settings
-# -------------------------------------
-
-# Code in the OneCore depot automatically excludes default Win32 libraries.
-
-# -------------------------------------
-# Sources, Headers, and Libraries
-# -------------------------------------
-
-PRECOMPILED_CXX         = 1
-PRECOMPILED_INCLUDE     = ..\precomp.h
-
-SOURCES = \
-    ..\FontInfo.cpp \
-    ..\FontInfoBase.cpp \
-    ..\FontInfoDesired.cpp \
-    ..\math.cpp \
-    ..\renderer.cpp \
-    ..\thread.cpp \
-
-<<<<<<< HEAD
-TARGETLIBS= \
-    $(TARGETLIBS) \
-    $(ONECORE_SDK_LIB_VPATH)\onecore.lib \
-
-PRECOMPILED_CXX=1
-PRECOMPILED_INCLUDE=..\precomp.h
-
-=======
-INCLUDES = \
-    ..; \
-    $(ONECORE_SDK_INC_PATH); \
-    $(MINWIN_PRIV_SDK_INC_PATH); \
-
->>>>>>> e3172157
+# -------------------------------------
+# Windows Console
+# - Console Renderer Base
+# -------------------------------------
+
+# This module provides the base layer for all rendering activities.
+# It will fetch data from the main console host server and prepare it
+# in a rendering-engine-agnostic fashion so the console code
+# can interface with displays on varying platforms.
+
+# -------------------------------------
+# CRT Configuration
+# -------------------------------------
+
+USE_UNICRT              = 1
+USE_MSVCRT              = 1
+
+USE_STL                 = 1
+STL_VER                 = STL_VER_CURRENT
+USE_NATIVE_EH           = 1
+
+# -------------------------------------
+# Preprocessor Settings
+# -------------------------------------
+
+UNICODE                 = 1
+C_DEFINES               = $(C_DEFINES) -DUNICODE -D_UNICODE
+
+# -------------------------------------
+# Compiler Settings
+# -------------------------------------
+
+MSC_WARNING_LEVEL       = /W4 /WX
+
+# Check out https://osgwiki.com/wiki/Dev_14_Migration for more details about -Zc:implicitNoexcept-
+USER_C_FLAGS=$(USER_C_FLAGS) -Zc:implicitNoexcept-
+
+# -------------------------------------
+# Build System Settings
+# -------------------------------------
+
+# Code in the OneCore depot automatically excludes default Win32 libraries.
+
+# -------------------------------------
+# Sources, Headers, and Libraries
+# -------------------------------------
+
+PRECOMPILED_CXX         = 1
+PRECOMPILED_INCLUDE     = ..\precomp.h
+
+SOURCES = \
+    ..\FontInfo.cpp \
+    ..\FontInfoBase.cpp \
+    ..\FontInfoDesired.cpp \
+    ..\math.cpp \
+    ..\renderer.cpp \
+    ..\thread.cpp \
+
+INCLUDES = \
+    ..; \
+    $(ONECORE_SDK_INC_PATH); \
+    $(MINWIN_PRIV_SDK_INC_PATH); \