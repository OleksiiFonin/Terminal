--- conflicted
+++ resolved
@@ -1,149 +1,132 @@
-/********************************************************
-*                                                       *
-*   Copyright (C) Microsoft. All rights reserved.       *
-*                                                       *
-********************************************************/
-
-#include "precomp.h"
-
-#include <cwchar>
-
-#include "..\inc\FontInfoBase.hpp"
-
-
-bool operator==(const FontInfoBase& a, const FontInfoBase& b)
-{
-    return (wcscmp(a._wszFaceName, b._wszFaceName) == 0 &&
-            a._lWeight == b._lWeight &&
-            a._bFamily == b._bFamily &&
-            a._uiCodePage == b._uiCodePage &&
-            a._fDefaultRasterSetFromEngine == b._fDefaultRasterSetFromEngine);
-}
-
-FontInfoBase::FontInfoBase(_In_ PCWSTR const pwszFaceName,
-                           const BYTE bFamily,
-                           const LONG lWeight,
-                           const bool fSetDefaultRasterFont,
-                           const UINT uiCodePage) :
-                           _bFamily(bFamily),
-                           _lWeight(lWeight),
-                           _fDefaultRasterSetFromEngine(fSetDefaultRasterFont),
-                           _uiCodePage(uiCodePage)
-{
-    if (nullptr != pwszFaceName)
-    {
-        wcscpy_s(_wszFaceName, ARRAYSIZE(_wszFaceName), pwszFaceName);
-    }
-
-    ValidateFont();
-}
-
-FontInfoBase::FontInfoBase(const FontInfoBase &fibFont) :
-    FontInfoBase(fibFont.GetFaceName(),
-                 fibFont.GetFamily(),
-                 fibFont.GetWeight(),
-                 fibFont.WasDefaultRasterSetFromEngine(),
-                 fibFont.GetCodePage())
-{
-}
-
-FontInfoBase::~FontInfoBase()
-{
-}
-
-BYTE FontInfoBase::GetFamily() const
-{
-    return _bFamily;
-}
-
-// When the default raster font is forced set from the engine, this is how we differentiate it from a simple apply.
-// Default raster font is internally represented as a blank face name and zeros for weight, family, and size. This is
-// the hint for the engine to use whatever comes back from GetStockObject(OEM_FIXED_FONT) (at least in the GDI world).
-bool FontInfoBase::WasDefaultRasterSetFromEngine() const
-{
-    return _fDefaultRasterSetFromEngine;
-}
-
-LONG FontInfoBase::GetWeight() const
-{
-    return _lWeight;
-}
-
-PCWCHAR FontInfoBase::GetFaceName() const
-{
-    return (PCWCHAR)_wszFaceName;
-}
-
-UINT FontInfoBase::GetCodePage() const
-{
-    return _uiCodePage;
-}
-
-<<<<<<< HEAD
-// BYTE FontInfoBase::GetCharSet() const
-// {
-//     CHARSETINFO csi;
-
-//     if (!TranslateCharsetInfo((DWORD *)IntToPtr(_uiCodePage), &csi, TCI_SRCCODEPAGE))
-//     {
-//         // if we failed to translate from codepage to charset, choose our charset depending on what kind of font we're
-//         // dealing with. Raster Fonts need to be presented with the OEM charset, while TT fonts need to be ANSI.
-//         csi.ciCharset = (((_bFamily) & TMPF_TRUETYPE) == TMPF_TRUETYPE) ? ANSI_CHARSET : OEM_CHARSET;
-//     }
-
-//     return (BYTE)csi.ciCharset;
-// }
-
-=======
->>>>>>> e3687f15
-// NOTE: this method is intended to only be used from the engine itself to respond what font it has chosen.
-void FontInfoBase::SetFromEngine(_In_ PCWSTR const pwszFaceName,
-                                 const BYTE bFamily,
-                                 const LONG lWeight,
-                                 const bool fSetDefaultRasterFont)
-{
-    wcscpy_s(_wszFaceName, ARRAYSIZE(_wszFaceName), pwszFaceName);
-    _bFamily = bFamily;
-    _lWeight = lWeight;
-    _fDefaultRasterSetFromEngine = fSetDefaultRasterFont;
-}
-
-// Internally, default raster font is represented by empty facename, and zeros for weight, family, and size. Since
-// FontInfoBase doesn't have sizing information, this helper checks everything else.
-bool FontInfoBase::IsDefaultRasterFontNoSize() const
-{
-    return (_lWeight == 0 && _bFamily == 0 && wcsnlen_s(_wszFaceName, ARRAYSIZE(_wszFaceName)) == 0);
-}
-
-void FontInfoBase::ValidateFont()
-{
-    // If we were given a blank name, it meant raster fonts, which to us is always Terminal.
-    if (!IsDefaultRasterFontNoSize() && s_pFontDefaultList != nullptr)
-    {
-        // If we have a list of default fonts and our current font is the placeholder for the defaults, substitute here.
-        if (0 == wcsncmp(_wszFaceName, DEFAULT_TT_FONT_FACENAME, ARRAYSIZE(DEFAULT_TT_FONT_FACENAME)))
-        {
-            WCHAR pwszDefaultFontFace[LF_FACESIZE];
-            if (SUCCEEDED(s_pFontDefaultList->RetrieveDefaultFontNameForCodepage(GetCodePage(),
-                                                                                 pwszDefaultFontFace,
-                                                                                 ARRAYSIZE(pwszDefaultFontFace))))
-            {
-                wcscpy_s(_wszFaceName, ARRAYSIZE(_wszFaceName), pwszDefaultFontFace);
-
-                // If we're assigning a default true type font name, make sure the family is also set to TrueType
-                // to help GDI select the appropriate font when we actually create it.
-                _bFamily = TMPF_TRUETYPE;
-            }
-        }
-    }
-}
-
-bool FontInfoBase::IsTrueTypeFont() const
-{
-    return (_bFamily & TMPF_TRUETYPE) != 0;
-}
-
-void FontInfoBase::s_SetFontDefaultList(_In_ Microsoft::Console::Render::IFontDefaultList* const pFontDefaultList)
-{
-    s_pFontDefaultList = pFontDefaultList;
-}
+/********************************************************
+*                                                       *
+*   Copyright (C) Microsoft. All rights reserved.       *
+*                                                       *
+********************************************************/
+
+#include "precomp.h"
+
+#include <cwchar>
+
+#include "..\inc\FontInfoBase.hpp"
+
+
+bool operator==(const FontInfoBase& a, const FontInfoBase& b)
+{
+    return (wcscmp(a._wszFaceName, b._wszFaceName) == 0 &&
+            a._lWeight == b._lWeight &&
+            a._bFamily == b._bFamily &&
+            a._uiCodePage == b._uiCodePage &&
+            a._fDefaultRasterSetFromEngine == b._fDefaultRasterSetFromEngine);
+}
+
+FontInfoBase::FontInfoBase(_In_ PCWSTR const pwszFaceName,
+                           const BYTE bFamily,
+                           const LONG lWeight,
+                           const bool fSetDefaultRasterFont,
+                           const UINT uiCodePage) :
+                           _bFamily(bFamily),
+                           _lWeight(lWeight),
+                           _fDefaultRasterSetFromEngine(fSetDefaultRasterFont),
+                           _uiCodePage(uiCodePage)
+{
+    if (nullptr != pwszFaceName)
+    {
+        wcscpy_s(_wszFaceName, ARRAYSIZE(_wszFaceName), pwszFaceName);
+    }
+
+    ValidateFont();
+}
+
+FontInfoBase::FontInfoBase(const FontInfoBase &fibFont) :
+    FontInfoBase(fibFont.GetFaceName(),
+                 fibFont.GetFamily(),
+                 fibFont.GetWeight(),
+                 fibFont.WasDefaultRasterSetFromEngine(),
+                 fibFont.GetCodePage())
+{
+}
+
+FontInfoBase::~FontInfoBase()
+{
+}
+
+BYTE FontInfoBase::GetFamily() const
+{
+    return _bFamily;
+}
+
+// When the default raster font is forced set from the engine, this is how we differentiate it from a simple apply.
+// Default raster font is internally represented as a blank face name and zeros for weight, family, and size. This is
+// the hint for the engine to use whatever comes back from GetStockObject(OEM_FIXED_FONT) (at least in the GDI world).
+bool FontInfoBase::WasDefaultRasterSetFromEngine() const
+{
+    return _fDefaultRasterSetFromEngine;
+}
+
+LONG FontInfoBase::GetWeight() const
+{
+    return _lWeight;
+}
+
+PCWCHAR FontInfoBase::GetFaceName() const
+{
+    return (PCWCHAR)_wszFaceName;
+}
+
+UINT FontInfoBase::GetCodePage() const
+{
+    return _uiCodePage;
+}
+
+// NOTE: this method is intended to only be used from the engine itself to respond what font it has chosen.
+void FontInfoBase::SetFromEngine(_In_ PCWSTR const pwszFaceName,
+                                 const BYTE bFamily,
+                                 const LONG lWeight,
+                                 const bool fSetDefaultRasterFont)
+{
+    wcscpy_s(_wszFaceName, ARRAYSIZE(_wszFaceName), pwszFaceName);
+    _bFamily = bFamily;
+    _lWeight = lWeight;
+    _fDefaultRasterSetFromEngine = fSetDefaultRasterFont;
+}
+
+// Internally, default raster font is represented by empty facename, and zeros for weight, family, and size. Since
+// FontInfoBase doesn't have sizing information, this helper checks everything else.
+bool FontInfoBase::IsDefaultRasterFontNoSize() const
+{
+    return (_lWeight == 0 && _bFamily == 0 && wcsnlen_s(_wszFaceName, ARRAYSIZE(_wszFaceName)) == 0);
+}
+
+void FontInfoBase::ValidateFont()
+{
+    // If we were given a blank name, it meant raster fonts, which to us is always Terminal.
+    if (!IsDefaultRasterFontNoSize() && s_pFontDefaultList != nullptr)
+    {
+        // If we have a list of default fonts and our current font is the placeholder for the defaults, substitute here.
+        if (0 == wcsncmp(_wszFaceName, DEFAULT_TT_FONT_FACENAME, ARRAYSIZE(DEFAULT_TT_FONT_FACENAME)))
+        {
+            WCHAR pwszDefaultFontFace[LF_FACESIZE];
+            if (SUCCEEDED(s_pFontDefaultList->RetrieveDefaultFontNameForCodepage(GetCodePage(),
+                                                                                 pwszDefaultFontFace,
+                                                                                 ARRAYSIZE(pwszDefaultFontFace))))
+            {
+                wcscpy_s(_wszFaceName, ARRAYSIZE(_wszFaceName), pwszDefaultFontFace);
+
+                // If we're assigning a default true type font name, make sure the family is also set to TrueType
+                // to help GDI select the appropriate font when we actually create it.
+                _bFamily = TMPF_TRUETYPE;
+            }
+        }
+    }
+}
+
+bool FontInfoBase::IsTrueTypeFont() const
+{
+    return (_bFamily & TMPF_TRUETYPE) != 0;
+}
+
+void FontInfoBase::s_SetFontDefaultList(_In_ Microsoft::Console::Render::IFontDefaultList* const pFontDefaultList)
+{
+    s_pFontDefaultList = pFontDefaultList;
+}