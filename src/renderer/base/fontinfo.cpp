<<<<<<< HEAD
/********************************************************
*                                                       *
*   Copyright (C) Microsoft. All rights reserved.       *
*                                                       *
********************************************************/

#include "precomp.h"

#include "..\inc\FontInfo.hpp"

bool operator==(const FontInfo& a, const FontInfo& b)
{
    return (static_cast<FontInfoBase>(a) == static_cast<FontInfoBase>(b) &&
            a._coordSize == b._coordSize &&
            a._coordSizeUnscaled == b._coordSizeUnscaled);
}

FontInfo::FontInfo(_In_ PCWSTR const pwszFaceName,
                   _In_ BYTE const bFamily,
                   _In_ LONG const lWeight,
                   _In_ COORD const coordSize,
                   _In_ UINT const uiCodePage,
                   _In_ bool const fSetDefaultRasterFont /*= false*/) :
                   FontInfoBase(pwszFaceName, bFamily, lWeight, fSetDefaultRasterFont, uiCodePage),
                   _coordSize(coordSize),
                   _coordSizeUnscaled(coordSize)
{
    ValidateFont();
}

FontInfo::FontInfo(_In_ const FontInfo& fiFont) :
                   FontInfoBase(fiFont),
                   _coordSize(fiFont.GetSize()),
                   _coordSizeUnscaled(fiFont.GetUnscaledSize())
{

}

COORD FontInfo::GetUnscaledSize() const
{
    return _coordSizeUnscaled;
}

COORD FontInfo::GetSize() const
{
    return _coordSize;
}


void FontInfo::SetFromEngine(_In_ PCWSTR const pwszFaceName,
                             _In_ BYTE const bFamily,
                             _In_ LONG const lWeight,
                             _In_ bool const fSetDefaultRasterFont,
                             _In_ COORD const coordSize,
                             _In_ COORD const coordSizeUnscaled)
{
    FontInfoBase::SetFromEngine(pwszFaceName,
                                bFamily,
                                lWeight,
                                fSetDefaultRasterFont);

    _coordSize = coordSize;
    _coordSizeUnscaled = coordSizeUnscaled;

    _ValidateCoordSize();
}


void FontInfo::ValidateFont()
{
    _ValidateCoordSize();
}

void FontInfo::_ValidateCoordSize()
{
    // a (0,0) font is okay for the default raster font, as we will eventually set the dimensions based on the font GDI
    // passes back to us.
    if (!IsDefaultRasterFontNoSize())
    {
        // Initialize X to 1 so we don't divide by 0
        if (_coordSize.X == 0)
        {
            _coordSize.X = 1;
        }

        // If we have no font size, we want to use 8x12 by default
        if (_coordSize.Y == 0)
        {
            _coordSize.X = 8;
            _coordSize.Y = 12;

            _coordSizeUnscaled = _coordSize;
        }
    }
}

#pragma warning(push)
#pragma warning(suppress:4356)
Microsoft::Console::Render::IFontDefaultList* FontInfo::s_pFontDefaultList;
#pragma warning(pop)

void FontInfo::s_SetFontDefaultList(_In_ Microsoft::Console::Render::IFontDefaultList* const pFontDefaultList)
{
    FontInfoBase::s_SetFontDefaultList(pFontDefaultList);
}
=======
/********************************************************
*                                                       *
*   Copyright (C) Microsoft. All rights reserved.       *
*                                                       *
********************************************************/

#include "precomp.h"

#include "..\inc\FontInfo.hpp"

#define DEFAULT_TT_FONT_FACENAME L"__DefaultTTFont__"
#define DEFAULT_RASTER_FONT_FACENAME L"Terminal"

FontInfoBase::FontInfoBase(_In_ PCWSTR const pwszFaceName,
                           _In_ BYTE const bFamily,
                           _In_ LONG const lWeight,
                           _In_ bool const fSetDefaultRasterFont,
                           _In_ UINT const uiCodePage) :
                           _bFamily(bFamily),
                           _lWeight(lWeight),
                           _fDefaultRasterSetFromEngine(fSetDefaultRasterFont),
                           _uiCodePage(uiCodePage)
{
    if (nullptr != pwszFaceName)
    {
        wcscpy_s(_wszFaceName, ARRAYSIZE(_wszFaceName), pwszFaceName);
    }

    ValidateFont();
}

FontInfoBase::FontInfoBase(_In_ const FontInfoBase &fibFont) :
    FontInfoBase(fibFont.GetFaceName(),
                 fibFont.GetFamily(),
                 fibFont.GetWeight(),
                 fibFont.WasDefaultRasterSetFromEngine(),
                 fibFont.GetCodePage())
{
}

FontInfo::FontInfo(_In_ PCWSTR const pwszFaceName,
                   _In_ BYTE const bFamily,
                   _In_ LONG const lWeight,
                   _In_ COORD const coordSize,
                   _In_ UINT const uiCodePage,
                   _In_ bool const fSetDefaultRasterFont /*= false*/) :
                   FontInfoBase(pwszFaceName, bFamily, lWeight, fSetDefaultRasterFont, uiCodePage),
                   _coordSize(coordSize),
                   _coordSizeUnscaled(coordSize)
{
    ValidateFont();
}

FontInfo::FontInfo(_In_ const FontInfo& fiFont) :
                   FontInfoBase(fiFont),
                   _coordSize(fiFont.GetSize()),
                   _coordSizeUnscaled(fiFont.GetUnscaledSize())
{

}

FontInfoBase::~FontInfoBase()
{
}

BYTE FontInfoBase::GetFamily() const
{
    return _bFamily;
}

// When the default raster font is forced set from the engine, this is how we differentiate it from a simple apply.
// Default raster font is internally represented as a blank face name and zeros for weight, family, and size. This is
// the hint for the engine to use whatever comes back from GetStockObject(OEM_FIXED_FONT) (at least in the GDI world).
bool FontInfoBase::WasDefaultRasterSetFromEngine() const
{
    return _fDefaultRasterSetFromEngine;
}

COORD FontInfo::GetUnscaledSize() const
{
    return _coordSizeUnscaled;
}

COORD FontInfoDesired::GetEngineSize() const
{
    COORD coordSize = _coordSizeDesired;
    if (IsTrueTypeFont())
    {
        coordSize.X = 0; // Don't tell the engine about the width for a TrueType font. It makes a mess.
    }

    return coordSize;
}

COORD FontInfo::GetSize() const
{
    return _coordSize;
}

LONG FontInfoBase::GetWeight() const
{
    return _lWeight;
}

PCWCHAR FontInfoBase::GetFaceName() const
{
    return (PCWCHAR)_wszFaceName;
}

UINT FontInfoBase::GetCodePage() const
{
    return _uiCodePage;
}

// NOTE: this method is intended to only be used from the engine itself to respond what font it has chosen.
void FontInfoBase::SetFromEngine(_In_ PCWSTR const pwszFaceName,
                                 _In_ BYTE const bFamily,
                                 _In_ LONG const lWeight,
                                 _In_ bool const fSetDefaultRasterFont)
{
    wcscpy_s(_wszFaceName, ARRAYSIZE(_wszFaceName), pwszFaceName);
    _bFamily = bFamily;
    _lWeight = lWeight;
    _fDefaultRasterSetFromEngine = fSetDefaultRasterFont;
}

void FontInfo::SetFromEngine(_In_ PCWSTR const pwszFaceName,
                             _In_ BYTE const bFamily,
                             _In_ LONG const lWeight,
                             _In_ bool const fSetDefaultRasterFont,
                             _In_ COORD const coordSize,
                             _In_ COORD const coordSizeUnscaled)
{
    FontInfoBase::SetFromEngine(pwszFaceName,
                                bFamily,
                                lWeight,
                                fSetDefaultRasterFont);

    _coordSize = coordSize;
    _coordSizeUnscaled = coordSizeUnscaled;

    _ValidateCoordSize();
}

// Internally, default raster font is represented by empty facename, and zeros for weight, family, and size. Since
// FontInfoBase doesn't have sizing information, this helper checks everything else.
bool FontInfoBase::IsDefaultRasterFontNoSize() const
{
    return (_lWeight == 0 && _bFamily == 0 && wcsnlen_s(_wszFaceName, ARRAYSIZE(_wszFaceName)) == 0);
}

void FontInfoBase::ValidateFont()
{
    // If we were given a blank name, it meant raster fonts, which to us is always Terminal.
    if (!IsDefaultRasterFontNoSize() && s_pFontDefaultList != nullptr)
    {
        // If we have a list of default fonts and our current font is the placeholder for the defaults, substitute here.
        if (0 == wcsncmp(_wszFaceName, DEFAULT_TT_FONT_FACENAME, ARRAYSIZE(DEFAULT_TT_FONT_FACENAME)))
        {
            WCHAR pwszDefaultFontFace[LF_FACESIZE];
            if (SUCCEEDED(s_pFontDefaultList->RetrieveDefaultFontNameForCodepage(GetCodePage(),
                                                                                 pwszDefaultFontFace,
                                                                                 ARRAYSIZE(pwszDefaultFontFace))))
            {
                wcscpy_s(_wszFaceName, ARRAYSIZE(_wszFaceName), pwszDefaultFontFace);
            }
        }
    }
}

void FontInfo::ValidateFont()
{
    _ValidateCoordSize();
}

void FontInfo::_ValidateCoordSize()
{
    // a (0,0) font is okay for the default raster font, as we will eventually set the dimensions based on the font GDI
    // passes back to us.
    if (!IsDefaultRasterFontNoSize())
    {
        // Initialize X to 1 so we don't divide by 0
        if (_coordSize.X == 0)
        {
            _coordSize.X = 1;
        }

        // If we have no font size, we want to use 8x12 by default
        if (_coordSize.Y == 0)
        {
            _coordSize.X = 8;
            _coordSize.Y = 12;

            _coordSizeUnscaled = _coordSize;
        }
    }
}

bool FontInfoBase::IsTrueTypeFont() const
{
    return (_bFamily & TMPF_TRUETYPE) != 0;
}

#pragma warning(suppress:4356)
Microsoft::Console::Render::IFontDefaultList* FontInfo::s_pFontDefaultList;

void FontInfoBase::s_SetFontDefaultList(_In_ Microsoft::Console::Render::IFontDefaultList* const pFontDefaultList)
{
    s_pFontDefaultList = pFontDefaultList;
}

void FontInfo::s_SetFontDefaultList(_In_ Microsoft::Console::Render::IFontDefaultList* const pFontDefaultList)
{
    FontInfoBase::s_SetFontDefaultList(pFontDefaultList);
}

FontInfoDesired::FontInfoDesired(_In_ PCWSTR const pwszFaceName,
                                 _In_ BYTE const bFamily,
                                 _In_ LONG const lWeight,
                                 _In_ COORD const coordSizeDesired,
                                 _In_ UINT const uiCodePage) :
                                 FontInfoBase(pwszFaceName, bFamily, lWeight, false, uiCodePage),
                                 _coordSizeDesired(coordSizeDesired)
{
}

FontInfoDesired::FontInfoDesired(_In_ const FontInfo& fiFont) :
                                 FontInfoBase(fiFont),
                                 _coordSizeDesired(fiFont.GetUnscaledSize())
{
}

// This helper determines if this object represents the default raster font. This can either be because internally we're
// using the empty facename and zeros for size, weight, and family, or it can be because we were given explicit
// dimensions from the engine that were the result of loading the default raster font. See GdiEngine::_GetProposedFont().
bool FontInfoDesired::IsDefaultRasterFont() const
{
    // Default raster font means no face name, no weight, no family, and (0,0) for both sizes
    return WasDefaultRasterSetFromEngine() || (IsDefaultRasterFontNoSize() &&
                                               _coordSizeDesired.X == 0 &&
                                               _coordSizeDesired.Y == 0);
}

>>>>>>> 1c0cac5b
<|MERGE_RESOLUTION|>--- conflicted
+++ resolved
@@ -1,351 +1,105 @@
-<<<<<<< HEAD
-/********************************************************
-*                                                       *
-*   Copyright (C) Microsoft. All rights reserved.       *
-*                                                       *
-********************************************************/
-
-#include "precomp.h"
-
-#include "..\inc\FontInfo.hpp"
-
-bool operator==(const FontInfo& a, const FontInfo& b)
-{
-    return (static_cast<FontInfoBase>(a) == static_cast<FontInfoBase>(b) &&
-            a._coordSize == b._coordSize &&
-            a._coordSizeUnscaled == b._coordSizeUnscaled);
-}
-
-FontInfo::FontInfo(_In_ PCWSTR const pwszFaceName,
-                   _In_ BYTE const bFamily,
-                   _In_ LONG const lWeight,
-                   _In_ COORD const coordSize,
-                   _In_ UINT const uiCodePage,
-                   _In_ bool const fSetDefaultRasterFont /*= false*/) :
-                   FontInfoBase(pwszFaceName, bFamily, lWeight, fSetDefaultRasterFont, uiCodePage),
-                   _coordSize(coordSize),
-                   _coordSizeUnscaled(coordSize)
-{
-    ValidateFont();
-}
-
-FontInfo::FontInfo(_In_ const FontInfo& fiFont) :
-                   FontInfoBase(fiFont),
-                   _coordSize(fiFont.GetSize()),
-                   _coordSizeUnscaled(fiFont.GetUnscaledSize())
-{
-
-}
-
-COORD FontInfo::GetUnscaledSize() const
-{
-    return _coordSizeUnscaled;
-}
-
-COORD FontInfo::GetSize() const
-{
-    return _coordSize;
-}
-
-
-void FontInfo::SetFromEngine(_In_ PCWSTR const pwszFaceName,
-                             _In_ BYTE const bFamily,
-                             _In_ LONG const lWeight,
-                             _In_ bool const fSetDefaultRasterFont,
-                             _In_ COORD const coordSize,
-                             _In_ COORD const coordSizeUnscaled)
-{
-    FontInfoBase::SetFromEngine(pwszFaceName,
-                                bFamily,
-                                lWeight,
-                                fSetDefaultRasterFont);
-
-    _coordSize = coordSize;
-    _coordSizeUnscaled = coordSizeUnscaled;
-
-    _ValidateCoordSize();
-}
-
-
-void FontInfo::ValidateFont()
-{
-    _ValidateCoordSize();
-}
-
-void FontInfo::_ValidateCoordSize()
-{
-    // a (0,0) font is okay for the default raster font, as we will eventually set the dimensions based on the font GDI
-    // passes back to us.
-    if (!IsDefaultRasterFontNoSize())
-    {
-        // Initialize X to 1 so we don't divide by 0
-        if (_coordSize.X == 0)
-        {
-            _coordSize.X = 1;
-        }
-
-        // If we have no font size, we want to use 8x12 by default
-        if (_coordSize.Y == 0)
-        {
-            _coordSize.X = 8;
-            _coordSize.Y = 12;
-
-            _coordSizeUnscaled = _coordSize;
-        }
-    }
-}
-
-#pragma warning(push)
-#pragma warning(suppress:4356)
-Microsoft::Console::Render::IFontDefaultList* FontInfo::s_pFontDefaultList;
-#pragma warning(pop)
-
-void FontInfo::s_SetFontDefaultList(_In_ Microsoft::Console::Render::IFontDefaultList* const pFontDefaultList)
-{
-    FontInfoBase::s_SetFontDefaultList(pFontDefaultList);
-}
-=======
-/********************************************************
-*                                                       *
-*   Copyright (C) Microsoft. All rights reserved.       *
-*                                                       *
-********************************************************/
-
-#include "precomp.h"
-
-#include "..\inc\FontInfo.hpp"
-
-#define DEFAULT_TT_FONT_FACENAME L"__DefaultTTFont__"
-#define DEFAULT_RASTER_FONT_FACENAME L"Terminal"
-
-FontInfoBase::FontInfoBase(_In_ PCWSTR const pwszFaceName,
-                           _In_ BYTE const bFamily,
-                           _In_ LONG const lWeight,
-                           _In_ bool const fSetDefaultRasterFont,
-                           _In_ UINT const uiCodePage) :
-                           _bFamily(bFamily),
-                           _lWeight(lWeight),
-                           _fDefaultRasterSetFromEngine(fSetDefaultRasterFont),
-                           _uiCodePage(uiCodePage)
-{
-    if (nullptr != pwszFaceName)
-    {
-        wcscpy_s(_wszFaceName, ARRAYSIZE(_wszFaceName), pwszFaceName);
-    }
-
-    ValidateFont();
-}
-
-FontInfoBase::FontInfoBase(_In_ const FontInfoBase &fibFont) :
-    FontInfoBase(fibFont.GetFaceName(),
-                 fibFont.GetFamily(),
-                 fibFont.GetWeight(),
-                 fibFont.WasDefaultRasterSetFromEngine(),
-                 fibFont.GetCodePage())
-{
-}
-
-FontInfo::FontInfo(_In_ PCWSTR const pwszFaceName,
-                   _In_ BYTE const bFamily,
-                   _In_ LONG const lWeight,
-                   _In_ COORD const coordSize,
-                   _In_ UINT const uiCodePage,
-                   _In_ bool const fSetDefaultRasterFont /*= false*/) :
-                   FontInfoBase(pwszFaceName, bFamily, lWeight, fSetDefaultRasterFont, uiCodePage),
-                   _coordSize(coordSize),
-                   _coordSizeUnscaled(coordSize)
-{
-    ValidateFont();
-}
-
-FontInfo::FontInfo(_In_ const FontInfo& fiFont) :
-                   FontInfoBase(fiFont),
-                   _coordSize(fiFont.GetSize()),
-                   _coordSizeUnscaled(fiFont.GetUnscaledSize())
-{
-
-}
-
-FontInfoBase::~FontInfoBase()
-{
-}
-
-BYTE FontInfoBase::GetFamily() const
-{
-    return _bFamily;
-}
-
-// When the default raster font is forced set from the engine, this is how we differentiate it from a simple apply.
-// Default raster font is internally represented as a blank face name and zeros for weight, family, and size. This is
-// the hint for the engine to use whatever comes back from GetStockObject(OEM_FIXED_FONT) (at least in the GDI world).
-bool FontInfoBase::WasDefaultRasterSetFromEngine() const
-{
-    return _fDefaultRasterSetFromEngine;
-}
-
-COORD FontInfo::GetUnscaledSize() const
-{
-    return _coordSizeUnscaled;
-}
-
-COORD FontInfoDesired::GetEngineSize() const
-{
-    COORD coordSize = _coordSizeDesired;
-    if (IsTrueTypeFont())
-    {
-        coordSize.X = 0; // Don't tell the engine about the width for a TrueType font. It makes a mess.
-    }
-
-    return coordSize;
-}
-
-COORD FontInfo::GetSize() const
-{
-    return _coordSize;
-}
-
-LONG FontInfoBase::GetWeight() const
-{
-    return _lWeight;
-}
-
-PCWCHAR FontInfoBase::GetFaceName() const
-{
-    return (PCWCHAR)_wszFaceName;
-}
-
-UINT FontInfoBase::GetCodePage() const
-{
-    return _uiCodePage;
-}
-
-// NOTE: this method is intended to only be used from the engine itself to respond what font it has chosen.
-void FontInfoBase::SetFromEngine(_In_ PCWSTR const pwszFaceName,
-                                 _In_ BYTE const bFamily,
-                                 _In_ LONG const lWeight,
-                                 _In_ bool const fSetDefaultRasterFont)
-{
-    wcscpy_s(_wszFaceName, ARRAYSIZE(_wszFaceName), pwszFaceName);
-    _bFamily = bFamily;
-    _lWeight = lWeight;
-    _fDefaultRasterSetFromEngine = fSetDefaultRasterFont;
-}
-
-void FontInfo::SetFromEngine(_In_ PCWSTR const pwszFaceName,
-                             _In_ BYTE const bFamily,
-                             _In_ LONG const lWeight,
-                             _In_ bool const fSetDefaultRasterFont,
-                             _In_ COORD const coordSize,
-                             _In_ COORD const coordSizeUnscaled)
-{
-    FontInfoBase::SetFromEngine(pwszFaceName,
-                                bFamily,
-                                lWeight,
-                                fSetDefaultRasterFont);
-
-    _coordSize = coordSize;
-    _coordSizeUnscaled = coordSizeUnscaled;
-
-    _ValidateCoordSize();
-}
-
-// Internally, default raster font is represented by empty facename, and zeros for weight, family, and size. Since
-// FontInfoBase doesn't have sizing information, this helper checks everything else.
-bool FontInfoBase::IsDefaultRasterFontNoSize() const
-{
-    return (_lWeight == 0 && _bFamily == 0 && wcsnlen_s(_wszFaceName, ARRAYSIZE(_wszFaceName)) == 0);
-}
-
-void FontInfoBase::ValidateFont()
-{
-    // If we were given a blank name, it meant raster fonts, which to us is always Terminal.
-    if (!IsDefaultRasterFontNoSize() && s_pFontDefaultList != nullptr)
-    {
-        // If we have a list of default fonts and our current font is the placeholder for the defaults, substitute here.
-        if (0 == wcsncmp(_wszFaceName, DEFAULT_TT_FONT_FACENAME, ARRAYSIZE(DEFAULT_TT_FONT_FACENAME)))
-        {
-            WCHAR pwszDefaultFontFace[LF_FACESIZE];
-            if (SUCCEEDED(s_pFontDefaultList->RetrieveDefaultFontNameForCodepage(GetCodePage(),
-                                                                                 pwszDefaultFontFace,
-                                                                                 ARRAYSIZE(pwszDefaultFontFace))))
-            {
-                wcscpy_s(_wszFaceName, ARRAYSIZE(_wszFaceName), pwszDefaultFontFace);
-            }
-        }
-    }
-}
-
-void FontInfo::ValidateFont()
-{
-    _ValidateCoordSize();
-}
-
-void FontInfo::_ValidateCoordSize()
-{
-    // a (0,0) font is okay for the default raster font, as we will eventually set the dimensions based on the font GDI
-    // passes back to us.
-    if (!IsDefaultRasterFontNoSize())
-    {
-        // Initialize X to 1 so we don't divide by 0
-        if (_coordSize.X == 0)
-        {
-            _coordSize.X = 1;
-        }
-
-        // If we have no font size, we want to use 8x12 by default
-        if (_coordSize.Y == 0)
-        {
-            _coordSize.X = 8;
-            _coordSize.Y = 12;
-
-            _coordSizeUnscaled = _coordSize;
-        }
-    }
-}
-
-bool FontInfoBase::IsTrueTypeFont() const
-{
-    return (_bFamily & TMPF_TRUETYPE) != 0;
-}
-
-#pragma warning(suppress:4356)
-Microsoft::Console::Render::IFontDefaultList* FontInfo::s_pFontDefaultList;
-
-void FontInfoBase::s_SetFontDefaultList(_In_ Microsoft::Console::Render::IFontDefaultList* const pFontDefaultList)
-{
-    s_pFontDefaultList = pFontDefaultList;
-}
-
-void FontInfo::s_SetFontDefaultList(_In_ Microsoft::Console::Render::IFontDefaultList* const pFontDefaultList)
-{
-    FontInfoBase::s_SetFontDefaultList(pFontDefaultList);
-}
-
-FontInfoDesired::FontInfoDesired(_In_ PCWSTR const pwszFaceName,
-                                 _In_ BYTE const bFamily,
-                                 _In_ LONG const lWeight,
-                                 _In_ COORD const coordSizeDesired,
-                                 _In_ UINT const uiCodePage) :
-                                 FontInfoBase(pwszFaceName, bFamily, lWeight, false, uiCodePage),
-                                 _coordSizeDesired(coordSizeDesired)
-{
-}
-
-FontInfoDesired::FontInfoDesired(_In_ const FontInfo& fiFont) :
-                                 FontInfoBase(fiFont),
-                                 _coordSizeDesired(fiFont.GetUnscaledSize())
-{
-}
-
-// This helper determines if this object represents the default raster font. This can either be because internally we're
-// using the empty facename and zeros for size, weight, and family, or it can be because we were given explicit
-// dimensions from the engine that were the result of loading the default raster font. See GdiEngine::_GetProposedFont().
-bool FontInfoDesired::IsDefaultRasterFont() const
-{
-    // Default raster font means no face name, no weight, no family, and (0,0) for both sizes
-    return WasDefaultRasterSetFromEngine() || (IsDefaultRasterFontNoSize() &&
-                                               _coordSizeDesired.X == 0 &&
-                                               _coordSizeDesired.Y == 0);
-}
-
->>>>>>> 1c0cac5b
+/********************************************************
+*                                                       *
+*   Copyright (C) Microsoft. All rights reserved.       *
+*                                                       *
+********************************************************/
+
+#include "precomp.h"
+
+#include "..\inc\FontInfo.hpp"
+
+bool operator==(const FontInfo& a, const FontInfo& b)
+{
+    return (static_cast<FontInfoBase>(a) == static_cast<FontInfoBase>(b) &&
+            a._coordSize == b._coordSize &&
+            a._coordSizeUnscaled == b._coordSizeUnscaled);
+}
+
+FontInfo::FontInfo(_In_ PCWSTR const pwszFaceName,
+                   _In_ BYTE const bFamily,
+                   _In_ LONG const lWeight,
+                   _In_ COORD const coordSize,
+                   _In_ UINT const uiCodePage,
+                   _In_ bool const fSetDefaultRasterFont /*= false*/) :
+                   FontInfoBase(pwszFaceName, bFamily, lWeight, fSetDefaultRasterFont, uiCodePage),
+                   _coordSize(coordSize),
+                   _coordSizeUnscaled(coordSize)
+{
+    ValidateFont();
+}
+
+FontInfo::FontInfo(_In_ const FontInfo& fiFont) :
+                   FontInfoBase(fiFont),
+                   _coordSize(fiFont.GetSize()),
+                   _coordSizeUnscaled(fiFont.GetUnscaledSize())
+{
+
+}
+
+COORD FontInfo::GetUnscaledSize() const
+{
+    return _coordSizeUnscaled;
+}
+
+COORD FontInfo::GetSize() const
+{
+    return _coordSize;
+}
+
+
+void FontInfo::SetFromEngine(_In_ PCWSTR const pwszFaceName,
+                             _In_ BYTE const bFamily,
+                             _In_ LONG const lWeight,
+                             _In_ bool const fSetDefaultRasterFont,
+                             _In_ COORD const coordSize,
+                             _In_ COORD const coordSizeUnscaled)
+{
+    FontInfoBase::SetFromEngine(pwszFaceName,
+                                bFamily,
+                                lWeight,
+                                fSetDefaultRasterFont);
+
+    _coordSize = coordSize;
+    _coordSizeUnscaled = coordSizeUnscaled;
+
+    _ValidateCoordSize();
+}
+
+
+void FontInfo::ValidateFont()
+{
+    _ValidateCoordSize();
+}
+
+void FontInfo::_ValidateCoordSize()
+{
+    // a (0,0) font is okay for the default raster font, as we will eventually set the dimensions based on the font GDI
+    // passes back to us.
+    if (!IsDefaultRasterFontNoSize())
+    {
+        // Initialize X to 1 so we don't divide by 0
+        if (_coordSize.X == 0)
+        {
+            _coordSize.X = 1;
+        }
+
+        // If we have no font size, we want to use 8x12 by default
+        if (_coordSize.Y == 0)
+        {
+            _coordSize.X = 8;
+            _coordSize.Y = 12;
+
+            _coordSizeUnscaled = _coordSize;
+        }
+    }
+}
+
+#pragma warning(push)
+#pragma warning(suppress:4356)
+Microsoft::Console::Render::IFontDefaultList* FontInfo::s_pFontDefaultList;
+#pragma warning(pop)
+
+void FontInfo::s_SetFontDefaultList(_In_ Microsoft::Console::Render::IFontDefaultList* const pFontDefaultList)
+{
+    FontInfoBase::s_SetFontDefaultList(pFontDefaultList);
+}