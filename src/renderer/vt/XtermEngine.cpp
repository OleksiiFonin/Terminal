--- conflicted
+++ resolved
@@ -1,343 +1,343 @@
-/********************************************************
-*                                                       *
-*   Copyright (C) Microsoft. All rights reserved.       *
-*                                                       *
-********************************************************/
-
-#include "precomp.h"
-#include "XtermEngine.hpp"
-#include "../../types/inc/convert.hpp"
-#pragma hdrstop
-using namespace Microsoft::Console;
-using namespace Microsoft::Console::Render;
-using namespace Microsoft::Console::Types;
-
-XtermEngine::XtermEngine(_In_ wil::unique_hfile hPipe,
-                         const IDefaultColorProvider& colorProvider,
-                         const Viewport initialViewport,
-                         _In_reads_(cColorTable) const COLORREF* const ColorTable,
-                         const WORD cColorTable,
-                         const bool fUseAsciiOnly) :
-    VtEngine(std::move(hPipe), colorProvider, initialViewport),
-    _ColorTable(ColorTable),
-    _cColorTable(cColorTable),
-    _fUseAsciiOnly(fUseAsciiOnly)
-{
-    // Set out initial cursor position to -1, -1. This will force our initial
-    //      paint to manually move the cursor to 0, 0, not just ignore it.
-    _lastText = VtEngine::INVALID_COORDS;
-}
-
-// Method Description:
-// - Prepares internal structures for a painting operation. Turns the cursor
-//      off, so we don't see it flashing all over the client's screen as we
-//      paint the new contents.
-// Arguments:
-// - <none>
-// Return Value:
-// - S_OK if we started to paint. S_FALSE if we didn't need to paint. HRESULT
-//      error code if painting didn't start successfully, or we failed to write
-//      the pipe.
-[[nodiscard]]
-HRESULT XtermEngine::StartPaint()
-{
-    HRESULT hr = VtEngine::StartPaint();
-    if (SUCCEEDED(hr))
-    {
-        if (_firstPaint)
-        {
-            // As of MSFT:15813316 we are no longer clearing on the first paint.
-            _firstPaint = false;
-        }
-        if (!_quickReturn)
-        {
-            if (!_WillWriteSingleChar())
-            {
-                // Turn off cursor
-                hr = _HideCursor();
-            }
-            else
-            {
-                // Don't re-enable the cursor.
-                _quickReturn = true;
-            }
-        }
-    }
-
-    return hr;
-}
-
-// Routine Description:
-// - EndPaint helper to perform the final rendering steps. Turn the cursor back
-//      on.
-// Arguments:
-// - <none>
-// Return Value:
-// - S_OK if we succeeded, else an appropriate HRESULT for failing to allocate or write.
-[[nodiscard]]
-HRESULT XtermEngine::EndPaint()
-{
-    HRESULT hr = VtEngine::EndPaint();
-    if (SUCCEEDED(hr))
-    {
-        if (!_quickReturn)
-        {
-            // Turn on cursor
-            hr = _ShowCursor();
-        }
-    }
-
-
-    return hr;
-}
-
-// Routine Description:
-// - Write a VT sequence to change the current colors of text. Only writes
-//      16-color attributes.
-// Arguments:
-// - colorForeground: The RGB Color to use to paint the foreground text.
-// - colorBackground: The RGB Color to use to paint the background of the text.
-// - legacyColorAttribute: A console attributes bit field specifying the brush
-//      colors we should use.
-// - fIncludeBackgrounds: indicates if we should change the background color of
-//      the window. Unused for VT
-// Return Value:
-// - S_OK if we succeeded, else an appropriate HRESULT for failing to allocate or write.
-[[nodiscard]]
-HRESULT XtermEngine::UpdateDrawingBrushes(const COLORREF colorForeground,
-                                          const COLORREF colorBackground,
-                                          const WORD /*legacyColorAttribute*/,
-                                          const bool /*fIncludeBackgrounds*/)
-{
-    // The base xterm mode only knows about 16 colors
-    return VtEngine::_16ColorUpdateDrawingBrushes(colorForeground, colorBackground, _ColorTable, _cColorTable);
-}
-
-// Routine Description:
-// - Write a VT sequence to move the cursor to the specified coordinates. We
-//      also store the last place we left the cursor for future optimizations.
-//  If the cursor only needs to go to the origin, only write the home sequence.
-//  If the new cursor is only down one line from the current, only write a newline
-//  If the new cursor is only down one line and at the start of the line, write
-//      a carriage return.
-//  Otherwise just write the whole sequence for moving it.
-// Arguments:
-// - coord: location to move the cursor to.
-// Return Value:
-// - S_OK if we succeeded, else an appropriate HRESULT for failing to allocate or write.
-[[nodiscard]]
-HRESULT XtermEngine::_MoveCursor(COORD const coord)
-{
-    HRESULT hr = S_OK;
-    if (coord.X != _lastText.X || coord.Y != _lastText.Y)
-    {
-        if (coord.X == 0 && coord.Y == 0)
-        {
-            hr = _CursorHome();
-        }
-        else if (coord.X == 0 && coord.Y == (_lastText.Y+1))
-        {
-            // Down one line, at the start of the line.
-            std::string seq = "\r\n";
-            hr = _Write(seq);
-        }
-        else if (coord.X == 0 && coord.Y == _lastText.Y)
-        {
-            // Start of this line
-            std::string seq = "\r";
-            hr = _Write(seq);
-        }
-        else if (coord.X == _lastText.X && coord.Y == (_lastText.Y+1))
-        {
-            // Down one line, same X position
-            std::string seq = "\n";
-            hr = _Write(seq);
-        }
-        else if (coord.X == (_lastText.X-1) && coord.Y == (_lastText.Y))
-        {
-            // Back one char, same Y position
-            std::string seq = "\b";
-            hr = _Write(seq);
-        }
-        else
-        {
-            hr = _CursorPosition(coord);
-        }
-
-        if (SUCCEEDED(hr))
-        {
-            _lastText = coord;
-        }
-    }
-    return hr;
-}
-
-// Routine Description:
-// - Scrolls the existing data on the in-memory frame by the scroll region
-//      deltas we have collectively received through the Invalidate methods
-//      since the last time this was called.
-//  Move the cursor to the origin, and insert or delete rows as appropriate.
-//      The inserted rows will be blank, but marked invalid by InvalidateScroll,
-//      so they will later be written by PaintBufferLine.
-// Arguments:
-// - <none>
-// Return Value:
-// - S_OK if we succeeded, else an appropriate HRESULT for failing to allocate or write.
-[[nodiscard]]
-HRESULT XtermEngine::ScrollFrame()
-{
-    if (_scrollDelta.X != 0)
-    {
-        // No easy way to shift left-right. Everything needs repainting.
-        return InvalidateAll();
-    }
-    if (_scrollDelta.Y == 0)
-    {
-        // There's nothing to do here. Do nothing.
-        return S_OK;
-    }
-
-    const short dy = _scrollDelta.Y;
-    const short absDy = static_cast<short>(abs(dy));
-
-    HRESULT hr = S_OK;
-    if (dy < 0)
-    {
-        // Instead of deleting the first line (causing everything to move up)
-        // move to the bottom of the buffer, and newline.
-        //      That will cause everything to move up, by moving the viewport down.
-        // This will let remote conhosts scroll up to see history like normal.
-        const short bottom = _lastViewport.ToOrigin().BottomInclusive();
-        hr = _MoveCursor({0, bottom});
-        if (SUCCEEDED(hr))
-        {
-            std::string seq = std::string(absDy, '\n');
-            hr = _Write(seq);
-        }
-        // We don't need to _MoveCursor the cursor again, because it's still
-        //      at the bottom of the viewport.
-    }
-    else if (dy > 0)
-    {
-        // Move to the top of the buffer, and insert some lines of text, to
-        //      cause the viewport contents to shift down.
-        hr = _MoveCursor({0, 0});
-        if (SUCCEEDED(hr))
-        {
-            hr = _InsertLine(absDy);
-        }
-    }
-
-    return hr;
-}
-
-// Routine Description:
-// - Notifies us that the console is attempting to scroll the existing screen
-//      area. Add the top or bottom rows to the invalid region, and update the
-//      total scroll delta accumulated this frame.
-// Arguments:
-// - pcoordDelta - Pointer to character dimension (COORD) of the distance the
-//      console would like us to move while scrolling.
-// Return Value:
-// - S_OK if we succeeded, else an appropriate HRESULT for safemath failure
-[[nodiscard]]
-HRESULT XtermEngine::InvalidateScroll(const COORD* const pcoordDelta)
-{
-    const short dx = pcoordDelta->X;
-    const short dy = pcoordDelta->Y;
-
-    if (dx != 0 || dy != 0)
-    {
-        // Scroll the current offset
-        RETURN_IF_FAILED(_InvalidOffset(pcoordDelta));
-
-        // Add the top/bottom of the window to the invalid area
-        SMALL_RECT invalid = _lastViewport.ToOrigin().ToExclusive();
-
-        if (dy > 0)
-        {
-            invalid.Bottom = dy;
-        }
-        else if (dy < 0)
-        {
-            invalid.Top = invalid.Bottom + dy;
-        }
-        LOG_IF_FAILED(_InvalidCombine(Viewport::FromExclusive(invalid)));
-
-        COORD invalidScrollNew;
-        RETURN_IF_FAILED(ShortAdd(_scrollDelta.X, dx, &invalidScrollNew.X));
-        RETURN_IF_FAILED(ShortAdd(_scrollDelta.Y, dy, &invalidScrollNew.Y));
-
-        // Store if safemath succeeded
-        _scrollDelta = invalidScrollNew;
-
-    }
-
-    return S_OK;
-}
-
-// Routine Description:
-// - Draws one line of the buffer to the screen. Writes the characters to the
-//      pipe, encoded in UTF-8 or ASCII only, depending on the VtIoMode.
-//      (See descriptions of both implementations for details.)
-// Arguments:
-// - pwsLine - string of text to be written
-// - rgWidths - array specifying how many column widths that the console is
-//      expecting each character to take
-// - cchLine - length of line to be read
-// - coord - character coordinate target to render within viewport
-// - fTrimLeft - This specifies whether to trim one character width off the left
-//      side of the output. Used for drawing the right-half only of a
-//      double-wide character.
-// Return Value:
-// - S_OK or suitable HRESULT error from writing pipe.
-[[nodiscard]]
-HRESULT XtermEngine::PaintBufferLine(_In_reads_(cchLine) PCWCHAR const pwsLine,
-                                     _In_reads_(cchLine) const unsigned char* const rgWidths,
-                                     const size_t cchLine,
-                                     const COORD coord,
-                                     const bool /*fTrimLeft*/)
-{
-    return _fUseAsciiOnly ?
-        VtEngine::_PaintAsciiBufferLine(pwsLine, rgWidths, cchLine, coord) :
-        VtEngine::_PaintUtf8BufferLine(pwsLine, rgWidths, cchLine, coord);
-}
-
-// Method Description:
-<<<<<<< HEAD
-// - Wrapper for ITerminalOutputConnection. Write either an ascii-only, or a
-//      proper utf-8 string, depending on our mode.
-// Arguments:
-// - wstr - wstring of text to be written
-// Return Value:
-// - S_OK or suitable HRESULT error from either conversion or writing pipe.
-[[nodiscard]]
-HRESULT XtermEngine::WriteTerminalW(_In_ const std::wstring& wstr)
-{
-    return _fUseAsciiOnly ?
-        VtEngine::_WriteTerminalAscii(wstr) :
-        VtEngine::_WriteTerminalUtf8(wstr);
-=======
-// - Updates the window's title string. Emits the VT sequence to SetWindowTitle.
-// Arguments:
-// - newTitle: the new string to use for the title of the window
-// Return Value:
-// - S_OK
-[[nodiscard]]
-HRESULT XtermEngine::UpdateTitle(const std::wstring& newTitle)
-{
-    // inbox telnet uses xterm-ascii as it's mode. If we're in ascii mode, don't
-    //      do anything, to maintain compatibility.
-    if (_fUseAsciiOnly)
-    {
-        return S_OK;
-    }
-
-    wistd::unique_ptr<char[]> rgchNeeded;
-    size_t needed = 0;
-    RETURN_IF_FAILED(ConvertToA(CP_UTF8, newTitle.c_str(), newTitle.length()+1, rgchNeeded, needed));
-    std::string s = std::string(rgchNeeded.get(), needed);
-
-    return VtEngine::_ChangeTitle(s);
->>>>>>> 51f3a77e
-}
+/********************************************************
+*                                                       *
+*   Copyright (C) Microsoft. All rights reserved.       *
+*                                                       *
+********************************************************/
+
+#include "precomp.h"
+#include "XtermEngine.hpp"
+#include "../../types/inc/convert.hpp"
+#pragma hdrstop
+using namespace Microsoft::Console;
+using namespace Microsoft::Console::Render;
+using namespace Microsoft::Console::Types;
+
+XtermEngine::XtermEngine(_In_ wil::unique_hfile hPipe,
+                         const IDefaultColorProvider& colorProvider,
+                         const Viewport initialViewport,
+                         _In_reads_(cColorTable) const COLORREF* const ColorTable,
+                         const WORD cColorTable,
+                         const bool fUseAsciiOnly) :
+    VtEngine(std::move(hPipe), colorProvider, initialViewport),
+    _ColorTable(ColorTable),
+    _cColorTable(cColorTable),
+    _fUseAsciiOnly(fUseAsciiOnly)
+{
+    // Set out initial cursor position to -1, -1. This will force our initial
+    //      paint to manually move the cursor to 0, 0, not just ignore it.
+    _lastText = VtEngine::INVALID_COORDS;
+}
+
+// Method Description:
+// - Prepares internal structures for a painting operation. Turns the cursor
+//      off, so we don't see it flashing all over the client's screen as we
+//      paint the new contents.
+// Arguments:
+// - <none>
+// Return Value:
+// - S_OK if we started to paint. S_FALSE if we didn't need to paint. HRESULT
+//      error code if painting didn't start successfully, or we failed to write
+//      the pipe.
+[[nodiscard]]
+HRESULT XtermEngine::StartPaint()
+{
+    HRESULT hr = VtEngine::StartPaint();
+    if (SUCCEEDED(hr))
+    {
+        if (_firstPaint)
+        {
+            // As of MSFT:15813316 we are no longer clearing on the first paint.
+            _firstPaint = false;
+        }
+        if (!_quickReturn)
+        {
+            if (!_WillWriteSingleChar())
+            {
+                // Turn off cursor
+                hr = _HideCursor();
+            }
+            else
+            {
+                // Don't re-enable the cursor.
+                _quickReturn = true;
+            }
+        }
+    }
+
+    return hr;
+}
+
+// Routine Description:
+// - EndPaint helper to perform the final rendering steps. Turn the cursor back
+//      on.
+// Arguments:
+// - <none>
+// Return Value:
+// - S_OK if we succeeded, else an appropriate HRESULT for failing to allocate or write.
+[[nodiscard]]
+HRESULT XtermEngine::EndPaint()
+{
+    HRESULT hr = VtEngine::EndPaint();
+    if (SUCCEEDED(hr))
+    {
+        if (!_quickReturn)
+        {
+            // Turn on cursor
+            hr = _ShowCursor();
+        }
+    }
+
+
+    return hr;
+}
+
+// Routine Description:
+// - Write a VT sequence to change the current colors of text. Only writes
+//      16-color attributes.
+// Arguments:
+// - colorForeground: The RGB Color to use to paint the foreground text.
+// - colorBackground: The RGB Color to use to paint the background of the text.
+// - legacyColorAttribute: A console attributes bit field specifying the brush
+//      colors we should use.
+// - fIncludeBackgrounds: indicates if we should change the background color of
+//      the window. Unused for VT
+// Return Value:
+// - S_OK if we succeeded, else an appropriate HRESULT for failing to allocate or write.
+[[nodiscard]]
+HRESULT XtermEngine::UpdateDrawingBrushes(const COLORREF colorForeground,
+                                          const COLORREF colorBackground,
+                                          const WORD /*legacyColorAttribute*/,
+                                          const bool /*fIncludeBackgrounds*/)
+{
+    // The base xterm mode only knows about 16 colors
+    return VtEngine::_16ColorUpdateDrawingBrushes(colorForeground, colorBackground, _ColorTable, _cColorTable);
+}
+
+// Routine Description:
+// - Write a VT sequence to move the cursor to the specified coordinates. We
+//      also store the last place we left the cursor for future optimizations.
+//  If the cursor only needs to go to the origin, only write the home sequence.
+//  If the new cursor is only down one line from the current, only write a newline
+//  If the new cursor is only down one line and at the start of the line, write
+//      a carriage return.
+//  Otherwise just write the whole sequence for moving it.
+// Arguments:
+// - coord: location to move the cursor to.
+// Return Value:
+// - S_OK if we succeeded, else an appropriate HRESULT for failing to allocate or write.
+[[nodiscard]]
+HRESULT XtermEngine::_MoveCursor(COORD const coord)
+{
+    HRESULT hr = S_OK;
+    if (coord.X != _lastText.X || coord.Y != _lastText.Y)
+    {
+        if (coord.X == 0 && coord.Y == 0)
+        {
+            hr = _CursorHome();
+        }
+        else if (coord.X == 0 && coord.Y == (_lastText.Y+1))
+        {
+            // Down one line, at the start of the line.
+            std::string seq = "\r\n";
+            hr = _Write(seq);
+        }
+        else if (coord.X == 0 && coord.Y == _lastText.Y)
+        {
+            // Start of this line
+            std::string seq = "\r";
+            hr = _Write(seq);
+        }
+        else if (coord.X == _lastText.X && coord.Y == (_lastText.Y+1))
+        {
+            // Down one line, same X position
+            std::string seq = "\n";
+            hr = _Write(seq);
+        }
+        else if (coord.X == (_lastText.X-1) && coord.Y == (_lastText.Y))
+        {
+            // Back one char, same Y position
+            std::string seq = "\b";
+            hr = _Write(seq);
+        }
+        else
+        {
+            hr = _CursorPosition(coord);
+        }
+
+        if (SUCCEEDED(hr))
+        {
+            _lastText = coord;
+        }
+    }
+    return hr;
+}
+
+// Routine Description:
+// - Scrolls the existing data on the in-memory frame by the scroll region
+//      deltas we have collectively received through the Invalidate methods
+//      since the last time this was called.
+//  Move the cursor to the origin, and insert or delete rows as appropriate.
+//      The inserted rows will be blank, but marked invalid by InvalidateScroll,
+//      so they will later be written by PaintBufferLine.
+// Arguments:
+// - <none>
+// Return Value:
+// - S_OK if we succeeded, else an appropriate HRESULT for failing to allocate or write.
+[[nodiscard]]
+HRESULT XtermEngine::ScrollFrame()
+{
+    if (_scrollDelta.X != 0)
+    {
+        // No easy way to shift left-right. Everything needs repainting.
+        return InvalidateAll();
+    }
+    if (_scrollDelta.Y == 0)
+    {
+        // There's nothing to do here. Do nothing.
+        return S_OK;
+    }
+
+    const short dy = _scrollDelta.Y;
+    const short absDy = static_cast<short>(abs(dy));
+
+    HRESULT hr = S_OK;
+    if (dy < 0)
+    {
+        // Instead of deleting the first line (causing everything to move up)
+        // move to the bottom of the buffer, and newline.
+        //      That will cause everything to move up, by moving the viewport down.
+        // This will let remote conhosts scroll up to see history like normal.
+        const short bottom = _lastViewport.ToOrigin().BottomInclusive();
+        hr = _MoveCursor({0, bottom});
+        if (SUCCEEDED(hr))
+        {
+            std::string seq = std::string(absDy, '\n');
+            hr = _Write(seq);
+        }
+        // We don't need to _MoveCursor the cursor again, because it's still
+        //      at the bottom of the viewport.
+    }
+    else if (dy > 0)
+    {
+        // Move to the top of the buffer, and insert some lines of text, to
+        //      cause the viewport contents to shift down.
+        hr = _MoveCursor({0, 0});
+        if (SUCCEEDED(hr))
+        {
+            hr = _InsertLine(absDy);
+        }
+    }
+
+    return hr;
+}
+
+// Routine Description:
+// - Notifies us that the console is attempting to scroll the existing screen
+//      area. Add the top or bottom rows to the invalid region, and update the
+//      total scroll delta accumulated this frame.
+// Arguments:
+// - pcoordDelta - Pointer to character dimension (COORD) of the distance the
+//      console would like us to move while scrolling.
+// Return Value:
+// - S_OK if we succeeded, else an appropriate HRESULT for safemath failure
+[[nodiscard]]
+HRESULT XtermEngine::InvalidateScroll(const COORD* const pcoordDelta)
+{
+    const short dx = pcoordDelta->X;
+    const short dy = pcoordDelta->Y;
+
+    if (dx != 0 || dy != 0)
+    {
+        // Scroll the current offset
+        RETURN_IF_FAILED(_InvalidOffset(pcoordDelta));
+
+        // Add the top/bottom of the window to the invalid area
+        SMALL_RECT invalid = _lastViewport.ToOrigin().ToExclusive();
+
+        if (dy > 0)
+        {
+            invalid.Bottom = dy;
+        }
+        else if (dy < 0)
+        {
+            invalid.Top = invalid.Bottom + dy;
+        }
+        LOG_IF_FAILED(_InvalidCombine(Viewport::FromExclusive(invalid)));
+
+        COORD invalidScrollNew;
+        RETURN_IF_FAILED(ShortAdd(_scrollDelta.X, dx, &invalidScrollNew.X));
+        RETURN_IF_FAILED(ShortAdd(_scrollDelta.Y, dy, &invalidScrollNew.Y));
+
+        // Store if safemath succeeded
+        _scrollDelta = invalidScrollNew;
+
+    }
+
+    return S_OK;
+}
+
+// Routine Description:
+// - Draws one line of the buffer to the screen. Writes the characters to the
+//      pipe, encoded in UTF-8 or ASCII only, depending on the VtIoMode.
+//      (See descriptions of both implementations for details.)
+// Arguments:
+// - pwsLine - string of text to be written
+// - rgWidths - array specifying how many column widths that the console is
+//      expecting each character to take
+// - cchLine - length of line to be read
+// - coord - character coordinate target to render within viewport
+// - fTrimLeft - This specifies whether to trim one character width off the left
+//      side of the output. Used for drawing the right-half only of a
+//      double-wide character.
+// Return Value:
+// - S_OK or suitable HRESULT error from writing pipe.
+[[nodiscard]]
+HRESULT XtermEngine::PaintBufferLine(_In_reads_(cchLine) PCWCHAR const pwsLine,
+                                     _In_reads_(cchLine) const unsigned char* const rgWidths,
+                                     const size_t cchLine,
+                                     const COORD coord,
+                                     const bool /*fTrimLeft*/)
+{
+    return _fUseAsciiOnly ?
+        VtEngine::_PaintAsciiBufferLine(pwsLine, rgWidths, cchLine, coord) :
+        VtEngine::_PaintUtf8BufferLine(pwsLine, rgWidths, cchLine, coord);
+}
+
+// Method Description:
+// - Wrapper for ITerminalOutputConnection. Write either an ascii-only, or a
+//      proper utf-8 string, depending on our mode.
+// Arguments:
+// - wstr - wstring of text to be written
+// Return Value:
+// - S_OK or suitable HRESULT error from either conversion or writing pipe.
+[[nodiscard]]
+HRESULT XtermEngine::WriteTerminalW(const std::wstring& wstr)
+{
+    return _fUseAsciiOnly ?
+        VtEngine::_WriteTerminalAscii(wstr) :
+        VtEngine::_WriteTerminalUtf8(wstr);
+}
+
+// Method Description:
+// - Updates the window's title string. Emits the VT sequence to SetWindowTitle.
+// Arguments:
+// - newTitle: the new string to use for the title of the window
+// Return Value:
+// - S_OK
+[[nodiscard]]
+HRESULT XtermEngine::UpdateTitle(const std::wstring& newTitle)
+{
+    // inbox telnet uses xterm-ascii as it's mode. If we're in ascii mode, don't
+    //      do anything, to maintain compatibility.
+    if (_fUseAsciiOnly)
+    {
+        return S_OK;
+    }
+
+    wistd::unique_ptr<char[]> rgchNeeded;
+    size_t needed = 0;
+    RETURN_IF_FAILED(ConvertToA(CP_UTF8, newTitle.c_str(), newTitle.length()+1, rgchNeeded, needed));
+    std::string s = std::string(rgchNeeded.get(), needed);
+
+    return VtEngine::_ChangeTitle(s);
+}