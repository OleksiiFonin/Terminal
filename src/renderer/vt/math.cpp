--- conflicted
+++ resolved
@@ -1,100 +1,83 @@
-/********************************************************
-*                                                       *
-*   Copyright (C) Microsoft. All rights reserved.       *
-*                                                       *
-********************************************************/
-
-#include "precomp.h"
-
-#include "vtrenderer.hpp"
-
-#pragma hdrstop
-
-using namespace Microsoft::Console::Render;
-using namespace Microsoft::Console::Types;
-
-// Routine Description:
-// - Gets the size in characters of the current dirty portion of the frame.
-// Arguments:
-// - <none>
-// Return Value:
-// - The character dimensions of the current dirty area of the frame. 
-//      This is an Inclusive rect.
-SMALL_RECT VtEngine::GetDirtyRectInChars()
-{
-<<<<<<< HEAD
-    SMALL_RECT sr = _srcInvalid;
-    // Our current invalid is exclusive, make it inclusive 
-    sr.Right = min(sr.Left, sr.Right-1);
-    sr.Right = min(sr.Top, sr.Bottom-1);
-    return sr;
-=======
-    return Viewport::FromExclusive(_srcInvalid).ToInclusive();
->>>>>>> a81c3bcd
-}
-
-// Routine Description:
-// - Uses the currently selected font to determine how wide the given character will be when renderered.
-// - NOTE: Only supports determining half-width/full-width status for CJK-type languages (e.g. is it 1 character wide or 2. a.k.a. is it a rectangle or square.)
-// Arguments:
-// - wch - Character to check
-// Return Value:
-// - True if it is full-width (2 wide). False if it is half-width (1 wide).
-bool VtEngine::IsCharFullWidthByFont(_In_ WCHAR const /*wch*/)
-{
-    return false;
-}
-
-// Routine Description:
-// - Performs a "CombineRect" with the "OR" operation.
-// - Basically extends the existing rect outward to also encompass the passed-in region.
-// Arguments:
-// - pRectExisting - Expand this rectangle to encompass the add rect.
-// - pRectToOr - Add this rectangle to the existing one.
-// Return Value:
-// - <none>
-void VtEngine::_OrRect(_Inout_ SMALL_RECT* const pRectExisting, _In_ const SMALL_RECT* const pRectToOr) const
-{
-    pRectExisting->Left = min(pRectExisting->Left, pRectToOr->Left);
-    pRectExisting->Top = min(pRectExisting->Top, pRectToOr->Top);
-    pRectExisting->Right = max(pRectExisting->Right, pRectToOr->Right);
-    pRectExisting->Bottom = max(pRectExisting->Bottom, pRectToOr->Bottom);
-}
-
-// Method Description:
-// - Returns true if the invalidated region indicates that we only need to 
-//      simply print text from the current cursor position. This will prevent us
-//      from sending extra VT set-up/tear down sequences (?12h/l) when all we 
-//      need to do is print more text at the current cursor position.
-// Arguments:
-// - <none>
-// Return Value:
-// - true iff only the next character is invalid
-bool VtEngine::_WillWriteSingleChar() const
-{
-    COORD currentCursor = _lastText;
-<<<<<<< HEAD
-    bool noScrollDelta = (_scrollDelta.X == 0 && _scrollDelta.Y == 0);
-    bool invalidIsOneChar = (_srcInvalid.Bottom ==_srcInvalid.Top+1) &&
-                            (_srcInvalid.Right == (_srcInvalid.Left+1));
-    bool invalidIsNext = (_srcInvalid.Top == _lastText.Y)
-                         && (_srcInvalid.Left == _lastText.X);
-    return noScrollDelta && invalidIsOneChar && invalidIsNext;
-=======
-
-    bool noScrollDelta = (_scrollDelta.X == 0 && _scrollDelta.Y == 0);
-
-    bool invalidIsOneChar = (_srcInvalid.Bottom ==_srcInvalid.Top+1) &&
-                            (_srcInvalid.Right == (_srcInvalid.Left+1));
-
-    // Either the next character to the right or the immediately previous 
-    //      character should follow this code path
-    //      (The immediate previous character would suggest a backspace)
-    bool invalidIsNext = (_srcInvalid.Top == _lastText.Y)
-                         && (_srcInvalid.Left == _lastText.X);
-    bool invalidIsLast = (_srcInvalid.Top == _lastText.Y)
-                         && (_srcInvalid.Left == (_lastText.X-1));
-
-    return noScrollDelta && invalidIsOneChar && (invalidIsNext || invalidIsLast);
->>>>>>> a81c3bcd
-}
+/********************************************************
+*                                                       *
+*   Copyright (C) Microsoft. All rights reserved.       *
+*                                                       *
+********************************************************/
+
+#include "precomp.h"
+
+#include "vtrenderer.hpp"
+
+#pragma hdrstop
+
+using namespace Microsoft::Console::Render;
+using namespace Microsoft::Console::Types;
+
+// Routine Description:
+// - Gets the size in characters of the current dirty portion of the frame.
+// Arguments:
+// - <none>
+// Return Value:
+// - The character dimensions of the current dirty area of the frame. 
+//      This is an Inclusive rect.
+SMALL_RECT VtEngine::GetDirtyRectInChars()
+{
+    return Viewport::FromExclusive(_srcInvalid).ToInclusive();
+}
+
+// Routine Description:
+// - Uses the currently selected font to determine how wide the given character will be when renderered.
+// - NOTE: Only supports determining half-width/full-width status for CJK-type languages (e.g. is it 1 character wide or 2. a.k.a. is it a rectangle or square.)
+// Arguments:
+// - wch - Character to check
+// Return Value:
+// - True if it is full-width (2 wide). False if it is half-width (1 wide).
+bool VtEngine::IsCharFullWidthByFont(_In_ WCHAR const /*wch*/)
+{
+    return false;
+}
+
+// Routine Description:
+// - Performs a "CombineRect" with the "OR" operation.
+// - Basically extends the existing rect outward to also encompass the passed-in region.
+// Arguments:
+// - pRectExisting - Expand this rectangle to encompass the add rect.
+// - pRectToOr - Add this rectangle to the existing one.
+// Return Value:
+// - <none>
+void VtEngine::_OrRect(_Inout_ SMALL_RECT* const pRectExisting, _In_ const SMALL_RECT* const pRectToOr) const
+{
+    pRectExisting->Left = min(pRectExisting->Left, pRectToOr->Left);
+    pRectExisting->Top = min(pRectExisting->Top, pRectToOr->Top);
+    pRectExisting->Right = max(pRectExisting->Right, pRectToOr->Right);
+    pRectExisting->Bottom = max(pRectExisting->Bottom, pRectToOr->Bottom);
+}
+
+// Method Description:
+// - Returns true if the invalidated region indicates that we only need to 
+//      simply print text from the current cursor position. This will prevent us
+//      from sending extra VT set-up/tear down sequences (?12h/l) when all we 
+//      need to do is print more text at the current cursor position.
+// Arguments:
+// - <none>
+// Return Value:
+// - true iff only the next character is invalid
+bool VtEngine::_WillWriteSingleChar() const
+{
+    COORD currentCursor = _lastText;
+
+    bool noScrollDelta = (_scrollDelta.X == 0 && _scrollDelta.Y == 0);
+
+    bool invalidIsOneChar = (_srcInvalid.Bottom ==_srcInvalid.Top+1) &&
+                            (_srcInvalid.Right == (_srcInvalid.Left+1));
+
+    // Either the next character to the right or the immediately previous 
+    //      character should follow this code path
+    //      (The immediate previous character would suggest a backspace)
+    bool invalidIsNext = (_srcInvalid.Top == _lastText.Y)
+                         && (_srcInvalid.Left == _lastText.X);
+    bool invalidIsLast = (_srcInvalid.Top == _lastText.Y)
+                         && (_srcInvalid.Left == (_lastText.X-1));
+
+    return noScrollDelta && invalidIsOneChar && (invalidIsNext || invalidIsLast);
+}