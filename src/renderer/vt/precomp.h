/*++
Copyright (c) Microsoft Corporation

Module Name:
- precomp.h

Abstract:
- Contains external headers to include in the precompile phase of console build process.
- Avoid including internal project headers. Instead include them only in the classes that need them (helps with test project building).
--*/

#include <wchar.h>
#include <assert.h>
#include <sal.h>

// This includes support libraries from the CRT, STL, WIL, and GSL
#include "LibraryIncludes.h"

#include <windows.h>
#include <windowsx.h>

#ifndef _NTSTATUS_DEFINED
#define _NTSTATUS_DEFINED
typedef _Return_type_success_(return >= 0) long NTSTATUS;
#endif

#define NT_SUCCESS(Status)  (((NTSTATUS)(Status)) >= 0)

//#include <ntstatus.h>
#define STATUS_SUCCESS                   ((NTSTATUS)0x00000000L)    // ntsubauth
#define FACILITY_NTWIN32                 0x7
__inline int NTSTATUS_FROM_WIN32(long x) { return x <= 0 ? (NTSTATUS)x : (NTSTATUS)(((x) & 0x0000FFFF) | (FACILITY_NTWIN32 << 16) | ERROR_SEVERITY_ERROR); }

#define NT_TESTNULL(var) (((var) == nullptr) ? STATUS_NO_MEMORY : STATUS_SUCCESS)
#define NT_TESTNULL_GLE(var) (((var) == nullptr) ? NTSTATUS_FROM_WIN32(GetLastError()) : STATUS_SUCCESS);

#if defined(DEBUG) || defined(_DEBUG) || defined(DBG)
#define WHEN_DBG(x) x
#else
#define WHEN_DBG(x)
#endif

// SafeMath
#pragma prefast(push)
#pragma prefast(disable:26071, "Range violation in Intsafe. Not ours.")
#define ENABLE_INTSAFE_SIGNED_FUNCTIONS // Only unsigned intsafe math/casts available without this def
#include <intsafe.h>
<<<<<<< HEAD
#pragma prefast(pop)


=======
#pragma prefast(pop)

>>>>>>> d2dbaf7b
<|MERGE_RESOLUTION|>--- conflicted
+++ resolved
@@ -1,55 +1,48 @@
-/*++
-Copyright (c) Microsoft Corporation
-
-Module Name:
-- precomp.h
-
-Abstract:
-- Contains external headers to include in the precompile phase of console build process.
-- Avoid including internal project headers. Instead include them only in the classes that need them (helps with test project building).
---*/
-
-#include <wchar.h>
-#include <assert.h>
-#include <sal.h>
-
-// This includes support libraries from the CRT, STL, WIL, and GSL
-#include "LibraryIncludes.h"
-
-#include <windows.h>
-#include <windowsx.h>
-
-#ifndef _NTSTATUS_DEFINED
-#define _NTSTATUS_DEFINED
-typedef _Return_type_success_(return >= 0) long NTSTATUS;
-#endif
-
-#define NT_SUCCESS(Status)  (((NTSTATUS)(Status)) >= 0)
-
-//#include <ntstatus.h>
-#define STATUS_SUCCESS                   ((NTSTATUS)0x00000000L)    // ntsubauth
-#define FACILITY_NTWIN32                 0x7
-__inline int NTSTATUS_FROM_WIN32(long x) { return x <= 0 ? (NTSTATUS)x : (NTSTATUS)(((x) & 0x0000FFFF) | (FACILITY_NTWIN32 << 16) | ERROR_SEVERITY_ERROR); }
-
-#define NT_TESTNULL(var) (((var) == nullptr) ? STATUS_NO_MEMORY : STATUS_SUCCESS)
-#define NT_TESTNULL_GLE(var) (((var) == nullptr) ? NTSTATUS_FROM_WIN32(GetLastError()) : STATUS_SUCCESS);
-
-#if defined(DEBUG) || defined(_DEBUG) || defined(DBG)
-#define WHEN_DBG(x) x
-#else
-#define WHEN_DBG(x)
-#endif
-
-// SafeMath
-#pragma prefast(push)
-#pragma prefast(disable:26071, "Range violation in Intsafe. Not ours.")
-#define ENABLE_INTSAFE_SIGNED_FUNCTIONS // Only unsigned intsafe math/casts available without this def
-#include <intsafe.h>
-<<<<<<< HEAD
-#pragma prefast(pop)
-
-
-=======
-#pragma prefast(pop)
-
->>>>>>> d2dbaf7b
+/*++
+Copyright (c) Microsoft Corporation
+
+Module Name:
+- precomp.h
+
+Abstract:
+- Contains external headers to include in the precompile phase of console build process.
+- Avoid including internal project headers. Instead include them only in the classes that need them (helps with test project building).
+--*/
+
+#include <wchar.h>
+#include <assert.h>
+#include <sal.h>
+
+// This includes support libraries from the CRT, STL, WIL, and GSL
+#include "LibraryIncludes.h"
+
+#include <windows.h>
+#include <windowsx.h>
+
+#ifndef _NTSTATUS_DEFINED
+#define _NTSTATUS_DEFINED
+typedef _Return_type_success_(return >= 0) long NTSTATUS;
+#endif
+
+#define NT_SUCCESS(Status)  (((NTSTATUS)(Status)) >= 0)
+
+//#include <ntstatus.h>
+#define STATUS_SUCCESS                   ((NTSTATUS)0x00000000L)    // ntsubauth
+#define FACILITY_NTWIN32                 0x7
+__inline int NTSTATUS_FROM_WIN32(long x) { return x <= 0 ? (NTSTATUS)x : (NTSTATUS)(((x) & 0x0000FFFF) | (FACILITY_NTWIN32 << 16) | ERROR_SEVERITY_ERROR); }
+
+#define NT_TESTNULL(var) (((var) == nullptr) ? STATUS_NO_MEMORY : STATUS_SUCCESS)
+#define NT_TESTNULL_GLE(var) (((var) == nullptr) ? NTSTATUS_FROM_WIN32(GetLastError()) : STATUS_SUCCESS);
+
+#if defined(DEBUG) || defined(_DEBUG) || defined(DBG)
+#define WHEN_DBG(x) x
+#else
+#define WHEN_DBG(x)
+#endif
+
+// SafeMath
+#pragma prefast(push)
+#pragma prefast(disable:26071, "Range violation in Intsafe. Not ours.")
+#define ENABLE_INTSAFE_SIGNED_FUNCTIONS // Only unsigned intsafe math/casts available without this def
+#include <intsafe.h>
+#pragma prefast(pop)