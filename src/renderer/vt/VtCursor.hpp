--- conflicted
+++ resolved
@@ -1,52 +1,44 @@
-/*++
-Copyright (c) Microsoft Corporation
-
-Module Name:
-- VtCursor.hpp
-
-Abstract:
-- A RenderCursor for the VtEngine.
-
-Author(s):
-- Mike Griese (migrie) 16-Oct-2017
---*/
-
-#pragma once
-
-
-#include "..\inc\MinimalCursor.hpp"
-#include "..\inc\IRenderEngine.hpp"
-
-namespace Microsoft
-{
-    namespace Console
-    {
-        namespace Render
-        {
-            class VtCursor;
-        }
-    }
-}
-
-class Microsoft::Console::Render::VtCursor : public MinimalCursor
-{
-public:
-    VtCursor(IRenderEngine* const pEngine);
-    void Move(_In_ const COORD cPos) override;
-    bool ForcePaint() const override;
-    
-<<<<<<< HEAD
-    COORD GetPosition() const;
-=======
->>>>>>> d38bbde6
-    bool HasMoved() const;
-    void ClearMoved();
-
-private:
-    bool _fHasMoved;
-<<<<<<< HEAD
-    COORD _coordPosition;
-=======
->>>>>>> d38bbde6
-    IRenderEngine* const _pEngine;
-};
+/*++
+Copyright (c) Microsoft Corporation
+
+Module Name:
+- VtCursor.hpp
+
+Abstract:
+- A RenderCursor for the VtEngine.
+
+Author(s):
+- Mike Griese (migrie) 16-Oct-2017
+--*/
+
+#pragma once
+
+
+#include "..\inc\MinimalCursor.hpp"
+#include "..\inc\IRenderEngine.hpp"
+
+namespace Microsoft
+{
+    namespace Console
+    {
+        namespace Render
+        {
+            class VtCursor;
+        }
+    }
+}
+
+class Microsoft::Console::Render::VtCursor : public MinimalCursor
+{
+public:
+    VtCursor(IRenderEngine* const pEngine);
+    void Move(_In_ const COORD cPos) override;
+    bool ForcePaint() const override;
+    
+    bool HasMoved() const;
+    void ClearMoved();
+
+private:
+    bool _fHasMoved;
+    IRenderEngine* const _pEngine;
+};