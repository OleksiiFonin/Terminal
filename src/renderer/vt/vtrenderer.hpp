--- conflicted
+++ resolved
@@ -1,169 +1,162 @@
-/*++
-Copyright (c) Microsoft Corporation
-
-Module Name:
-- VtRenderer.hpp
-
-Abstract:
-- This is the definition of the VT specific implementation of the renderer.
-
-Author(s):
-- Michael Niksa (MiNiksa) 24-Jul-2017
-- Mike Griese (migrie) 01-Sept-2017
---*/
-
-#pragma once
-
-#include "VtCursor.hpp"
-#include "../inc/IRenderEngine.hpp"
-#include "../../types/inc/Viewport.hpp"
-#include "VtCursor.hpp"
-#include <string>
-#include <functional>
-
-namespace Microsoft
-{
-    namespace Console
-    {
-        namespace Render
-        {
-            class VtEngine;
-        };
-    };
-};
-
-class Microsoft::Console::Render::VtEngine : public IRenderEngine
-{
-public:
-    VtEngine(_In_ wil::unique_hfile hPipe);
-    ~VtEngine();
-
-    HRESULT InvalidateSelection(_In_reads_(cRectangles) const SMALL_RECT* const rgsrSelection,
-                                _In_ UINT const cRectangles) override;
-    virtual HRESULT InvalidateScroll(_In_ const COORD* const pcoordDelta) = 0;
-    HRESULT InvalidateSystem(_In_ const RECT* const prcDirtyClient) override;
-    HRESULT Invalidate(_In_ const SMALL_RECT* const psrRegion) override;
-    HRESULT InvalidateAll() override;
-
-    virtual HRESULT StartPaint() override;
-    virtual HRESULT EndPaint() override;
-
-    virtual HRESULT ScrollFrame() = 0;
-
-    HRESULT PaintBackground() override;
-    virtual HRESULT PaintBufferLine(_In_reads_(cchLine) PCWCHAR const pwsLine,
-                                    _In_reads_(cchLine) const unsigned char* const rgWidths,
-                                    _In_ size_t const cchLine,
-                                    _In_ COORD const coordTarget,
-                                    _In_ bool const fTrimLeft) override;
-    HRESULT PaintBufferGridLines(_In_ GridLines const lines,
-                                 _In_ COLORREF const color,
-                                 _In_ size_t const cchLine,
-                                 _In_ COORD const coordTarget) override;
-    HRESULT PaintSelection(_In_reads_(cRectangles) const SMALL_RECT* const rgsrSelection,
-                           _In_ UINT const cRectangles) override;
-
-    HRESULT PaintCursor(_In_ COORD const coordCursor,
-                        _In_ ULONG const ulCursorHeightPercent,
-                        _In_ bool const fIsDoubleWidth) override;
-    HRESULT ClearCursor() override;
-
-    virtual HRESULT UpdateDrawingBrushes(_In_ COLORREF const colorForeground,
-                                         _In_ COLORREF const colorBackground,
-                                         _In_ WORD const legacyColorAttribute,
-                                         _In_ bool const fIncludeBackgrounds) = 0;
-    HRESULT UpdateFont(_In_ FontInfoDesired const * const pfiFontInfoDesired,
-                       _Out_ FontInfo* const pfiFontInfo) override;
-    HRESULT UpdateDpi(_In_ int const iDpi) override;
-    HRESULT UpdateViewport(_In_ SMALL_RECT const srNewViewport) override;
-
-    HRESULT GetProposedFont(_In_ FontInfoDesired const * const pfiFontDesired,
-                            _Out_ FontInfo* const pfiFont, _In_ int const iDpi) override;
-
-    SMALL_RECT GetDirtyRectInChars() override;
-    COORD GetFontSize() override;
-    bool IsCharFullWidthByFont(_In_ WCHAR const wch) override;
-            
-    IRenderCursor* const GetCursor() override;
-                
-
-protected:
-    wil::unique_hfile _hFile;
-
-    COLORREF _LastFG;
-    COLORREF _LastBG;
-
-    Microsoft::Console::Types::Viewport _lastViewport;
-
-    SMALL_RECT _srcInvalid;
-    bool _fInvalidRectUsed;
-    COORD _lastRealCursor;
-    COORD _lastText;
-    COORD _scrollDelta;
-
-    bool _quickReturn;
-    
-    VtCursor _cursor;
-
-    HRESULT _Write(_In_reads_(cch) const char* const psz, _In_ size_t const cch);
-    HRESULT _Write(_In_ const std::string& str);
-    HRESULT _Write(_In_ const char* const psz);
-    HRESULT _WriteFormattedString(_In_ const char* const pszFormat, ...);
-    
-    void _OrRect(_Inout_ SMALL_RECT* const pRectExisting, _In_ const SMALL_RECT* const pRectToOr) const;
-    HRESULT _InvalidCombine(_In_ const SMALL_RECT* const psrc);
-    HRESULT _InvalidOffset(_In_ const COORD* const ppt);
-    HRESULT _InvalidRestrict();
-    
-    HRESULT _StopCursorBlinking();
-    HRESULT _StartCursorBlinking();
-    HRESULT _HideCursor();
-    HRESULT _ShowCursor();
-    HRESULT _EraseLine();
-    HRESULT _InsertDeleteLine(_In_ const short sLines, _In_ const bool fInsertLine);
-    HRESULT _DeleteLine(_In_ const short sLines);
-    HRESULT _InsertLine(_In_ const short sLines);
-    HRESULT _CursorPosition(_In_ const COORD coord);
-    HRESULT _CursorHome();
-    HRESULT _SetGraphicsRendition16Color(_In_ const WORD wAttr,
-                                         _In_ const bool fIsForeground);
-    HRESULT _SetGraphicsRenditionRGBColor(_In_ const COLORREF color,
-                                          _In_ const bool fIsForeground);
-    HRESULT _ResizeWindow(_In_ const short sWidth, _In_ const short sHeight);
-    
-    virtual HRESULT _MoveCursor(_In_ const COORD coord) = 0;
-    HRESULT _RgbUpdateDrawingBrushes(_In_ COLORREF const colorForeground,
-                                     _In_ COLORREF const colorBackground);
-    HRESULT _16ColorUpdateDrawingBrushes(_In_ COLORREF const colorForeground,
-                                         _In_ COLORREF const colorBackground,
-                                         _In_reads_(cColorTable) const COLORREF* const ColorTable,
-                                         _In_ const WORD cColorTable);
-<<<<<<< HEAD
-
-    bool _WillWriteSingleChar() const;
-
-
-    HRESULT _PaintUtf8BufferLine(_In_reads_(cchLine) PCWCHAR const pwsLine,
-                                 _In_reads_(cchLine) const unsigned char* const rgWidths,
-                                 _In_ size_t const cchLine,
-                                 _In_ COORD const coordTarget);
-
-    HRESULT _PaintAsciiBufferLine(_In_reads_(cchLine) PCWCHAR const pwsLine,
-                                  _In_reads_(cchLine) const unsigned char* const rgWidths,
-                                  _In_ size_t const cchLine,
-                                  _In_ COORD const coordTarget);
-
-=======
-    bool _WillWriteSingleChar() const;
-
->>>>>>> a81c3bcd
-    /////////////////////////// Unit Testing Helpers ///////////////////////////
-#ifdef UNIT_TESTING
-    std::function<bool(const char* const, size_t const)> _pfnTestCallback;
-    bool _usingTestCallback;
-
-    friend class VtRendererTest;
-#endif
-    
-    void SetTestCallback(_In_ std::function<bool(const char* const, size_t const)> pfn);
-};
+/*++
+Copyright (c) Microsoft Corporation
+
+Module Name:
+- VtRenderer.hpp
+
+Abstract:
+- This is the definition of the VT specific implementation of the renderer.
+
+Author(s):
+- Michael Niksa (MiNiksa) 24-Jul-2017
+- Mike Griese (migrie) 01-Sept-2017
+--*/
+
+#pragma once
+
+#include "../inc/IRenderEngine.hpp"
+#include "../../types/inc/Viewport.hpp"
+#include "VtCursor.hpp"
+#include <string>
+#include <functional>
+
+namespace Microsoft
+{
+    namespace Console
+    {
+        namespace Render
+        {
+            class VtEngine;
+        };
+    };
+};
+
+class Microsoft::Console::Render::VtEngine : public IRenderEngine
+{
+public:
+    VtEngine(_In_ wil::unique_hfile hPipe);
+    ~VtEngine();
+
+    HRESULT InvalidateSelection(_In_reads_(cRectangles) const SMALL_RECT* const rgsrSelection,
+                                _In_ UINT const cRectangles) override;
+    virtual HRESULT InvalidateScroll(_In_ const COORD* const pcoordDelta) = 0;
+    HRESULT InvalidateSystem(_In_ const RECT* const prcDirtyClient) override;
+    HRESULT Invalidate(_In_ const SMALL_RECT* const psrRegion) override;
+    HRESULT InvalidateAll() override;
+
+    virtual HRESULT StartPaint() override;
+    virtual HRESULT EndPaint() override;
+
+    virtual HRESULT ScrollFrame() = 0;
+
+    HRESULT PaintBackground() override;
+    virtual HRESULT PaintBufferLine(_In_reads_(cchLine) PCWCHAR const pwsLine,
+                                    _In_reads_(cchLine) const unsigned char* const rgWidths,
+                                    _In_ size_t const cchLine,
+                                    _In_ COORD const coordTarget,
+                                    _In_ bool const fTrimLeft) override;
+    HRESULT PaintBufferGridLines(_In_ GridLines const lines,
+                                 _In_ COLORREF const color,
+                                 _In_ size_t const cchLine,
+                                 _In_ COORD const coordTarget) override;
+    HRESULT PaintSelection(_In_reads_(cRectangles) const SMALL_RECT* const rgsrSelection,
+                           _In_ UINT const cRectangles) override;
+
+    HRESULT PaintCursor(_In_ COORD const coordCursor,
+                        _In_ ULONG const ulCursorHeightPercent,
+                        _In_ bool const fIsDoubleWidth) override;
+    HRESULT ClearCursor() override;
+
+    virtual HRESULT UpdateDrawingBrushes(_In_ COLORREF const colorForeground,
+                                         _In_ COLORREF const colorBackground,
+                                         _In_ WORD const legacyColorAttribute,
+                                         _In_ bool const fIncludeBackgrounds) = 0;
+    HRESULT UpdateFont(_In_ FontInfoDesired const * const pfiFontInfoDesired,
+                       _Out_ FontInfo* const pfiFontInfo) override;
+    HRESULT UpdateDpi(_In_ int const iDpi) override;
+    HRESULT UpdateViewport(_In_ SMALL_RECT const srNewViewport) override;
+
+    HRESULT GetProposedFont(_In_ FontInfoDesired const * const pfiFontDesired,
+                            _Out_ FontInfo* const pfiFont, _In_ int const iDpi) override;
+
+    SMALL_RECT GetDirtyRectInChars() override;
+    COORD GetFontSize() override;
+    bool IsCharFullWidthByFont(_In_ WCHAR const wch) override;
+            
+    IRenderCursor* const GetCursor() override;
+                
+
+protected:
+    wil::unique_hfile _hFile;
+
+    COLORREF _LastFG;
+    COLORREF _LastBG;
+
+    Microsoft::Console::Types::Viewport _lastViewport;
+
+    SMALL_RECT _srcInvalid;
+    bool _fInvalidRectUsed;
+    COORD _lastRealCursor;
+    COORD _lastText;
+    COORD _scrollDelta;
+
+    bool _quickReturn;
+    
+    VtCursor _cursor;
+
+    HRESULT _Write(_In_reads_(cch) const char* const psz, _In_ size_t const cch);
+    HRESULT _Write(_In_ const std::string& str);
+    HRESULT _Write(_In_ const char* const psz);
+    HRESULT _WriteFormattedString(_In_ const char* const pszFormat, ...);
+    
+    void _OrRect(_Inout_ SMALL_RECT* const pRectExisting, _In_ const SMALL_RECT* const pRectToOr) const;
+    HRESULT _InvalidCombine(_In_ const SMALL_RECT* const psrc);
+    HRESULT _InvalidOffset(_In_ const COORD* const ppt);
+    HRESULT _InvalidRestrict();
+    
+    HRESULT _StopCursorBlinking();
+    HRESULT _StartCursorBlinking();
+    HRESULT _HideCursor();
+    HRESULT _ShowCursor();
+    HRESULT _EraseLine();
+    HRESULT _InsertDeleteLine(_In_ const short sLines, _In_ const bool fInsertLine);
+    HRESULT _DeleteLine(_In_ const short sLines);
+    HRESULT _InsertLine(_In_ const short sLines);
+    HRESULT _CursorPosition(_In_ const COORD coord);
+    HRESULT _CursorHome();
+    HRESULT _SetGraphicsRendition16Color(_In_ const WORD wAttr,
+                                         _In_ const bool fIsForeground);
+    HRESULT _SetGraphicsRenditionRGBColor(_In_ const COLORREF color,
+                                          _In_ const bool fIsForeground);
+    HRESULT _ResizeWindow(_In_ const short sWidth, _In_ const short sHeight);
+    
+    virtual HRESULT _MoveCursor(_In_ const COORD coord) = 0;
+    HRESULT _RgbUpdateDrawingBrushes(_In_ COLORREF const colorForeground,
+                                     _In_ COLORREF const colorBackground);
+    HRESULT _16ColorUpdateDrawingBrushes(_In_ COLORREF const colorForeground,
+                                         _In_ COLORREF const colorBackground,
+                                         _In_reads_(cColorTable) const COLORREF* const ColorTable,
+                                         _In_ const WORD cColorTable);
+
+    bool _WillWriteSingleChar() const;
+
+    HRESULT _PaintUtf8BufferLine(_In_reads_(cchLine) PCWCHAR const pwsLine,
+                                 _In_reads_(cchLine) const unsigned char* const rgWidths,
+                                 _In_ size_t const cchLine,
+                                 _In_ COORD const coordTarget);
+
+    HRESULT _PaintAsciiBufferLine(_In_reads_(cchLine) PCWCHAR const pwsLine,
+                                  _In_reads_(cchLine) const unsigned char* const rgWidths,
+                                  _In_ size_t const cchLine,
+                                  _In_ COORD const coordTarget);
+
+    /////////////////////////// Unit Testing Helpers ///////////////////////////
+#ifdef UNIT_TESTING
+    std::function<bool(const char* const, size_t const)> _pfnTestCallback;
+    bool _usingTestCallback;
+
+    friend class VtRendererTest;
+#endif
+    
+    void SetTestCallback(_In_ std::function<bool(const char* const, size_t const)> pfn);
+};