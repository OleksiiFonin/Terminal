--- conflicted
+++ resolved
@@ -1,3248 +1,3245 @@
-/********************************************************
-*                                                       *
-*   Copyright (C) Microsoft. All rights reserved.       *
-*                                                       *
-********************************************************/
-
-#include "precomp.h"
-#include <wextestclass.h>
-#include "..\..\inc\consoletaeftemplates.hpp"
-
-#include "adaptDispatch.hpp"
-
-using namespace WEX::Common;
-using namespace WEX::Logging;
-using namespace WEX::TestExecution;
-
-namespace Microsoft
-{
-    namespace Console
-    {
-        namespace VirtualTerminal
-        {
-            class AdapterTest;
-            class ConAdapterTestGetSet;
-        };
-    };
-};
-
-
-enum class CursorY
-{
-    TOP,
-    BOTTOM,
-    YCENTER
-};
-
-enum class CursorX
-{
-    LEFT,
-    RIGHT,
-    XCENTER
-};
-
-enum class CursorDirection : unsigned int
-{
-    UP = 0,
-    DOWN = 1,
-    RIGHT = 2,
-    LEFT = 3,
-    NEXTLINE = 4,
-    PREVLINE = 5
-};
-
-enum class ScrollDirection : unsigned int
-{
-    UP = 0,
-    DOWN = 1
-};
-
-enum class AbsolutePosition : unsigned int
-{
-    CursorHorizontal = 0,
-    VerticalLine = 1,
-};
-
-using namespace Microsoft::Console::VirtualTerminal;
-
-class TestGetSet : public ConGetSet
-{
-public:
-    virtual BOOL GetConsoleScreenBufferInfoEx(_Out_ CONSOLE_SCREEN_BUFFER_INFOEX* const psbiex) const
-    {
-        Log::Comment(L"GetConsoleScreenBufferInfoEx MOCK returning data...");
-
-        if (_fGetConsoleScreenBufferInfoExResult)
-        {
-            psbiex->dwSize = _coordBufferSize;
-            psbiex->srWindow = _srViewport;
-            psbiex->dwCursorPosition = _coordCursorPos;
-            psbiex->wAttributes = _wAttribute;
-        }
-
-        return _fGetConsoleScreenBufferInfoExResult;
-    }
-    virtual BOOL SetConsoleScreenBufferInfoEx(_In_ const CONSOLE_SCREEN_BUFFER_INFOEX* const psbiex) const
-    {
-        Log::Comment(L"SetConsoleScreenBufferInfoEx MOCK returning data...");
-
-        if (_fSetConsoleScreenBufferInfoExResult)
-        {
-            VERIFY_ARE_EQUAL(_coordExpectedCursorPos, psbiex->dwCursorPosition);
-            VERIFY_ARE_EQUAL(_coordExpectedScreenBufferSize, psbiex->dwSize);
-            VERIFY_ARE_EQUAL(_srExpectedScreenBufferViewport, psbiex->srWindow);
-            VERIFY_ARE_EQUAL(_wExpectedAttributes, psbiex->wAttributes);
-        }
-        return _fSetConsoleScreenBufferInfoExResult;
-    }
-    virtual BOOL SetConsoleCursorPosition(_In_ COORD const dwCursorPosition)
-    {
-        Log::Comment(L"SetConsoleCursorPosition MOCK called...");
-
-        if (_fSetConsoleCursorPositionResult)
-        {
-            VERIFY_ARE_EQUAL(_coordExpectedCursorPos, dwCursorPosition);
-            _coordCursorPos = dwCursorPosition;
-        }
-
-        return _fSetConsoleCursorPositionResult;
-    }
-
-    virtual BOOL GetConsoleCursorInfo(_In_ CONSOLE_CURSOR_INFO* const pConsoleCursorInfo) const
-    {
-        Log::Comment(L"GetConsoleCursorInfo MOCK called...");
-
-        if (_fGetConsoleCursorInfoResult)
-        {
-            pConsoleCursorInfo->dwSize = _dwCursorSize;
-            pConsoleCursorInfo->bVisible = _fCursorVisible;
-        }
-
-        return _fGetConsoleCursorInfoResult;
-    }
-
-    virtual BOOL SetConsoleCursorInfo(_In_ const CONSOLE_CURSOR_INFO* const pConsoleCursorInfo)
-    {
-        Log::Comment(L"SetConsoleCursorInfo MOCK called...");
-
-        if (_fSetConsoleCursorInfoResult)
-        {
-            VERIFY_ARE_EQUAL(_dwExpectedCursorSize, pConsoleCursorInfo->dwSize);
-            VERIFY_ARE_EQUAL(_fExpectedCursorVisible, pConsoleCursorInfo->bVisible);
-        }
-
-        return _fSetConsoleCursorInfoResult;
-    }
-
-    virtual BOOL SetConsoleWindowInfo(_In_ BOOL const bAbsolute, _In_ const SMALL_RECT* const lpConsoleWindow)
-    {
-        Log::Comment(L"SetConsoleWindowInfo MOCK called...");
-
-        if (_fSetConsoleWindowInfoResult)
-        {
-            VERIFY_ARE_EQUAL(_fExpectedWindowAbsolute, bAbsolute);
-            VERIFY_ARE_EQUAL(_srExpectedConsoleWindow, *lpConsoleWindow);
-            _srViewport = *lpConsoleWindow;
-        }
-
-        return _fSetConsoleWindowInfoResult;
-    }
-
-    virtual BOOL PrivateSetCursorKeysMode(_In_ bool const fCursorKeysApplicationMode)
-    {
-        Log::Comment(L"PrivateSetCursorKeysMode MOCK called...");
-
-        if (_fPrivateSetCursorKeysModeResult)
-        {
-            VERIFY_ARE_EQUAL(_fCursorKeysApplicationMode, fCursorKeysApplicationMode);
-        }
-
-        return _fPrivateSetCursorKeysModeResult;
-    }
-
-    virtual BOOL PrivateSetKeypadMode(_In_ bool const fKeypadApplicationMode)
-    {
-        Log::Comment(L"PrivateSetKeypadMode MOCK called...");
-
-        if (_fPrivateSetKeypadModeResult)
-        {
-            VERIFY_ARE_EQUAL(_fKeypadApplicationMode, fKeypadApplicationMode);
-        }
-
-        return _fPrivateSetKeypadModeResult;
-    }
-
-    virtual BOOL PrivateAllowCursorBlinking(_In_ bool const fEnable)
-    {
-        Log::Comment(L"PrivateAllowCursorBlinking MOCK called...");
-
-        if (_fPrivateAllowCursorBlinkingResult)
-        {
-            VERIFY_ARE_EQUAL(_fEnable, fEnable);
-        }
-
-        return _fPrivateAllowCursorBlinkingResult;
-    }
-
-    virtual BOOL FillConsoleOutputCharacterW(_In_ WCHAR const wch, _In_ DWORD const nLength, _In_ COORD const dwWriteCoord, _Out_ DWORD* const pNumberOfCharsWritten)
-    {
-        Log::Comment(L"FillConsoleOutputCharacterW MOCK called...");
-
-        DWORD dwCharsWritten = 0;
-
-        if (_fFillConsoleOutputCharacterWResult)
-        {
-            Log::Comment(NoThrowString().Format(L"Filling (X: %d, Y:%d) for %d characters with '%c'...", dwWriteCoord.X, dwWriteCoord.Y, nLength, wch));
-
-            COORD dwCurrentPos = dwWriteCoord;
-
-            while (dwCharsWritten < nLength)
-            {
-                CHAR_INFO* pchar = _GetCharAt(dwCurrentPos.Y, dwCurrentPos.X);
-                pchar->Char.UnicodeChar = wch;
-                dwCharsWritten++;
-                _IncrementCoordPos(&dwCurrentPos);
-            }
-        }
-
-        *pNumberOfCharsWritten = dwCharsWritten;
-
-        Log::Comment(NoThrowString().Format(L"Fill wrote %d characters.", dwCharsWritten));
-
-        return _fFillConsoleOutputCharacterWResult;
-    }
-
-    virtual BOOL FillConsoleOutputAttribute(_In_ WORD const wAttribute, _In_ DWORD const nLength, _In_ COORD const dwWriteCoord, _Out_ DWORD* const pNumberOfAttrsWritten)
-    {
-        Log::Comment(L"FillConsoleOutputAttribute MOCK called...");
-
-        DWORD dwCharsWritten = 0;
-
-        if (_fFillConsoleOutputAttributeResult)
-        {
-            Log::Comment(NoThrowString().Format(L"Filling (X: %d, Y:%d) for %d characters with 0x%x attribute...", dwWriteCoord.X, dwWriteCoord.Y, nLength, wAttribute));
-
-            COORD dwCurrentPos = dwWriteCoord;
-
-            while (dwCharsWritten < nLength)
-            {
-                CHAR_INFO* pchar = _GetCharAt(dwCurrentPos.Y, dwCurrentPos.X);
-                pchar->Attributes = wAttribute;
-                dwCharsWritten++;
-                _IncrementCoordPos(&dwCurrentPos);
-            }
-        }
-
-        *pNumberOfAttrsWritten = dwCharsWritten;
-
-        Log::Comment(NoThrowString().Format(L"Fill modified %d characters.", dwCharsWritten));
-
-        return _fFillConsoleOutputAttributeResult;
-    }
-
-    virtual BOOL SetConsoleTextAttribute(_In_ WORD const wAttr)
-    {
-        Log::Comment(L"SetConsoleTextAttribute MOCK called...");
-
-        if (_fSetConsoleTextAttributeResult)
-        {
-            VERIFY_ARE_EQUAL(_wExpectedAttribute, wAttr);
-            _wAttribute = wAttr;
-            _fUsingRgbColor = false;
-        }
-
-        return _fSetConsoleTextAttributeResult;
-    }
-
-    virtual BOOL PrivateSetLegacyAttributes(_In_ WORD const wAttr, _In_ const bool fForeground, _In_ const bool fBackground, _In_ const bool fMeta)
-    {
-        Log::Comment(L"PrivateSetLegacyAttributes MOCK called...");
-        if (_fPrivateSetLegacyAttributesResult)
-        {
-            VERIFY_ARE_EQUAL(_fExpectedForeground, fForeground);
-            VERIFY_ARE_EQUAL(_fExpectedBackground, fBackground);
-            VERIFY_ARE_EQUAL(_fExpectedMeta, fMeta);
-            if (fForeground)
-            {
-                UpdateFlagsInMask(_wAttribute, FG_ATTRS, wAttr);
-            }
-            if (fBackground)
-            {
-                UpdateFlagsInMask(_wAttribute, BG_ATTRS, wAttr);
-            }
-            if (fMeta)
-            {
-                UpdateFlagsInMask(_wAttribute, META_ATTRS, wAttr);
-            }
-
-            VERIFY_ARE_EQUAL(_wExpectedAttribute, wAttr);
-
-            _fExpectedForeground = _fExpectedBackground = _fExpectedMeta = false;
-        }
-
-        return _fPrivateSetLegacyAttributesResult;
-    }
-
-    virtual BOOL SetConsoleXtermTextAttribute(_In_ int const iXtermTableEntry, _In_ const bool fIsForeground)
-    {
-        Log::Comment(L"SetConsoleXtermTextAttribute MOCK called...");
-
-        if (_fSetConsoleXtermTextAttributeResult)
-        {
-            VERIFY_ARE_EQUAL(_fExpectedIsForeground, fIsForeground);
-            _fIsForeground = fIsForeground;
-            VERIFY_ARE_EQUAL(_iExpectedXtermTableEntry, iXtermTableEntry);
-            _iXtermTableEntry = iXtermTableEntry;
-            // if the table entry is less than 16, keep using the legacy attr
-            _fUsingRgbColor = iXtermTableEntry > 16;
-            if (!_fUsingRgbColor)
-            {
-                //Convert the xterm index to the win index
-                bool fRed = (iXtermTableEntry & 0x01) > 0;
-                bool fGreen = (iXtermTableEntry & 0x02) > 0;
-                bool fBlue = (iXtermTableEntry & 0x04) > 0;
-                bool fBright = (iXtermTableEntry & 0x08) > 0;
-                WORD iWinEntry = (fRed? 0x4:0x0) | (fGreen? 0x2:0x0) | (fBlue? 0x1:0x0) | (fBright? 0x8:0x0);
-                _wAttribute = fIsForeground ? ((_wAttribute & 0xF0) | iWinEntry)
-                                            : ((iWinEntry<<4) | (_wAttribute & 0x0F));
-            }
-        }
-
-        return _fSetConsoleXtermTextAttributeResult;
-    }
-
-    virtual BOOL SetConsoleRGBTextAttribute(_In_ COLORREF const rgbColor, _In_ const bool fIsForeground)
-    {
-        Log::Comment(L"SetConsoleRGBTextAttribute MOCK called...");
-        if (_fSetConsoleRGBTextAttributeResult)
-        {
-            VERIFY_ARE_EQUAL(_fExpectedIsForeground, fIsForeground);
-            _fIsForeground = fIsForeground;
-            VERIFY_ARE_EQUAL(_ExpectedColor, rgbColor);
-            _rgbColor = rgbColor;
-            _fUsingRgbColor = true;
-        }
-
-        return _fSetConsoleRGBTextAttributeResult;
-    }
-
-    virtual BOOL WriteConsoleInputW(_Inout_ std::deque<std::unique_ptr<IInputEvent>>& events,
-                                    _Out_ size_t& eventsWritten)
-    {
-        Log::Comment(L"WriteConsoleInputW MOCK called...");
-
-        if (_fWriteConsoleInputWResult)
-        {
-            // move all the input events we were given into local storage so we can test against them
-            Log::Comment(NoThrowString().Format(L"Moving %zu input events into local storage...", events.size()));
-
-            _events.clear();
-            _events.swap(events);
-            eventsWritten = _events.size();
-        }
-
-        return _fWriteConsoleInputWResult;
-    }
-
-    virtual BOOL PrivatePrependConsoleInput(_Inout_ std::deque<std::unique_ptr<IInputEvent>>& events,
-                                            _Out_ size_t& eventsWritten)
-    {
-        Log::Comment(L"PrivatePrependConsoleInput MOCK called...");
-
-        if (_fPrivatePrependConsoleInputResult)
-        {
-            // move all the input events we were given into local storage so we can test against them
-            Log::Comment(NoThrowString().Format(L"Moving %zu input events into local storage...", events.size()));
-
-            _events.clear();
-            _events.swap(events);
-            eventsWritten = _events.size();
-        }
-
-        return _fPrivatePrependConsoleInputResult;
-    }
-
-    virtual BOOL PrivateWriteConsoleControlInput(_In_ KeyEvent key)
-    {
-        Log::Comment(L"PrivateWriteConsoleControlInput MOCK called...");
-
-        if (_fPrivateWriteConsoleControlInputResult)
-        {
-            VERIFY_ARE_EQUAL('C', key.GetVirtualKeyCode());
-            VERIFY_ARE_EQUAL(0x3, key.GetCharData());
-            VERIFY_ARE_EQUAL(true, key.IsCtrlPressed());
-        }
-
-        return _fPrivateWriteConsoleControlInputResult;
-    }
-
-    bool _IsInsideClip(_In_ const SMALL_RECT* const pClipRectangle, _In_ SHORT const iRow, _In_ SHORT const iCol)
-    {
-        if (pClipRectangle == nullptr)
-        {
-            return true;
-        }
-        else
-        {
-            return iRow >= pClipRectangle->Top && iRow < pClipRectangle->Bottom && iCol >= pClipRectangle->Left && iCol < pClipRectangle->Right;
-        }
-    }
-
-    virtual BOOL ScrollConsoleScreenBufferW(_In_ const SMALL_RECT* pScrollRectangle, _In_opt_ const SMALL_RECT* pClipRectangle, _In_ COORD dwDestinationOrigin, _In_ const CHAR_INFO* pFill)
-    {
-        Log::Comment(L"ScrollConsoleScreenBufferW MOCK called...");
-
-        if (_fScrollConsoleScreenBufferWResult)
-        {
-            if (pClipRectangle != nullptr)
-            {
-                Log::Comment(NoThrowString().Format(
-                    L"\tScrolling Rectangle (T: %d, B: %d, L: %d, R: %d) "
-                    L"into new top-left coordinate (X: %d, Y:%d) with Fill ('%c', 0x%x) "
-                    L"clipping to (T: %d, B: %d, L: %d, R: %d)...",
-                    pScrollRectangle->Top, pScrollRectangle->Bottom, pScrollRectangle->Left, pScrollRectangle->Right,
-                    dwDestinationOrigin.X, dwDestinationOrigin.Y, pFill->Char.UnicodeChar, pFill->Attributes,
-                    pClipRectangle->Top, pClipRectangle->Bottom, pClipRectangle->Left, pClipRectangle->Right));
-            }
-            else
-            {
-                Log::Comment(NoThrowString().Format(
-                    L"\tScrolling Rectangle (T: %d, B: %d, L: %d, R: %d) "
-                    L"into new top-left coordinate (X: %d, Y:%d) with Fill ('%c', 0x%x) ",
-                    pScrollRectangle->Top, pScrollRectangle->Bottom, pScrollRectangle->Left, pScrollRectangle->Right,
-                    dwDestinationOrigin.X, dwDestinationOrigin.Y, pFill->Char.UnicodeChar, pFill->Attributes));
-            }
-
-            // allocate buffer space to hold scrolling rectangle
-            SHORT width = pScrollRectangle->Right - pScrollRectangle->Left;
-            SHORT height = pScrollRectangle->Bottom - pScrollRectangle->Top + 1;
-            size_t const cch = width * height;
-            CHAR_INFO* const ciBuffer = new CHAR_INFO[cch];
-            size_t cciFilled = 0;
-
-            Log::Comment(NoThrowString().Format(L"\tCopy buffer size is %zu chars", cch));
-
-            for (SHORT iCharY = pScrollRectangle->Top; iCharY <= pScrollRectangle->Bottom; iCharY++)
-            {
-                // back up space and fill it with the fill.
-                for (SHORT iCharX = pScrollRectangle->Left; iCharX < pScrollRectangle->Right; iCharX++)
-                {
-
-                    COORD coordTarget;
-                    coordTarget.X = (SHORT)iCharX;
-                    coordTarget.Y = iCharY;
-
-                    CHAR_INFO* const pciStored = _GetCharAt(coordTarget.Y, coordTarget.X);
-
-                    // back up to buffer
-                    ciBuffer[cciFilled] = *pciStored;
-                    cciFilled++;
-
-                    // fill with fill
-                    if (_IsInsideClip(pClipRectangle, coordTarget.Y, coordTarget.X))
-                    {
-                        *pciStored = *pFill;
-                    }
-                }
-
-            }
-            Log::Comment(NoThrowString().Format(L"\tCopied a total %zu chars", cciFilled));
-            Log::Comment(L"\tCopying chars back");
-            for (SHORT iCharY = pScrollRectangle->Top; iCharY <= pScrollRectangle->Bottom; iCharY++)
-            {
-                // back up space and fill it with the fill.
-                for (SHORT iCharX = pScrollRectangle->Left; iCharX < pScrollRectangle->Right; iCharX++)
-                {
-                    COORD coordTarget;
-                    coordTarget.X = dwDestinationOrigin.X + (iCharX - pScrollRectangle->Left);
-                    coordTarget.Y = dwDestinationOrigin.Y + (iCharY - pScrollRectangle->Top);
-
-                    CHAR_INFO* const pciStored = _GetCharAt(coordTarget.Y, coordTarget.X);
-
-                    if (_IsInsideClip(pClipRectangle, coordTarget.Y, coordTarget.X) && _IsInsideClip(pClipRectangle, iCharY, iCharX))
-                    {
-                        size_t index = (width) * (iCharY - pScrollRectangle->Top) + (iCharX - pScrollRectangle->Left);
-                        CHAR_INFO charFromBuffer = ciBuffer[index];
-                        *pciStored = charFromBuffer;
-                    }
-                }
-            }
-
-            delete[] ciBuffer;
-        }
-
-        return _fScrollConsoleScreenBufferWResult;
-    }
-
-    virtual BOOL PrivateSetScrollingRegion(_In_ const SMALL_RECT* const psrScrollMargins)
-    {
-        Log::Comment(L"PrivateSetScrollingRegion MOCK called...");
-
-        if (_fPrivateSetScrollingRegionResult)
-        {
-            VERIFY_ARE_EQUAL(_srExpectedScrollRegion, *psrScrollMargins);
-        }
-
-        return _fPrivateSetScrollingRegionResult;
-    }
-
-    virtual BOOL PrivateReverseLineFeed()
-    {
-        Log::Comment(L"PrivateReverseLineFeed MOCK called...");
-        // We made it through the adapter, woo! Return true.
-        return TRUE;
-    }
-
-    virtual BOOL SetConsoleTitleW(_In_ const wchar_t* const pwchWindowTitle, _In_ unsigned short sCchTitleLength)
-    {
-        Log::Comment(L"SetConsoleTitleW MOCK called...");
-
-        if (_fSetConsoleTitleWResult)
-        {
-            VERIFY_ARE_EQUAL(_pwchExpectedWindowTitle, pwchWindowTitle);
-            VERIFY_ARE_EQUAL(_sCchExpectedTitleLength, sCchTitleLength);
-        }
-        return TRUE;
-    }
-
-    virtual BOOL PrivateUseAlternateScreenBuffer()
-    {
-        Log::Comment(L"PrivateUseAlternateScreenBuffer MOCK called...");
-        return true;
-    }
-
-    virtual BOOL PrivateUseMainScreenBuffer()
-    {
-        Log::Comment(L"PrivateUseMainScreenBuffer MOCK called...");
-        return true;
-    }
-
-    virtual BOOL PrivateHorizontalTabSet()
-    {
-        Log::Comment(L"PrivateHorizontalTabSet MOCK called...");
-        // We made it through the adapter, woo! Return true.
-        return TRUE;
-    }
-
-    virtual BOOL PrivateForwardTab(_In_ SHORT const sNumTabs)
-    {
-        Log::Comment(L"PrivateForwardTab MOCK called...");
-        if (_fPrivateForwardTabResult)
-        {
-            VERIFY_ARE_EQUAL(_sExpectedNumTabs, sNumTabs);
-        }
-        return TRUE;
-    }
-
-    virtual BOOL PrivateBackwardsTab(_In_ SHORT const sNumTabs)
-    {
-        Log::Comment(L"PrivateBackwardsTab MOCK called...");
-        if (_fPrivateBackwardsTabResult)
-        {
-            VERIFY_ARE_EQUAL(_sExpectedNumTabs, sNumTabs);
-        }
-        return TRUE;
-    }
-
-    virtual BOOL PrivateTabClear(_In_ bool const fClearAll)
-    {
-        Log::Comment(L"PrivateTabClear MOCK called...");
-        if (_fPrivateTabClearResult)
-        {
-            VERIFY_ARE_EQUAL(_fExpectedClearAll, fClearAll);
-        }
-        return TRUE;
-    }
-
-    virtual BOOL PrivateEnableVT200MouseMode(_In_ bool const fEnabled)
-    {
-        Log::Comment(L"PrivateEnableVT200MouseMode MOCK called...");
-        if (_fPrivateEnableVT200MouseModeResult)
-        {
-            VERIFY_ARE_EQUAL(_fExpectedMouseEnabled, fEnabled);
-        }
-        return _fPrivateEnableVT200MouseModeResult;
-    }
-
-    virtual BOOL PrivateEnableUTF8ExtendedMouseMode(_In_ bool const fEnabled)
-    {
-        Log::Comment(L"PrivateEnableUTF8ExtendedMouseMode MOCK called...");
-        if (_fPrivateEnableUTF8ExtendedMouseModeResult)
-        {
-            VERIFY_ARE_EQUAL(_fExpectedMouseEnabled, fEnabled);
-        }
-        return _fPrivateEnableUTF8ExtendedMouseModeResult;
-    }
-
-    virtual BOOL PrivateEnableSGRExtendedMouseMode(_In_ bool const fEnabled)
-    {
-        Log::Comment(L"PrivateEnableSGRExtendedMouseMode MOCK called...");
-        if (_fPrivateEnableSGRExtendedMouseModeResult)
-        {
-            VERIFY_ARE_EQUAL(_fExpectedMouseEnabled, fEnabled);
-        }
-        return _fPrivateEnableSGRExtendedMouseModeResult;
-    }
-
-    virtual BOOL PrivateEnableButtonEventMouseMode(_In_ bool const fEnabled)
-    {
-        Log::Comment(L"PrivateEnableButtonEventMouseMode MOCK called...");
-        if (_fPrivateEnableButtonEventMouseModeResult)
-        {
-            VERIFY_ARE_EQUAL(_fExpectedMouseEnabled, fEnabled);
-        }
-        return _fPrivateEnableButtonEventMouseModeResult;
-    }
-
-    virtual BOOL PrivateEnableAnyEventMouseMode(_In_ bool const fEnabled)
-    {
-        Log::Comment(L"PrivateEnableAnyEventMouseMode MOCK called...");
-        if (_fPrivateEnableAnyEventMouseModeResult)
-        {
-            VERIFY_ARE_EQUAL(_fExpectedMouseEnabled, fEnabled);
-        }
-        return _fPrivateEnableAnyEventMouseModeResult;
-    }
-
-    virtual BOOL PrivateEnableAlternateScroll(_In_ bool const fEnabled)
-    {
-        Log::Comment(L"PrivateEnableAlternateScroll MOCK called...");
-        if (_fPrivateEnableAlternateScrollResult)
-        {
-            VERIFY_ARE_EQUAL(_fExpectedAlternateScrollEnabled, fEnabled);
-        }
-        return _fPrivateEnableAlternateScrollResult;
-    }
-
-    virtual BOOL PrivateEraseAll()
-    {
-        Log::Comment(L"PrivateEraseAll MOCK called...");
-        return TRUE;
-    }
-
-    virtual BOOL SetCursorStyle(_In_ CursorType const cursorType)
-    {
-        Log::Comment(L"SetCursorStyle MOCK called...");
-        if (_fSetCursorStyleResult)
-        {
-            VERIFY_ARE_EQUAL(_ExpectedCursorStyle, cursorType);
-        }
-        return _fSetCursorStyleResult;
-    }
-
-    virtual BOOL SetCursorColor(_In_ COLORREF const cursorColor)
-    {
-        Log::Comment(L"SetCursorColor MOCK called...");
-        if (_fSetCursorColorResult)
-        {
-            VERIFY_ARE_EQUAL(_ExpectedCursorColor, cursorColor);
-        }
-        return _fSetCursorColorResult;
-    }
-
-    virtual BOOL PrivateGetConsoleScreenBufferAttributes(_Out_ WORD* const pwAttributes)
-    {
-        Log::Comment(L"PrivateGetConsoleScreenBufferAttributes MOCK returning data...");
-
-        if (pwAttributes != nullptr && _fPrivateGetConsoleScreenBufferAttributesResult)
-        {
-            *pwAttributes = _wAttribute;
-        }
-
-        return _fPrivateGetConsoleScreenBufferAttributesResult;
-    }
-
-    virtual BOOL PrivateRefreshWindow()
-    {
-        Log::Comment(L"PrivateRefreshWindow MOCK called...");
-        // We made it through the adapter, woo! Return true.
-        return TRUE;
-    }
-    virtual BOOL PrivateSuppressResizeRepaint()
-    {
-        Log::Comment(L"PrivateSuppressResizeRepaint MOCK called...");
-        VERIFY_IS_TRUE(false, L"AdaptDispatch should never be calling this function.");
-        return FALSE;
-    }
-
-    virtual BOOL GetConsoleOutputCP(_Out_ unsigned int* const puiOutputCP)
-    {
-        Log::Comment(L"GetConsoleOutputCP MOCK called...");
-        if (_fGetConsoleOutputCPResult)
-        {
-            *puiOutputCP = _uiExpectedOutputCP;
-        }
-        return _fGetConsoleOutputCPResult;
-    }
-
-    void _IncrementCoordPos(_Inout_ COORD* pcoord)
-    {
-        pcoord->X++;
-
-        if (pcoord->X >= _coordBufferSize.X)
-        {
-            pcoord->X = 0;
-            pcoord->Y++;
-
-            if (pcoord->Y >= _coordBufferSize.Y)
-            {
-                pcoord->Y = _coordBufferSize.Y - 1;
-            }
-        }
-    }
-
-    void PrepData()
-    {
-        PrepData(CursorDirection::UP); // if called like this, the cursor direction doesn't matter.
-    }
-
-    void PrepData(CursorDirection dir)
-    {
-        switch (dir)
-        {
-        case CursorDirection::UP:
-            return PrepData(CursorX::LEFT, CursorY::TOP);
-        case CursorDirection::DOWN:
-            return PrepData(CursorX::LEFT, CursorY::BOTTOM);
-        case CursorDirection::LEFT:
-            return PrepData(CursorX::LEFT, CursorY::TOP);
-        case CursorDirection::RIGHT:
-            return PrepData(CursorX::RIGHT, CursorY::TOP);
-        case CursorDirection::NEXTLINE:
-            return PrepData(CursorX::LEFT, CursorY::BOTTOM);
-        case CursorDirection::PREVLINE:
-            return PrepData(CursorX::LEFT, CursorY::TOP);
-        }
-    }
-
-    void PrepData(CursorX xact, CursorY yact)
-    {
-        PrepData(xact, yact, s_wchDefault, s_wDefaultAttribute);
-    }
-
-    void PrepData(CursorX xact, CursorY yact, WCHAR wch, WORD wAttr)
-    {
-        Log::Comment(L"Resetting mock data state.");
-
-        // APIs succeed by default
-        _fSetConsoleCursorPositionResult = TRUE;
-        _fGetConsoleScreenBufferInfoExResult = TRUE;
-        _fGetConsoleCursorInfoResult = TRUE;
-        _fSetConsoleCursorInfoResult = TRUE;
-        _fFillConsoleOutputCharacterWResult = TRUE;
-        _fFillConsoleOutputAttributeResult = TRUE;
-        _fSetConsoleTextAttributeResult = TRUE;
-        _fWriteConsoleInputWResult = TRUE;
-        _fPrivatePrependConsoleInputResult = TRUE;
-        _fPrivateWriteConsoleControlInputResult = TRUE;
-        _fScrollConsoleScreenBufferWResult = TRUE;
-        _fSetConsoleWindowInfoResult = TRUE;
-        _fPrivateGetConsoleScreenBufferAttributesResult = TRUE;
-
-        _PrepCharsBuffer(wch, wAttr);
-
-        // Viewport sitting in the "middle" of the buffer somewhere (so all sides have excess buffer around them)
-        _srViewport.Top = 20;
-        _srViewport.Bottom = 49;
-        _srViewport.Left = 30;
-        _srViewport.Right = 59;
-
-        // Call cursor positions seperately
-        PrepCursor(xact, yact);
-
-        _dwCursorSize = 33;
-        _dwExpectedCursorSize = _dwCursorSize;
-
-        _fCursorVisible = TRUE;
-        _fExpectedCursorVisible = _fCursorVisible;
-
-        // Attribute default is gray on black.
-        _wAttribute = FOREGROUND_BLUE | FOREGROUND_GREEN | FOREGROUND_RED;
-        _wExpectedAttribute = _wAttribute;
-    }
-
-    void PrepCursor(CursorX xact, CursorY yact)
-    {
-        Log::Comment(L"Adjusting cursor within viewport... Expected will match actual when done.");
-
-        switch (xact)
-        {
-        case CursorX::LEFT:
-            Log::Comment(L"Cursor set to left edge of viewport.");
-            _coordCursorPos.X = _srViewport.Left;
-            break;
-        case CursorX::RIGHT:
-            Log::Comment(L"Cursor set to right edge of viewport.");
-            _coordCursorPos.X = _srViewport.Right - 1;
-            break;
-        case CursorX::XCENTER:
-            Log::Comment(L"Cursor set to centered X of viewport.");
-            _coordCursorPos.X = _srViewport.Left + ((_srViewport.Right - _srViewport.Left) / 2);
-            break;
-        }
-
-        switch (yact)
-        {
-        case CursorY::TOP:
-            Log::Comment(L"Cursor set to top edge of viewport.");
-            _coordCursorPos.Y = _srViewport.Top;
-            break;
-        case CursorY::BOTTOM:
-            Log::Comment(L"Cursor set to bottom edge of viewport.");
-            _coordCursorPos.Y = _srViewport.Bottom - 1;
-            break;
-        case CursorY::YCENTER:
-            Log::Comment(L"Cursor set to centered Y of viewport.");
-            _coordCursorPos.Y = _srViewport.Top + ((_srViewport.Bottom - _srViewport.Top) / 2);
-            break;
-        }
-
-        _coordExpectedCursorPos = _coordCursorPos;
-    }
-
-    void _PrepCharsBuffer()
-    {
-        _PrepCharsBuffer(s_wchDefault, s_wDefaultAttribute);
-    }
-
-    void _PrepCharsBuffer(WCHAR const wch, WORD const wAttr)
-    {
-        // Buffer large
-        _coordBufferSize.X = 100;
-        _coordBufferSize.Y = 600;
-
-        // Buffer data
-        _FreeCharsBuffer();
-
-        DWORD const cchTotalBufferSize = _coordBufferSize.Y * _coordBufferSize.X;
-
-        _rgchars = new CHAR_INFO[cchTotalBufferSize];
-
-        COORD coordStart = { 0 };
-        DWORD dwCharsWritten = 0;
-
-        // Fill buffer with Zs.
-        Log::Comment(L"Filling buffer with characters so we can tell what's deleted.");
-        FillConsoleOutputCharacterW(wch, cchTotalBufferSize, coordStart, &dwCharsWritten);
-
-        // Fill attributes with 0s
-        Log::Comment(L"Filling buffer with attributes so we can tell what happened.");
-        FillConsoleOutputAttribute(wAttr, cchTotalBufferSize, coordStart, &dwCharsWritten);
-
-        VERIFY_ARE_EQUAL(((DWORD)cchTotalBufferSize), dwCharsWritten, L"Ensure the writer says all characters in the buffer were filled.");
-    }
-
-    void _FreeCharsBuffer()
-    {
-        if (_rgchars != nullptr)
-        {
-            delete[] _rgchars;
-            _rgchars = nullptr;
-        }
-    }
-
-    void InsertString(COORD coordTarget, PWSTR pwszText, WORD wAttr)
-    {
-        Log::Comment(NoThrowString().Format(L"Writing string '%s' to target (X: %d, Y:%d) with color/attr 0x%x", pwszText, coordTarget.X, coordTarget.Y, wAttr));
-
-        size_t cchModified = 0;
-
-        if (pwszText != nullptr)
-        {
-            size_t cch;
-            if (SUCCEEDED(StringCchLengthW(pwszText, STRSAFE_MAX_LENGTH, &cch)))
-            {
-                COORD coordInsertPoint = coordTarget;
-
-                for (size_t i = 0; i < cch; i++)
-                {
-                    CHAR_INFO* const pci = _GetCharAt(coordInsertPoint.Y, coordInsertPoint.X);
-                    pci->Char.UnicodeChar = pwszText[i];
-                    pci->Attributes = wAttr;
-
-                    _IncrementCoordPos(&coordInsertPoint);
-                    cchModified++;
-                }
-            }
-        }
-
-        Log::Comment(NoThrowString().Format(L"Wrote %zu characters into buffer.", cchModified));
-    }
-
-    void FillRectangle(SMALL_RECT srRect, wchar_t wch, WORD wAttr)
-    {
-        Log::Comment(NoThrowString().Format(L"Filling area (L: %d, R: %d, T: %d, B: %d) with '%c' in attr 0x%x", srRect.Left, srRect.Right, srRect.Top, srRect.Bottom, wch, wAttr));
-
-        size_t cchModified = 0;
-
-        for (SHORT iRow = srRect.Top; iRow < srRect.Bottom; iRow++)
-        {
-            for (SHORT iCol = srRect.Left; iCol < srRect.Right; iCol++)
-            {
-                CHAR_INFO* const pci = _GetCharAt(iRow, iCol);
-                pci->Char.UnicodeChar = wch;
-                pci->Attributes = wAttr;
-
-                cchModified++;
-            }
-        }
-
-        Log::Comment(NoThrowString().Format(L"Filled %zu characters.", cchModified));
-    }
-
-    void ValidateInputEvent(_In_ PCWSTR pwszExpectedResponse)
-    {
-        size_t const cchResponse = wcslen(pwszExpectedResponse);
-        size_t const eventCount = _events.size();
-
-        VERIFY_ARE_EQUAL(cchResponse * 2, eventCount, L"We should receive TWO input records for every character in the expected string. Key down and key up.");
-
-        for (size_t iInput = 0; iInput < eventCount; iInput++)
-        {
-            wchar_t const wch = pwszExpectedResponse[iInput / 2]; // the same portion of the string will be used twice. 0/2 = 0. 1/2 = 0. 2/2 = 1. 3/2 = 1. and so on.
-
-
-            VERIFY_ARE_EQUAL(InputEventType::KeyEvent, _events[iInput]->EventType());
-
-            const KeyEvent* const keyEvent = static_cast<const KeyEvent* const>(_events[iInput].get());
-
-            // every even key is down. every odd key is up. DOWN = 0, UP = 1. DOWN = 2, UP = 3. and so on.
-            VERIFY_ARE_EQUAL((bool)!(iInput % 2), keyEvent->IsKeyDown());
-            VERIFY_ARE_EQUAL(0u, keyEvent->GetActiveModifierKeys());
-            Log::Comment(NoThrowString().Format(L"Comparing '%c' with '%c'...", wch, keyEvent->GetCharData()));
-            VERIFY_ARE_EQUAL(wch, keyEvent->GetCharData());
-            VERIFY_ARE_EQUAL(1u, keyEvent->GetRepeatCount());
-            VERIFY_ARE_EQUAL(0u, keyEvent->GetVirtualKeyCode());
-            VERIFY_ARE_EQUAL(0u, keyEvent->GetVirtualScanCode());
-        }
-    }
-
-    bool ValidateString(COORD const coordTarget, PCWSTR pwszText, WORD const wAttr)
-    {
-        Log::Comment(NoThrowString().Format(L"Validating that the string %s is written starting at (X: %d, Y: %d) with the color/attr 0x%x", pwszText, coordTarget.X, coordTarget.Y, wAttr));
-
-        bool fSuccess = true;
-
-        if (pwszText != nullptr)
-        {
-            size_t cch;
-            fSuccess = SUCCEEDED(StringCchLengthW(pwszText, STRSAFE_MAX_LENGTH, &cch));
-
-            if (fSuccess)
-            {
-                COORD coordGetPos = coordTarget;
-
-                for (size_t i = 0; i < cch; i++)
-                {
-                    const CHAR_INFO* const pci = _GetCharAt(coordGetPos.Y, coordGetPos.X);
-
-                    const wchar_t wchActual = pci->Char.UnicodeChar;
-                    const wchar_t wchExpected = pwszText[i];
-
-                    fSuccess = wchExpected == wchActual;
-
-                    if (!fSuccess)
-                    {
-                        Log::Comment(NoThrowString().Format(L"ValidateString failed char comparison at (X: %d, Y: %d). Expected: '%c' Actual: '%c'", coordGetPos.X, coordGetPos.Y, wchExpected, wchActual));
-                        break;
-                    }
-
-                    const WORD wAttrActual = pci->Attributes;
-                    const WORD wAttrExpected = wAttr;
-
-                    if (!fSuccess)
-                    {
-                        Log::Comment(NoThrowString().Format(L"ValidateString failed attr comparison at (X: %d, Y: %d). Expected: '0x%x' Actual: '0x%x'", coordGetPos.X, coordGetPos.Y, wAttrExpected, wAttrActual));
-                        break;
-                    }
-
-                    _IncrementCoordPos(&coordGetPos);
-                }
-            }
-        }
-
-        return fSuccess;
-    }
-
-    bool ValidateRectangleContains(SMALL_RECT srRect, wchar_t wchExpected, WORD wAttrExpected)
-    {
-        Log::Comment(NoThrowString().Format(L"Validating that the area inside (L: %d, R: %d, T: %d, B: %d) char '%c' and attr 0x%x", srRect.Left, srRect.Right, srRect.Top, srRect.Bottom, wchExpected, wAttrExpected));
-
-        bool fStateValid = true;
-
-        for (SHORT iRow = srRect.Top; iRow < srRect.Bottom; iRow++)
-        {
-            Log::Comment(NoThrowString().Format(L"Validating row(y=) %d", iRow));
-            for (SHORT iCol = srRect.Left; iCol < srRect.Right; iCol++)
-            {
-                CHAR_INFO* const pci = _GetCharAt(iRow, iCol);
-
-                fStateValid = pci->Char.UnicodeChar == wchExpected;
-                if (!fStateValid)
-                {
-                    Log::Comment(NoThrowString().Format(L"Region match failed at (X: %d, Y: %d). Expected: '%c'. Actual: '%c'", iCol, iRow, wchExpected, pci->Char.UnicodeChar));
-                    break;
-                }
-
-                fStateValid = pci->Attributes == wAttrExpected;
-                if (!fStateValid)
-                {
-                    Log::Comment(NoThrowString().Format(L"Region match failed at (X: %d, Y: %d). Expected Attr: 0x%x. Actual Attr: 0x%x", iCol, iRow, wAttrExpected, pci->Attributes));
-                }
-            }
-
-            if (!fStateValid)
-            {
-                break;
-            }
-        }
-
-        return fStateValid;
-    }
-
-    bool ValidateRectangleContains(SMALL_RECT srRect, wchar_t wchExpected, WORD wAttrExpected, SMALL_RECT srExcept)
-    {
-        bool fStateValid = true;
-
-        Log::Comment(NoThrowString().Format(L"Validating that the area inside (L: %d, R: %d, T: %d, B: %d) but outside (L: %d, R: %d, T: %d, B: %d) contains char '%c' and attr 0x%x", srRect.Left, srRect.Right, srRect.Top, srRect.Bottom, srExcept.Left, srExcept.Right, srExcept.Top, srExcept.Bottom, wchExpected, wAttrExpected));
-
-        for (SHORT iRow = srRect.Top; iRow < srRect.Bottom; iRow++)
-        {
-            for (SHORT iCol = srRect.Left; iCol < srRect.Right; iCol++)
-            {
-                if (iRow >= srExcept.Top && iRow < srExcept.Bottom && iCol >= srExcept.Left && iCol < srExcept.Right)
-                {
-                    // if in exception range, skip comparison.
-                    continue;
-                }
-                else
-                {
-                    CHAR_INFO* const pci = _GetCharAt(iRow, iCol);
-
-                    fStateValid = pci->Char.UnicodeChar == wchExpected;
-                    if (!fStateValid)
-                    {
-                        Log::Comment(NoThrowString().Format(L"Region match failed at (X: %d, Y: %d). Expected: '%c'. Actual: '%c'", iCol, iRow, wchExpected, pci->Char.UnicodeChar));
-                        break;
-                    }
-
-                    fStateValid = pci->Attributes == wAttrExpected;
-                    if (!fStateValid)
-                    {
-                        Log::Comment(NoThrowString().Format(L"Region match failed at (X: %d, Y: %d). Expected Attr: 0x%x. Actual Attr: 0x%x", iCol, iRow, wAttrExpected, pci->Attributes));
-                    }
-                }
-            }
-
-            if (!fStateValid)
-            {
-                break;
-            }
-        }
-
-        return fStateValid;
-    }
-
-    bool ValidateEraseBufferState(SMALL_RECT* rgsrRegions, size_t cRegions, wchar_t wchExpectedInRegions, WORD wAttrExpectedInRegions)
-    {
-        bool fStateValid = true;
-
-        Log::Comment(NoThrowString().Format(L"The following %zu regions are used as in-bounds for this test:", cRegions));
-        for (size_t iRegion = 0; iRegion < cRegions; iRegion++)
-        {
-            SMALL_RECT srRegion = rgsrRegions[iRegion];
-
-            Log::Comment(NoThrowString().Format(L"#%zu - (T: %d, B: %d, L: %d, R:%d)", iRegion, srRegion.Top, srRegion.Bottom, srRegion.Left, srRegion.Right));
-        }
-
-        Log::Comment(L"Now checking every character within the buffer...");
-        for (short iRow = 0; iRow < _coordBufferSize.Y; iRow++)
-        {
-            for (short iCol = 0; iCol < _coordBufferSize.X; iCol++)
-            {
-                CHAR_INFO* pchar = _GetCharAt(iRow, iCol);
-
-                bool const fIsInclusive = _IsAnyRegionInclusive(rgsrRegions, cRegions, iRow, iCol);
-
-                WCHAR const wchExpected = fIsInclusive ? wchExpectedInRegions : TestGetSet::s_wchDefault;
-
-                WORD const wAttrExpected = fIsInclusive ? wAttrExpectedInRegions : TestGetSet::s_wDefaultAttribute;
-
-                if (pchar->Char.UnicodeChar != wchExpected)
-                {
-                    fStateValid = false;
-
-                    Log::Comment(NoThrowString().Format(L"Region match failed at (X: %d, Y: %d). Expected: '%c'. Actual: '%c'", iCol, iRow, wchExpected, pchar->Char.UnicodeChar));
-
-                    break;
-                }
-
-                if (pchar->Attributes != wAttrExpected)
-                {
-                    fStateValid = false;
-
-                    Log::Comment(NoThrowString().Format(L"Region match failed at (X: %d, Y: %d). Expected Attr: 0x%x. Actual Attr: 0x%x", iCol, iRow, wAttrExpected, pchar->Attributes));
-
-                    break;
-                }
-            }
-
-            if (!fStateValid)
-            {
-                break;
-            }
-        }
-
-        return fStateValid;
-    }
-
-    bool _IsAnyRegionInclusive(SMALL_RECT* rgsrRegions, size_t cRegions, short sRow, short sCol)
-    {
-        bool fIncludesChar = false;
-
-        for (size_t iRegion = 0; iRegion < cRegions; iRegion++)
-        {
-            fIncludesChar = _IsInRegionInclusive(rgsrRegions[iRegion], sRow, sCol);
-
-            if (fIncludesChar)
-            {
-                break;
-            }
-        }
-
-        return fIncludesChar;
-    }
-
-    bool _IsInRegionInclusive(SMALL_RECT srRegion, short sRow, short sCol)
-    {
-        return srRegion.Left <= sCol &&
-            srRegion.Right >= sCol &&
-            srRegion.Top <= sRow &&
-            srRegion.Bottom >= sRow;
-
-    }
-
-    CHAR_INFO* _GetCharAt(size_t const iRow, size_t const iCol)
-    {
-        CHAR_INFO* pchar = nullptr;
-
-        if (_rgchars != nullptr)
-        {
-            pchar = &(_rgchars[(iRow * _coordBufferSize.X) + iCol]);
-        }
-
-        if (pchar == nullptr)
-        {
-            VERIFY_FAIL(L"Failed to retrieve character position from buffer.");
-        }
-
-        return pchar;
-    }
-
-    void _PrepForScroll(ScrollDirection const dir, int const distance)
-    {
-        _fExpectedWindowAbsolute = FALSE;
-        _srExpectedConsoleWindow.Top = (SHORT)distance;
-        _srExpectedConsoleWindow.Bottom = (SHORT)distance;
-        _srExpectedConsoleWindow.Left = 0;
-        _srExpectedConsoleWindow.Right = 0;
-        if (dir == ScrollDirection::UP)
-        {
-            _srExpectedConsoleWindow.Top *= -1;
-            _srExpectedConsoleWindow.Bottom *= -1;
-        }
-    }
-
-    void _SetMarginsHelper(SMALL_RECT* rect, SHORT top, SHORT bottom)
-    {
-        rect->Top = top;
-        rect->Bottom = bottom;
-        //The rectangle is going to get converted from VT space to conhost space
-        _srExpectedScrollRegion.Top = (top > 0)? rect->Top - 1 : rect->Top;
-        _srExpectedScrollRegion.Bottom = (bottom > 0)? rect->Bottom - 1 : rect->Bottom;
-    }
-
-    ~TestGetSet()
-    {
-        _FreeCharsBuffer();
-    }
-
-    static const WCHAR s_wchErase = (WCHAR)0x20;
-    static const WCHAR s_wchDefault = L'Z';
-    static const WORD s_wAttrErase = FOREGROUND_BLUE | FOREGROUND_GREEN | BACKGROUND_RED | BACKGROUND_INTENSITY;
-    static const WORD s_wDefaultAttribute = 0;
-
-    CHAR_INFO* _rgchars = nullptr;
-    std::deque<std::unique_ptr<IInputEvent>> _events;
-
-    COORD _coordBufferSize;
-    SMALL_RECT _srViewport;
-    SMALL_RECT _srExpectedConsoleWindow;
-    COORD _coordCursorPos;
-    SMALL_RECT _srExpectedScrollRegion;
-
-    DWORD _dwCursorSize;
-    BOOL _fCursorVisible;
-
-    COORD _coordExpectedCursorPos;
-    DWORD _dwExpectedCursorSize;
-    BOOL _fExpectedCursorVisible;
-
-    WORD _wAttribute;
-    WORD _wExpectedAttribute;
-    int _iXtermTableEntry;
-    int _iExpectedXtermTableEntry;
-    COLORREF _rgbColor;
-    COLORREF _ExpectedColor;
-    bool _fIsForeground;
-    bool _fExpectedIsForeground;
-    bool _fUsingRgbColor = false;
-    bool _fExpectedForeground = false;
-    bool _fExpectedBackground = false;
-    bool _fExpectedMeta = false;
-    unsigned int _uiExpectedOutputCP;
-
-    BOOL _fGetConsoleScreenBufferInfoExResult;
-    BOOL _fSetConsoleCursorPositionResult;
-    BOOL _fGetConsoleCursorInfoResult;
-    BOOL _fSetConsoleCursorInfoResult;
-    BOOL _fFillConsoleOutputCharacterWResult;
-    BOOL _fFillConsoleOutputAttributeResult;
-    BOOL _fSetConsoleTextAttributeResult;
-    BOOL _fWriteConsoleInputWResult;
-    BOOL _fPrivatePrependConsoleInputResult;
-    BOOL _fPrivateWriteConsoleControlInputResult;
-    BOOL _fScrollConsoleScreenBufferWResult;
-
-    BOOL _fSetConsoleWindowInfoResult;
-    BOOL _fExpectedWindowAbsolute;
-    BOOL _fSetConsoleScreenBufferInfoExResult;
-
-    COORD _coordExpectedScreenBufferSize;
-    SMALL_RECT _srExpectedScreenBufferViewport;
-    WORD  _wExpectedAttributes;
-    BOOL _fPrivateSetCursorKeysModeResult;
-    BOOL _fPrivateSetKeypadModeResult;
-    bool _fCursorKeysApplicationMode;
-    bool _fKeypadApplicationMode;
-    BOOL _fPrivateAllowCursorBlinkingResult;
-    bool _fEnable; // for cursor blinking
-    BOOL _fPrivateSetScrollingRegionResult;
-    BOOL _fPrivateReverseLineFeedResult;
-
-    BOOL _fSetConsoleTitleWResult;
-    wchar_t* _pwchExpectedWindowTitle;
-    unsigned short _sCchExpectedTitleLength;
-    BOOL _fPrivateHorizontalTabSetResult;
-    BOOL _fPrivateForwardTabResult;
-    BOOL _fPrivateBackwardsTabResult;
-    SHORT _sExpectedNumTabs;
-    BOOL _fPrivateTabClearResult;
-    bool _fExpectedClearAll;
-    bool _fExpectedMouseEnabled;
-    bool _fExpectedAlternateScrollEnabled;
-    BOOL _fPrivateEnableVT200MouseModeResult;
-    BOOL _fPrivateEnableUTF8ExtendedMouseModeResult;
-    BOOL _fPrivateEnableSGRExtendedMouseModeResult;
-    BOOL _fPrivateEnableButtonEventMouseModeResult;
-    BOOL _fPrivateEnableAnyEventMouseModeResult;
-    BOOL _fPrivateEnableAlternateScrollResult;
-    BOOL _fSetConsoleXtermTextAttributeResult;
-    BOOL _fSetConsoleRGBTextAttributeResult;
-    BOOL _fPrivateSetLegacyAttributesResult;
-    BOOL _fPrivateGetConsoleScreenBufferAttributesResult;
-<<<<<<< HEAD
-    BOOL _fSetCursorStyleResult;
-    CursorType _ExpectedCursorStyle;
-    BOOL _fSetCursorColorResult;
-    COLORREF _ExpectedCursorColor;
-=======
-    BOOL _fGetConsoleOutputCPResult;
->>>>>>> 0857b388
-
-private:
-    HANDLE _hCon;
-};
-
-
-class AdapterTest : public AdaptDefaults
-{
-public:
-
-    TEST_CLASS(AdapterTest);
-
-    TEST_METHOD_SETUP(SetupMethods)
-    {
-        bool fSuccess = true;
-
-        _pTest = new TestGetSet();
-
-        if (_pTest == nullptr)
-        {
-            fSuccess = false;
-        }
-        if (fSuccess)
-        {
-            _pDispatch = new AdaptDispatch(_pTest, this, s_wDefaultFill);
-        }
-        if (_pDispatch == nullptr)
-        {
-            fSuccess = false;
-        }
-        return fSuccess;
-    }
-
-    TEST_METHOD_CLEANUP(CleanupMethods)
-    {
-        delete _pTest;
-        delete _pDispatch;
-        return true;
-    }
-
-    void Print(_In_ wchar_t const /*wch*/)
-    {
-    }
-
-    void PrintString(_In_reads_(_Param_(2)) wchar_t* const /*rgwch*/, _In_ size_t const /*cch*/)
-    {
-    }
-
-    void Execute(_In_ wchar_t const /*wch*/)
-    {
-    }
-
-    TEST_METHOD(CursorMovementTest)
-    {
-        BEGIN_TEST_METHOD_PROPERTIES()
-            TEST_METHOD_PROPERTY(L"Data:uiDirection", L"{0, 1, 2, 3, 4, 5}") // These values align with the CursorDirection enum class to try all the directions.
-        END_TEST_METHOD_PROPERTIES()
-
-        Log::Comment(L"Starting test...");
-
-        // Used to switch between the various function options.
-        typedef bool(AdaptDispatch::*CursorMoveFunc)(unsigned int);
-        CursorMoveFunc moveFunc = nullptr;
-
-        // Modify variables based on directionality of this test
-        CursorDirection direction;
-        unsigned int dir;
-        VERIFY_SUCCEEDED_RETURN(TestData::TryGetValue(L"uiDirection", dir));
-        direction = (CursorDirection)dir;
-
-        switch (direction)
-        {
-        case CursorDirection::UP:
-            Log::Comment(L"Testing up direction.");
-            moveFunc = &AdaptDispatch::CursorUp;
-            break;
-        case CursorDirection::DOWN:
-            Log::Comment(L"Testing down direction.");
-            moveFunc = &AdaptDispatch::CursorDown;
-            break;
-        case CursorDirection::RIGHT:
-            Log::Comment(L"Testing right direction.");
-            moveFunc = &AdaptDispatch::CursorForward;
-            break;
-        case CursorDirection::LEFT:
-            Log::Comment(L"Testing left direction.");
-            moveFunc = &AdaptDispatch::CursorBackward;
-            break;
-        case CursorDirection::NEXTLINE:
-            Log::Comment(L"Testing next line direction.");
-            moveFunc = &AdaptDispatch::CursorNextLine;
-            break;
-        case CursorDirection::PREVLINE:
-            Log::Comment(L"Testing prev line direction.");
-            moveFunc = &AdaptDispatch::CursorPrevLine;
-            break;
-        }
-
-        if (moveFunc == nullptr)
-        {
-            VERIFY_FAIL();
-            return;
-        }
-
-        // success cases
-        // place cursor in top left. moving up is expected to go nowhere (it should get bounded by the viewport)
-        Log::Comment(L"Test 1: Cursor doesn't move when placed in corner of viewport.");
-        _pTest->PrepData(direction);
-        VERIFY_IS_TRUE((_pDispatch->*(moveFunc))(1));
-
-        Log::Comment(L"Test 1b: Cursor moves to left of line with next/prev line command when cursor can't move higher/lower.");
-
-        bool fDoTest1b = false;
-
-        switch (direction)
-        {
-        case CursorDirection::NEXTLINE:
-            _pTest->PrepData(CursorX::RIGHT, CursorY::BOTTOM);
-            fDoTest1b = true;
-            break;
-        case CursorDirection::PREVLINE:
-            _pTest->PrepData(CursorX::RIGHT, CursorY::TOP);
-            fDoTest1b = true;
-            break;
-        }
-
-        if (fDoTest1b)
-        {
-            _pTest->_coordExpectedCursorPos.X = _pTest->_srViewport.Left;
-            VERIFY_IS_TRUE((_pDispatch->*(moveFunc))(1));
-        }
-        else
-        {
-            Log::Comment(L"Test not applicable to direction selected. Skipping.");
-        }
-
-        // place cursor lower, move up 1.
-        Log::Comment(L"Test 2: Cursor moves 1 in the correct direction from viewport.");
-        _pTest->PrepData(CursorX::XCENTER, CursorY::YCENTER);
-
-        switch (direction)
-        {
-        case CursorDirection::UP:
-            _pTest->_coordExpectedCursorPos.Y--;
-            break;
-        case CursorDirection::DOWN:
-            _pTest->_coordExpectedCursorPos.Y++;
-            break;
-        case CursorDirection::RIGHT:
-            _pTest->_coordExpectedCursorPos.X++;
-            break;
-        case CursorDirection::LEFT:
-            _pTest->_coordExpectedCursorPos.X--;
-            break;
-        case CursorDirection::NEXTLINE:
-            _pTest->_coordExpectedCursorPos.Y++;
-            _pTest->_coordExpectedCursorPos.X = _pTest->_srViewport.Left;
-            break;
-        case CursorDirection::PREVLINE:
-            _pTest->_coordExpectedCursorPos.Y--;
-            _pTest->_coordExpectedCursorPos.X = _pTest->_srViewport.Left;
-            break;
-        }
-
-        VERIFY_IS_TRUE((_pDispatch->*(moveFunc))(1));
-
-        // place cursor and move it up too far. It should get bounded by the viewport.
-        Log::Comment(L"Test 3: Cursor moves and gets stuck at viewport when started away from edges and moved beyond edges.");
-        _pTest->PrepData(CursorX::XCENTER, CursorY::YCENTER);
-
-        // Bottom and right viewports are -1 because those two sides are specified to be 1 outside the viewable area.
-
-        switch (direction)
-        {
-        case CursorDirection::UP:
-            _pTest->_coordExpectedCursorPos.Y = _pTest->_srViewport.Top;
-            break;
-        case CursorDirection::DOWN:
-            _pTest->_coordExpectedCursorPos.Y = _pTest->_srViewport.Bottom - 1;
-            break;
-        case CursorDirection::RIGHT:
-            _pTest->_coordExpectedCursorPos.X = _pTest->_srViewport.Right - 1;
-            break;
-        case CursorDirection::LEFT:
-            _pTest->_coordExpectedCursorPos.X = _pTest->_srViewport.Left;
-            break;
-        case CursorDirection::NEXTLINE:
-            _pTest->_coordExpectedCursorPos.X = _pTest->_srViewport.Left;
-            _pTest->_coordExpectedCursorPos.Y = _pTest->_srViewport.Bottom - 1;
-            break;
-        case CursorDirection::PREVLINE:
-            _pTest->_coordExpectedCursorPos.X = _pTest->_srViewport.Left;
-            _pTest->_coordExpectedCursorPos.Y = _pTest->_srViewport.Top;
-            break;
-        }
-
-        VERIFY_IS_TRUE((_pDispatch->*(moveFunc))(100));
-
-        // error cases
-        // give too large an up distance, cursor move should fail, cursor should stay the same.
-        Log::Comment(L"Test 4: When given invalid (massive) move distance that doesn't fit in a short, call fails and cursor doesn't move.");
-        _pTest->PrepData(CursorX::XCENTER, CursorY::YCENTER);
-
-        VERIFY_IS_FALSE((_pDispatch->*(moveFunc))(UINT_MAX));
-        VERIFY_ARE_EQUAL(_pTest->_coordExpectedCursorPos, _pTest->_coordCursorPos);
-
-        // cause short underflow. cursor move should fail. cursor should stay the same.
-        Log::Comment(L"Test 5: When an over/underflow occurs in cursor math, call fails and cursor doesn't move.");
-        _pTest->PrepData(direction);
-
-        switch (direction)
-        {
-        case CursorDirection::UP:
-        case CursorDirection::PREVLINE:
-            _pTest->_coordCursorPos.Y = -10;
-            break;
-        case CursorDirection::DOWN:
-        case CursorDirection::NEXTLINE:
-            _pTest->_coordCursorPos.Y = 10;
-            break;
-        case CursorDirection::RIGHT:
-            _pTest->_coordCursorPos.X = 10;
-            break;
-        case CursorDirection::LEFT:
-            _pTest->_coordCursorPos.X = -10;
-            break;
-        }
-
-        _pTest->_coordExpectedCursorPos = _pTest->_coordCursorPos;
-
-        VERIFY_IS_FALSE((_pDispatch->*(moveFunc))(SHRT_MAX));
-        VERIFY_ARE_EQUAL(_pTest->_coordExpectedCursorPos, _pTest->_coordCursorPos);
-
-        // SetConsoleCursorPosition throws failure. Parameters are otherwise normal.
-        Log::Comment(L"Test 6: When SetConsoleCursorPosition throws a failure, call fails and cursor doesn't move.");
-        _pTest->PrepData(direction);
-        _pTest->_fSetConsoleCursorPositionResult = FALSE;
-
-        VERIFY_IS_FALSE((_pDispatch->*(moveFunc))(0));
-        VERIFY_ARE_EQUAL(_pTest->_coordExpectedCursorPos, _pTest->_coordCursorPos);
-
-        // GetConsoleScreenBufferInfo throws failure. Parameters are otherwise normal.
-        Log::Comment(L"Test 7: When GetConsoleScreenBufferInfo throws a failure, call fails and cursor doesn't move.");
-        _pTest->PrepData(CursorX::LEFT, CursorY::TOP);
-        _pTest->_fGetConsoleScreenBufferInfoExResult = FALSE;
-
-        VERIFY_IS_FALSE((_pDispatch->*(moveFunc))(0));
-        VERIFY_ARE_EQUAL(_pTest->_coordExpectedCursorPos, _pTest->_coordCursorPos);
-    }
-
-    TEST_METHOD(CursorPositionTest)
-    {
-        Log::Comment(L"Starting test...");
-
-
-        Log::Comment(L"Test 1: Place cursor within the viewport. Start from top left, move to middle.");
-        _pTest->PrepData(CursorX::LEFT, CursorY::TOP);
-
-        short sCol = (_pTest->_srViewport.Right - _pTest->_srViewport.Left) / 2;
-        short sRow = (_pTest->_srViewport.Bottom - _pTest->_srViewport.Top) / 2;
-
-        _pTest->_coordExpectedCursorPos.X = _pTest->_srViewport.Left + (sCol - 1);
-        _pTest->_coordExpectedCursorPos.Y = _pTest->_srViewport.Top + (sRow - 1);
-
-        VERIFY_IS_TRUE(_pDispatch->CursorPosition(sRow, sCol));
-
-        Log::Comment(L"Test 2: Move to 0, 0 (which is 1,1 in VT speak)");
-        _pTest->PrepData(CursorX::RIGHT, CursorY::BOTTOM);
-
-        _pTest->_coordExpectedCursorPos.X = _pTest->_srViewport.Left;
-        _pTest->_coordExpectedCursorPos.Y = _pTest->_srViewport.Top;
-
-        VERIFY_IS_TRUE(_pDispatch->CursorPosition(1, 1));
-
-        Log::Comment(L"Test 3: Move beyond rectangle (down/right too far). Should be bounded back in.");
-        _pTest->PrepData(CursorX::LEFT, CursorY::TOP);
-
-        sCol = (_pTest->_srViewport.Right - _pTest->_srViewport.Left) * 2;
-        sRow = (_pTest->_srViewport.Bottom - _pTest->_srViewport.Top) * 2;
-
-        _pTest->_coordExpectedCursorPos.X = _pTest->_srViewport.Right - 1;
-        _pTest->_coordExpectedCursorPos.Y = _pTest->_srViewport.Bottom - 1;
-
-        VERIFY_IS_TRUE(_pDispatch->CursorPosition(sRow, sCol));
-
-        Log::Comment(L"Test 4: Values too large for short. Cursor shouldn't move. Return false.");
-        _pTest->PrepData(CursorX::LEFT, CursorY::TOP);
-
-        VERIFY_IS_FALSE(_pDispatch->CursorPosition(UINT_MAX, UINT_MAX));
-
-        Log::Comment(L"Test 5: Overflow during addition. Cursor shouldn't move. Return false.");
-        _pTest->PrepData(CursorX::LEFT, CursorY::TOP);
-
-        _pTest->_srViewport.Left = SHRT_MAX;
-        _pTest->_srViewport.Top = SHRT_MAX;
-
-        VERIFY_IS_FALSE(_pDispatch->CursorPosition(5, 5));
-
-        Log::Comment(L"Test 6: GetConsoleInfo API returns false. No move, return false.");
-        _pTest->PrepData(CursorX::LEFT, CursorY::TOP);
-
-        _pTest->_fGetConsoleScreenBufferInfoExResult = FALSE;
-
-        VERIFY_IS_FALSE(_pDispatch->CursorPosition(1, 1));
-
-        Log::Comment(L"Test 7: SetCursor API returns false. No move, return false.");
-        _pTest->PrepData(CursorX::LEFT, CursorY::TOP);
-
-        _pTest->_fSetConsoleCursorPositionResult = FALSE;
-
-        VERIFY_IS_FALSE(_pDispatch->CursorPosition(1, 1));
-
-        Log::Comment(L"Test 8: Move to 0,0. Cursor shouldn't move. Return false. 1,1 is the top left corner in VT100 speak. 0,0 isn't a position. The parser will give 1 for a 0 input.");
-        _pTest->PrepData(CursorX::LEFT, CursorY::TOP);
-
-        VERIFY_IS_FALSE(_pDispatch->CursorPosition(0, 0));
-
-    }
-
-    TEST_METHOD(CursorSingleDimensionMoveTest)
-    {
-        BEGIN_TEST_METHOD_PROPERTIES()
-            TEST_METHOD_PROPERTY(L"Data:uiDirection", L"{0, 1}") // These values align with the CursorDirection enum class to try all the directions.
-        END_TEST_METHOD_PROPERTIES()
-
-        Log::Comment(L"Starting test...");
-
-
-        //// Used to switch between the various function options.
-        typedef bool(AdaptDispatch::*CursorMoveFunc)(unsigned int);
-        CursorMoveFunc moveFunc = nullptr;
-        SHORT* psViewportEnd = nullptr;
-        SHORT* psViewportStart = nullptr;
-        SHORT* psCursorExpected = nullptr;
-
-        // Modify variables based on directionality of this test
-        AbsolutePosition direction;
-        unsigned int dir;
-        VERIFY_SUCCEEDED_RETURN(TestData::TryGetValue(L"uiDirection", dir));
-        direction = (AbsolutePosition)dir;
-
-        switch (direction)
-        {
-        case AbsolutePosition::CursorHorizontal:
-            Log::Comment(L"Testing cursor horizontal movement.");
-            psViewportEnd = &_pTest->_srViewport.Right;
-            psViewportStart = &_pTest->_srViewport.Left;
-            psCursorExpected = &_pTest->_coordExpectedCursorPos.X;
-            moveFunc = &AdaptDispatch::CursorHorizontalPositionAbsolute;
-            break;
-        case AbsolutePosition::VerticalLine:
-            Log::Comment(L"Testing vertical line movement.");
-            psViewportEnd = &_pTest->_srViewport.Bottom;
-            psViewportStart = &_pTest->_srViewport.Top;
-            psCursorExpected = &_pTest->_coordExpectedCursorPos.Y;
-            moveFunc = &AdaptDispatch::VerticalLinePositionAbsolute;
-            break;
-        }
-
-        if (moveFunc == nullptr || psViewportEnd == nullptr || psViewportStart == nullptr || psCursorExpected == nullptr)
-        {
-            VERIFY_FAIL();
-            return;
-        }
-
-        Log::Comment(L"Test 1: Place cursor within the viewport. Start from top left, move to middle.");
-        _pTest->PrepData(CursorX::LEFT, CursorY::TOP);
-
-        short sVal = (*psViewportEnd - *psViewportStart) / 2;
-
-        *psCursorExpected = *psViewportStart + (sVal - 1);
-
-        VERIFY_IS_TRUE((_pDispatch->*(moveFunc))(sVal));
-
-        Log::Comment(L"Test 2: Move to 0 (which is 1 in VT speak)");
-        _pTest->PrepData(CursorX::RIGHT, CursorY::BOTTOM);
-
-        *psCursorExpected = *psViewportStart;
-        sVal = 1;
-
-        VERIFY_IS_TRUE((_pDispatch->*(moveFunc))(sVal));
-
-        Log::Comment(L"Test 3: Move beyond rectangle (down/right too far). Should be bounded back in.");
-        _pTest->PrepData(CursorX::LEFT, CursorY::TOP);
-
-        sVal = (*psViewportEnd - *psViewportStart) * 2;
-
-        *psCursorExpected = *psViewportEnd - 1;
-
-        VERIFY_IS_TRUE((_pDispatch->*(moveFunc))(sVal));
-
-        Log::Comment(L"Test 4: Values too large for short. Cursor shouldn't move. Return false.");
-        _pTest->PrepData(CursorX::LEFT, CursorY::TOP);
-
-        sVal = SHORT_MAX;
-
-        VERIFY_IS_FALSE((_pDispatch->*(moveFunc))(sVal));
-
-        Log::Comment(L"Test 5: Overflow during addition. Cursor shouldn't move. Return false.");
-        _pTest->PrepData(CursorX::LEFT, CursorY::TOP);
-
-        _pTest->_srViewport.Left = SHRT_MAX;
-
-        sVal = 5;
-
-        VERIFY_IS_FALSE((_pDispatch->*(moveFunc))(sVal));
-
-        Log::Comment(L"Test 6: GetConsoleInfo API returns false. No move, return false.");
-        _pTest->PrepData(CursorX::LEFT, CursorY::TOP);
-
-        _pTest->_fGetConsoleScreenBufferInfoExResult = FALSE;
-
-        sVal = 1;
-
-        VERIFY_IS_FALSE((_pDispatch->*(moveFunc))(sVal));
-
-        Log::Comment(L"Test 7: SetCursor API returns false. No move, return false.");
-        _pTest->PrepData(CursorX::LEFT, CursorY::TOP);
-
-        _pTest->_fSetConsoleCursorPositionResult = FALSE;
-
-        sVal = 1;
-
-        VERIFY_IS_FALSE((_pDispatch->*(moveFunc))(sVal));
-
-        Log::Comment(L"Test 8: Move to 0. Cursor shouldn't move. Return false. 1 is the left edge in VT100 speak. 0 isn't a position. The parser will give 1 for a 0 input.");
-        _pTest->PrepData(CursorX::LEFT, CursorY::TOP);
-
-        sVal = 0;
-
-        VERIFY_IS_FALSE((_pDispatch->*(moveFunc))(sVal));
-    }
-
-    TEST_METHOD(CursorSaveRestoreTest)
-    {
-        Log::Comment(L"Starting test...");
-
-
-        COORD coordExpected = { 0 };
-
-        Log::Comment(L"Test 1: Restore with no saved data should move to top-left corner, the null/default position.");
-
-        // Move cursor to top left and save off expected position.
-        _pTest->PrepData(CursorX::LEFT, CursorY::TOP);
-        coordExpected = _pTest->_coordExpectedCursorPos;
-
-        // Then move cursor to the middle and reset the expected to the top left.
-        _pTest->PrepData(CursorX::XCENTER, CursorY::YCENTER);
-        _pTest->_coordExpectedCursorPos = coordExpected;
-
-        VERIFY_IS_TRUE(_pDispatch->CursorRestorePosition(), L"By default, restore to top left corner (0,0 offset from viewport).");
-
-        Log::Comment(L"Test 2: Place cursor in center. Save. Move cursor to corner. Restore. Should come back to center.");
-        _pTest->PrepData(CursorX::XCENTER, CursorY::YCENTER);
-        VERIFY_IS_TRUE(_pDispatch->CursorSavePosition(), L"Succeed at saving position.");
-
-        Log::Comment(L"Backup expected cursor (in the middle). Move cursor to corner. Then re-set expected cursor to middle.");
-        // save expected cursor position
-        coordExpected = _pTest->_coordExpectedCursorPos;
-
-        // adjust cursor to corner
-        _pTest->PrepData(CursorX::LEFT, CursorY::BOTTOM);
-
-        // restore expected cursor position to center.
-        _pTest->_coordExpectedCursorPos = coordExpected;
-
-        VERIFY_IS_TRUE(_pDispatch->CursorRestorePosition(), L"Restoring to corner should succeed. API call inside will test that cursor matched expected position.");
-    }
-
-    TEST_METHOD(CursorHideShowTest)
-    {
-        BEGIN_TEST_METHOD_PROPERTIES()
-            TEST_METHOD_PROPERTY(L"Data:fStartingVis", L"{TRUE, FALSE}")
-            TEST_METHOD_PROPERTY(L"Data:fEndingVis", L"{TRUE, FALSE}")
-        END_TEST_METHOD_PROPERTIES()
-
-        Log::Comment(L"Starting test...");
-
-
-        // Modify variables based on permutations of this test.
-        bool fStart;
-        bool fEnd;
-        VERIFY_SUCCEEDED_RETURN(TestData::TryGetValue(L"fStartingVis", fStart));
-        VERIFY_SUCCEEDED_RETURN(TestData::TryGetValue(L"fEndingVis", fEnd));
-
-        Log::Comment(L"Test 1: Verify successful API call modifies visibility state.");
-        _pTest->PrepData();
-        _pTest->_fCursorVisible = fStart;
-        _pTest->_fExpectedCursorVisible = fEnd;
-        VERIFY_IS_TRUE(_pDispatch->CursorVisibility(fEnd));
-
-        Log::Comment(L"Test 2: When we fail to get existing cursor information, the dispatch should fail.");
-        _pTest->PrepData();
-        _pTest->_fGetConsoleCursorInfoResult = false;
-        VERIFY_IS_FALSE(_pDispatch->CursorVisibility(fEnd));
-
-        Log::Comment(L"Test 3: When we fail to set updated cursor information, the dispatch should fail.");
-        _pTest->PrepData();
-        _pTest->_fSetConsoleCursorInfoResult = false;
-        VERIFY_IS_FALSE(_pDispatch->CursorVisibility(fEnd));
-    }
-
-    TEST_METHOD(InsertCharacterTests)
-    {
-        Log::Comment(L"Starting test...");
-
-        Log::Comment(L"Test 1: The big one. Fill the buffer with Qs. Fill the window with Rs. Write a line of ABCDE at the cursor. Then insert 5 spaces at the cursor. Watch spaces get inserted, ABCDE slide right eating up the Rs in the viewport but not modifying the Qs outside.");
-
-        // place the cursor in the center.
-        _pTest->PrepData(CursorX::XCENTER, CursorY::YCENTER);
-
-        // Save the cursor position. It shouldn't move for the rest of the test.
-        COORD coordCursorExpected = _pTest->_coordCursorPos;
-
-        // Fill the entire buffer with Qs. Blue on Green.
-        WCHAR const wchOuterBuffer = 'Q';
-        WORD const wAttrOuterBuffer = FOREGROUND_BLUE | BACKGROUND_GREEN;
-        SMALL_RECT srOuterBuffer;
-        srOuterBuffer.Top = 0;
-        srOuterBuffer.Left = 0;
-        srOuterBuffer.Bottom = _pTest->_coordBufferSize.Y;
-        srOuterBuffer.Right= _pTest->_coordBufferSize.X;
-        _pTest->FillRectangle(srOuterBuffer, wchOuterBuffer, wAttrOuterBuffer);
-
-        // Fill the viewport with Rs. Red on Blue.
-        WCHAR const wchViewport = 'R';
-        WORD const wAttrViewport = FOREGROUND_RED | BACKGROUND_BLUE;
-        SMALL_RECT srViewport = _pTest->_srViewport;
-        _pTest->FillRectangle(srViewport, wchViewport, wAttrViewport);
-
-        // fill some of the text right of the cursor so we can verify it moved it and didn't overwrite it.
-        // change the color too so we can make sure that it's fine
-
-        WORD const wAttrTestText = FOREGROUND_GREEN;
-        PWSTR const pwszTestText = L"ABCDE";
-        size_t cchTestText = wcslen(pwszTestText);
-        SMALL_RECT srTestText;
-        srTestText.Top = _pTest->_coordCursorPos.Y;
-        srTestText.Bottom = srTestText.Top + 1;
-        srTestText.Left = _pTest->_coordCursorPos.X;
-        srTestText.Right = srTestText.Left + (SHORT)cchTestText;
-        _pTest->InsertString(_pTest->_coordCursorPos, pwszTestText, wAttrTestText);
-
-        WCHAR const wchInsertExpected = L' ';
-        WORD const wAttrInsertExpected = _pTest->_wAttribute;
-        size_t const cchInsertSize = 5;
-        SMALL_RECT srInsertExpected;
-        srInsertExpected.Top = _pTest->_coordCursorPos.Y;
-        srInsertExpected.Bottom = srInsertExpected.Top + 1;
-        srInsertExpected.Left = _pTest->_coordCursorPos.X;
-        srInsertExpected.Right = srInsertExpected.Left + (SHORT)cchInsertSize;
-
-        // the text we inserted is going to move right by the insert size, so adjust that rectangle right.
-        srTestText.Left += cchInsertSize;
-        srTestText.Right += cchInsertSize;
-
-        // insert out 5 spots. this should clear them out with spaces and the default fill from the original cursor position
-        VERIFY_IS_TRUE(_pDispatch->InsertCharacter(cchInsertSize), L"Verify insert call was sucessful.");
-
-        // the combined area of the letters + the spaces will be 10 characters wide:
-        SMALL_RECT srModifiedSpace;
-        srModifiedSpace.Top = _pTest->_coordCursorPos.Y;
-        srModifiedSpace.Bottom = srModifiedSpace.Top + 1;
-        srModifiedSpace.Left = _pTest->_coordCursorPos.X;
-        srModifiedSpace.Right = srModifiedSpace.Left +(SHORT)cchInsertSize + (SHORT)cchTestText;
-
-        // verify cursor didn't move
-        VERIFY_ARE_EQUAL(coordCursorExpected, _pTest->_coordCursorPos, L"Verify cursor didn't move from insert operation.");
-
-        // e.g. we had this in the buffer: QQQRRRRRRABCDERRRRRRRQQQ with the cursor on the A.
-        // now we should have this buffer: QQQRRRRRR     ABCDERRQQQ with the cursor on the first space.
-
-        // Verify the field of Qs didn't change outside the viewport.
-        VERIFY_IS_TRUE(_pTest->ValidateRectangleContains(srOuterBuffer, wchOuterBuffer, wAttrOuterBuffer, srViewport), L"Field of Qs outside viewport should remain unchanged.");
-
-        // Verify the field of Rs within the viewport not including the inserted range and the ABCDE shifted right. (10 characters)
-        VERIFY_IS_TRUE(_pTest->ValidateRectangleContains(srViewport, wchViewport, wAttrViewport, srModifiedSpace), L"Field of Rs in the viewport outside modified space should remain unchanged.");
-
-        // Verify the 5 spaces inserted from the cursor.
-        VERIFY_IS_TRUE(_pTest->ValidateRectangleContains(srInsertExpected, wchInsertExpected, wAttrInsertExpected), L"Spaces should be inserted with the proper attributes at the cursor.");
-
-        // Verify the ABCDE sequence was shifted right.
-        COORD coordTestText;
-        coordTestText.X = srTestText.Left;
-        coordTestText.Y = srTestText.Top;
-        VERIFY_IS_TRUE(_pTest->ValidateString(coordTestText, pwszTestText, wAttrTestText), L"Inserted string should have moved to the right by the number of spaces inserted, attributes and text preserved.");
-
-        // Test case needed for exact end of line (and full line) insert/delete lengths
-        Log::Comment(L"Test 2: Inserting at the exact end of the line. Same field of Qs and Rs. Move cursor to right edge of window and insert > 1 space. Only 1 should be inserted, everything else unchanged.");
-
-        _pTest->FillRectangle(srOuterBuffer, wchOuterBuffer, wAttrOuterBuffer);
-        _pTest->FillRectangle(srViewport, wchViewport, wAttrViewport);
-
-        // move cursor to right edge
-        _pTest->_coordCursorPos.X = _pTest->_srViewport.Right - 1;
-        coordCursorExpected = _pTest->_coordCursorPos;
-
-        // the rectangle where the space should be is exactly the size of the cursor.
-        srModifiedSpace.Top = _pTest->_coordCursorPos.Y;
-        srModifiedSpace.Bottom = srModifiedSpace.Top + 1;
-        srModifiedSpace.Left = _pTest->_coordCursorPos.X;
-        srModifiedSpace.Right = srModifiedSpace.Left + 1;
-
-        // insert out 5 spots. this should clear them out with spaces and the default fill from the original cursor position
-        VERIFY_IS_TRUE(_pDispatch->InsertCharacter(cchInsertSize), L"Verify insert call was sucessful.");
-
-        // cursor didn't move
-        VERIFY_ARE_EQUAL(coordCursorExpected, _pTest->_coordCursorPos, L"Verify cursor didn't move from insert operation.");
-
-        // Qs are the same outside the viewport
-        VERIFY_IS_TRUE(_pTest->ValidateRectangleContains(srOuterBuffer, wchOuterBuffer, wAttrOuterBuffer, srViewport), L"Field of Qs outside viewport should remain unchanged.");
-
-        // Entire viewport is Rs except the one space spot
-        VERIFY_IS_TRUE(_pTest->ValidateRectangleContains(srViewport, wchViewport, wAttrViewport, srModifiedSpace), L"Field of Rs in the viewport outside modified space should remain unchanged.");
-
-        // The 5 inserted spaces at the right edge resulted in 1 space at the right edge
-        VERIFY_IS_TRUE(_pTest->ValidateRectangleContains(srModifiedSpace, wchInsertExpected, wAttrInsertExpected), L"A space was inserted at the cursor position. All extra spaces were discarded as they hit the right boundary.");
-
-        Log::Comment(L"Test 3: Inserting at the exact beginning of the line. Same field of Qs and Rs. Move cursor to left edge of window and insert > screen width of space. The whole row should be spaces but nothing outside the viewport should be changed.");
-
-        _pTest->FillRectangle(srOuterBuffer, wchOuterBuffer, wAttrOuterBuffer);
-        _pTest->FillRectangle(srViewport, wchViewport, wAttrViewport);
-
-        // move cursor to left edge
-        _pTest->_coordCursorPos.X = _pTest->_srViewport.Left;
-        coordCursorExpected = _pTest->_coordCursorPos;
-
-        // the rectangle of spaces should be the entire line at the cursor.
-        srModifiedSpace.Top = _pTest->_coordCursorPos.Y;
-        srModifiedSpace.Bottom = srModifiedSpace.Top + 1;
-        srModifiedSpace.Left = _pTest->_srViewport.Left;
-        srModifiedSpace.Right = _pTest->_srViewport.Right;
-
-        // insert greater than the entire viewport (the entire buffer width) at the cursor position
-        VERIFY_IS_TRUE(_pDispatch->InsertCharacter(_pTest->_coordBufferSize.X), L"Verify insert call was successful.");
-
-        // cursor didn't move
-        VERIFY_ARE_EQUAL(coordCursorExpected, _pTest->_coordCursorPos, L"Verify cursor didn't move from insert operation.");
-
-        // Qs are the same outside the viewport
-        VERIFY_IS_TRUE(_pTest->ValidateRectangleContains(srOuterBuffer, wchOuterBuffer, wAttrOuterBuffer, srViewport), L"Field of Qs outside viewport should remain unchanged.");
-
-        // Entire viewport is Rs except the one space spot
-        VERIFY_IS_TRUE(_pTest->ValidateRectangleContains(srViewport, wchViewport, wAttrViewport, srModifiedSpace), L"Field of Rs in the viewport outside modified space should remain unchanged.");
-
-        // The inserted spaces at the left edge resulted in an entire line of spaces bounded by the viewport
-        VERIFY_IS_TRUE(_pTest->ValidateRectangleContains(srModifiedSpace, wchInsertExpected, wAttrInsertExpected), L"A whole line of spaces was inserted at the cursor position. All extra spaces were discarded as they hit the right boundary.");
-    }
-
-    TEST_METHOD(DeleteCharacterTests)
-    {
-        Log::Comment(L"Starting test...");
-
-        Log::Comment(L"Test 1: The big one. Fill the buffer with Qs. Fill the window with Rs. Write a line of ABCDE at the cursor. Then insert 5 spaces at the cursor. Watch spaces get inserted, ABCDE slide right eating up the Rs in the viewport but not modifying the Qs outside.");
-
-        // place the cursor in the center.
-        _pTest->PrepData(CursorX::XCENTER, CursorY::YCENTER);
-
-        // Save the cursor position. It shouldn't move for the rest of the test.
-        COORD coordCursorExpected = _pTest->_coordCursorPos;
-
-        // Fill the entire buffer with Qs. Blue on Green.
-        WCHAR const wchOuterBuffer = 'Q';
-        WORD const wAttrOuterBuffer = FOREGROUND_BLUE | BACKGROUND_GREEN;
-        SMALL_RECT srOuterBuffer;
-        srOuterBuffer.Top = 0;
-        srOuterBuffer.Left = 0;
-        srOuterBuffer.Bottom = _pTest->_coordBufferSize.Y;
-        srOuterBuffer.Right = _pTest->_coordBufferSize.X;
-        _pTest->FillRectangle(srOuterBuffer, wchOuterBuffer, wAttrOuterBuffer);
-
-        // Fill the viewport with Rs. Red on Blue.
-        WCHAR const wchViewport = 'R';
-        WORD const wAttrViewport = FOREGROUND_RED | BACKGROUND_BLUE;
-        SMALL_RECT srViewport = _pTest->_srViewport;
-        _pTest->FillRectangle(srViewport, wchViewport, wAttrViewport);
-
-        // fill some of the text right of the cursor so we can verify it moved it and wasn't deleted
-        // change the color too so we can make sure that it's fine
-        WORD const wAttrTestText = FOREGROUND_GREEN;
-        PWSTR const pwszTestText = L"ABCDE";
-        size_t cchTestText = wcslen(pwszTestText);
-        SMALL_RECT srTestText;
-        srTestText.Top = _pTest->_coordCursorPos.Y;
-        srTestText.Bottom = srTestText.Top + 1;
-        srTestText.Left = _pTest->_coordCursorPos.X;
-        srTestText.Right = srTestText.Left + (SHORT)cchTestText;
-        _pTest->InsertString(_pTest->_coordCursorPos, pwszTestText, wAttrTestText);
-
-        // We're going to delete "in" from the right edge, so set up that rectangle.
-        WCHAR const wchDeleteExpected = L' ';
-        WORD const wAttrDeleteExpected = _pTest->_wAttribute;
-        size_t const cchDeleteSize = 5;
-        SMALL_RECT srDeleteExpected;
-        srDeleteExpected.Top = _pTest->_coordCursorPos.Y;
-        srDeleteExpected.Bottom = srDeleteExpected.Top + 1;
-        srDeleteExpected.Right = _pTest->_srViewport.Right;
-        srDeleteExpected.Left = srDeleteExpected.Right - cchDeleteSize;
-
-        // We want the ABCDE to shift left when we delete and onto the cursor. So move the cursor left 5 and adjust the srTestText rectangle left 5 to the new
-        // final destination of where they will be after the delete operation occurs.
-        _pTest->_coordCursorPos.X -= cchDeleteSize;
-        coordCursorExpected = _pTest->_coordCursorPos;
-        srTestText.Left -= cchDeleteSize;
-        srTestText.Right -= cchDeleteSize;
-
-
-        // delete out 5 spots. this should shift the ABCDE text left by 5 and insert 5 spaces at the end of the line
-        VERIFY_IS_TRUE(_pDispatch->DeleteCharacter(cchDeleteSize), L"Verify delete call was sucessful.");
-
-        // we're going to have ABCDERRRRRRRRRRRRR      QQQQQQQ
-        // since this is a bit more complicated than the insert case, make this the "special" region and exempt it from the bulk "R" check
-        // we'll check the inside of this rect in 3 pieces, for the ABCDE, then for the inner Rs, then for the 5 spaces after.
-        SMALL_RECT srSpecialSpace;
-        srSpecialSpace.Top = _pTest->_coordCursorPos.Y;
-        srSpecialSpace.Bottom = srSpecialSpace.Top + 1;
-        srSpecialSpace.Left = _pTest->_coordCursorPos.X;
-        srSpecialSpace.Right = _pTest->_srViewport.Right;
-
-        SMALL_RECT srGap; // gap space is the Rs between ABCDE and the spaces shifted in from the right
-        srGap.Left = srTestText.Right;
-        srGap.Right = srDeleteExpected.Left;
-        srGap.Top = _pTest->_coordCursorPos.Y;
-        srGap.Bottom = srGap.Top + 1;
-
-        // verify cursor didn't move
-        VERIFY_ARE_EQUAL(coordCursorExpected, _pTest->_coordCursorPos, L"Verify cursor didn't move from insert operation.");
-
-        // e.g. we had this in the buffer: QQQRRRRRR-RRRRABCDERRQQQ with the cursor on the -.
-        // now we should have this buffer: QQQRRRRRRABCDERR     QQQ with the cursor on the A.
-
-        // Verify the field of Qs didn't change outside the viewport.
-        VERIFY_IS_TRUE(_pTest->ValidateRectangleContains(srOuterBuffer, wchOuterBuffer, wAttrOuterBuffer, srViewport), L"Field of Qs outside viewport should remain unchanged.");
-
-        // Verify the field of Rs within the viewport not including the special range of the ABCDE, the spaces shifted in from the right, and the Rs between them that went along for the ride.
-        VERIFY_IS_TRUE(_pTest->ValidateRectangleContains(srViewport, wchViewport, wAttrViewport, srSpecialSpace), L"Field of Rs in the viewport outside modified space should remain unchanged.");
-
-        // Verify the 5 spaces shifted in from the right edge due to the delete
-        VERIFY_IS_TRUE(_pTest->ValidateRectangleContains(srDeleteExpected, wchDeleteExpected, wAttrDeleteExpected), L"Spaces should be inserted with the proper attributes from the right end of this line (viewport edge.)");
-
-        // Verify the ABCDE sequence was shifted left by 5 toward the cursor.
-        COORD coordTestText;
-        coordTestText.X = srTestText.Left;
-        coordTestText.Y = srTestText.Top;
-        VERIFY_IS_TRUE(_pTest->ValidateString(coordTestText, pwszTestText, wAttrTestText), L"Inserted string should have moved to the left by the number of deletes, attributes and text preserved.");
-
-        // Verify the field of Rs between the ABCDE and the spaces shifted in from the right
-        VERIFY_IS_TRUE(_pTest->ValidateRectangleContains(srGap, wchViewport, wAttrViewport), L"Viewport Rs should be preserved/shifted left in between the ABCDE and the spaces that came in from the right edge.");
-
-        // Test case needed for exact end of line (and full line) insert/delete lengths
-        Log::Comment(L"Test 2: Deleting at the exact end of the line. Same field of Qs and Rs. Move cursor to right edge of window and delete > 1 space. Only 1 should be inserted from the right edge (delete inserts from the right), everything else unchanged.");
-
-        _pTest->FillRectangle(srOuterBuffer, wchOuterBuffer, wAttrOuterBuffer);
-        _pTest->FillRectangle(srViewport, wchViewport, wAttrViewport);
-
-        // move cursor to right edge
-        _pTest->_coordCursorPos.X = _pTest->_srViewport.Right - 1;
-        coordCursorExpected = _pTest->_coordCursorPos;
-
-        // the rectangle where the space should be is exactly the size of the cursor.
-        SMALL_RECT srModifiedSpace;
-        srModifiedSpace.Top = _pTest->_coordCursorPos.Y;
-        srModifiedSpace.Bottom = srModifiedSpace.Top + 1;
-        srModifiedSpace.Left = _pTest->_coordCursorPos.X;
-        srModifiedSpace.Right = srModifiedSpace.Left + 1;
-
-        // delete out 5 spots. this should clear them out with spaces and the default fill from the original cursor position
-        VERIFY_IS_TRUE(_pDispatch->DeleteCharacter(cchDeleteSize), L"Verify delete call was sucessful.");
-
-        // cursor didn't move
-        VERIFY_ARE_EQUAL(coordCursorExpected, _pTest->_coordCursorPos, L"Verify cursor didn't move from delete operation.");
-
-        // Qs are the same outside the viewport
-        VERIFY_IS_TRUE(_pTest->ValidateRectangleContains(srOuterBuffer, wchOuterBuffer, wAttrOuterBuffer, srViewport), L"Field of Qs outside viewport should remain unchanged.");
-
-        // Entire viewport is Rs except the one space spot
-        VERIFY_IS_TRUE(_pTest->ValidateRectangleContains(srViewport, wchViewport, wAttrViewport, srModifiedSpace), L"Field of Rs in the viewport outside modified space should remain unchanged.");
-
-        // The 5 deleted spaces at the right edge resulted in 1 space at the right edge
-        VERIFY_IS_TRUE(_pTest->ValidateRectangleContains(srModifiedSpace, wchDeleteExpected, wAttrDeleteExpected), L"A space was inserted at the cursor position. All extra spaces deleted in from the right continued to cover that one space.");
-
-        Log::Comment(L"Test 3: Deleting at the exact beginning of the line. Same field of Qs and Rs. Move cursor to left edge of window and delete > screen width of space. The whole row should be spaces but nothing outside the viewport should be changed.");
-
-        _pTest->FillRectangle(srOuterBuffer, wchOuterBuffer, wAttrOuterBuffer);
-        _pTest->FillRectangle(srViewport, wchViewport, wAttrViewport);
-
-        // move cursor to left edge
-        _pTest->_coordCursorPos.X = _pTest->_srViewport.Left;
-        coordCursorExpected = _pTest->_coordCursorPos;
-
-        // the rectangle of spaces should be the entire line at the cursor.
-        srModifiedSpace.Top = _pTest->_coordCursorPos.Y;
-        srModifiedSpace.Bottom = srModifiedSpace.Top + 1;
-        srModifiedSpace.Left = _pTest->_srViewport.Left;
-        srModifiedSpace.Right = _pTest->_srViewport.Right;
-
-        // delete greater than the entire viewport (the entire buffer width) at the cursor position
-        VERIFY_IS_TRUE(_pDispatch->DeleteCharacter(_pTest->_coordBufferSize.X), L"Verify delete call was successful.");
-
-        // cursor didn't move
-        VERIFY_ARE_EQUAL(coordCursorExpected, _pTest->_coordCursorPos, L"Verify cursor didn't move from insert operation.");
-
-        // Qs are the same outside the viewport
-        VERIFY_IS_TRUE(_pTest->ValidateRectangleContains(srOuterBuffer, wchOuterBuffer, wAttrOuterBuffer, srViewport), L"Field of Qs outside viewport should remain unchanged.");
-
-        // Entire viewport is Rs except the one space spot
-        VERIFY_IS_TRUE(_pTest->ValidateRectangleContains(srViewport, wchViewport, wAttrViewport, srModifiedSpace), L"Field of Rs in the viewport outside modified space should remain unchanged.");
-
-        // The inserted spaces at the left edge resulted in an entire line of spaces bounded by the viewport
-        VERIFY_IS_TRUE(_pTest->ValidateRectangleContains(srModifiedSpace, wchDeleteExpected, wAttrDeleteExpected), L"A whole line of spaces was inserted from the right (the cursor position was deleted enough times.) Extra deletes just covered up some of the spaces that were shifted in.");
-    }
-
-    // Ensures that EraseScrollback (^[[3J) deletes any content from the buffer
-    //  above the viewport, and moves the contents of the buffer in the
-    //  viewport to 0,0. This emulates the xterm behavior of clearing any
-    //  scrollback content.
-    TEST_METHOD(EraseScrollbackTests)
-    {
-        _pTest->PrepData(CursorX::XCENTER, CursorY::YCENTER);
-        _pTest->_wAttribute = _pTest->s_wAttrErase;
-        Log::Comment(L"Starting Test");
-
-        _pTest->_fSetConsoleWindowInfoResult = true;
-        _pTest->_fExpectedWindowAbsolute = true;
-        SMALL_RECT srRegion = { 0 };
-        srRegion.Bottom = _pTest->_srViewport.Bottom - _pTest->_srViewport.Top - 1;
-        srRegion.Right = _pTest->_srViewport.Right - _pTest->_srViewport.Left - 1;
-        _pTest->_srExpectedConsoleWindow = srRegion;
-
-        // The cursor will be moved to the same relative location in the new viewport with origin @ 0, 0
-        const COORD coordRelativeCursor = { _pTest->_coordCursorPos.X - _pTest->_srViewport.Left,
-                                            _pTest->_coordCursorPos.Y - _pTest->_srViewport.Top };
-        _pTest->_coordExpectedCursorPos = coordRelativeCursor;
-
-        VERIFY_IS_TRUE(_pDispatch->EraseInDisplay(TermDispatch::EraseType::Scrollback));
-
-        // There are two portions of the screen that are cleared -
-        //  below the viewport and to the right of the viewport.
-        size_t cRegionsToCheck = 2;
-        SMALL_RECT rgsrRegionsModified[2];
-
-        // Region 0 - Below the viewport
-        srRegion.Top = _pTest->_srViewport.Bottom + 1;
-        srRegion.Left = 0;
-
-        srRegion.Bottom = _pTest->_coordBufferSize.Y;
-        srRegion.Right = _pTest->_coordBufferSize.X;
-
-        rgsrRegionsModified[0] = srRegion;
-
-        // Region 1 - To the right of the viewport
-        srRegion.Top = 0;
-        srRegion.Left = _pTest->_srViewport.Right + 1;
-
-        srRegion.Bottom = _pTest->_coordBufferSize.Y;
-        srRegion.Right = _pTest->_coordBufferSize.X;
-
-        rgsrRegionsModified[1] = srRegion;
-
-        // Scan entire buffer and ensure only the necessary region has changed.
-        bool fRegionSuccess = _pTest->ValidateEraseBufferState(rgsrRegionsModified, cRegionsToCheck, TestGetSet::s_wchErase, TestGetSet::s_wAttrErase);
-        VERIFY_IS_TRUE(fRegionSuccess);
-
-        Log::Comment(L"Test 2: Gracefully fail when getting console information fails.");
-        _pTest->PrepData();
-        _pTest->_fGetConsoleScreenBufferInfoExResult = false;
-
-        VERIFY_IS_FALSE(_pDispatch->EraseInDisplay(TermDispatch::EraseType::Scrollback));
-
-        Log::Comment(L"Test 3: Gracefully fail when filling the rectangle fails.");
-        _pTest->PrepData();
-        _pTest->_fFillConsoleOutputCharacterWResult = false;
-
-        VERIFY_IS_FALSE(_pDispatch->EraseInDisplay(TermDispatch::EraseType::Scrollback));
-    }
-
-    TEST_METHOD(EraseTests)
-    {
-        BEGIN_TEST_METHOD_PROPERTIES()
-            TEST_METHOD_PROPERTY(L"Data:uiEraseType", L"{0, 1, 2}") // corresponds to options in TermDispatch::EraseType
-            TEST_METHOD_PROPERTY(L"Data:fEraseScreen", L"{FALSE, TRUE}") // corresponds to Line (FALSE) or Screen (TRUE)
-        END_TEST_METHOD_PROPERTIES()
-
-        // Modify variables based on type of this test
-        TermDispatch::EraseType eraseType;
-        unsigned int uiEraseType;
-        VERIFY_SUCCEEDED_RETURN(TestData::TryGetValue(L"uiEraseType", uiEraseType));
-        eraseType = (TermDispatch::EraseType)uiEraseType;
-
-        bool fEraseScreen;
-        VERIFY_SUCCEEDED_RETURN(TestData::TryGetValue(L"fEraseScreen", fEraseScreen));
-
-        Log::Comment(L"Starting test...");
-
-        // This combiniation is a simple VT api call
-        // Verify that the adapter calls that function, and do nothing else.
-        // This functionality is covered by ScreenBufferTests::EraseAllTests
-        if (eraseType == TermDispatch::EraseType::All && fEraseScreen)
-        {
-            Log::Comment(L"Testing Erase in Display - All");
-            VERIFY_IS_TRUE(_pDispatch->EraseInDisplay(eraseType));
-            return;
-        }
-
-        Log::Comment(L"Test 1: Perform standard erase operation.");
-        switch (eraseType)
-        {
-        case TermDispatch::EraseType::FromBeginning:
-            Log::Comment(L"Erasing line from beginning to cursor.");
-            break;
-        case TermDispatch::EraseType::ToEnd:
-            Log::Comment(L"Erasing line from cursor to end.");
-            break;
-        case TermDispatch::EraseType::All:
-            Log::Comment(L"Erasing all.");
-            break;
-        default:
-            VERIFY_FAIL(L"Unsupported erase type.");
-        }
-
-        if (!fEraseScreen)
-        {
-            Log::Comment(L"Erasing just one line (the cursor's line).");
-        }
-        else
-        {
-            Log::Comment(L"Erasing entire display (viewport). May be bounded by the cursor.");
-        }
-
-        _pTest->PrepData(CursorX::XCENTER, CursorY::YCENTER);
-        _pTest->_wAttribute = _pTest->s_wAttrErase;
-
-        if (!fEraseScreen)
-        {
-            VERIFY_IS_TRUE(_pDispatch->EraseInLine(eraseType));
-        }
-        else
-        {
-            VERIFY_IS_TRUE(_pDispatch->EraseInDisplay(eraseType));
-        }
-
-        // Will be always the region of the cursor line (minimum 1)
-        // and 2 more if it's the display (for the regions before and after the cursor line, total 3)
-        SMALL_RECT rgsrRegionsModified[3]; // max of 3 regions.
-
-        // Determine selection rectangle for line containing the cursor.
-        // All sides are inclusive of modified data. (unlike viewport normally)
-        SMALL_RECT srRegion = { 0 };
-        srRegion.Top = _pTest->_coordCursorPos.Y;
-        srRegion.Bottom = srRegion.Top;
-
-        switch (eraseType)
-        {
-        case TermDispatch::EraseType::FromBeginning:
-        case TermDispatch::EraseType::All:
-            srRegion.Left = _pTest->_srViewport.Left;
-            break;
-        case TermDispatch::EraseType::ToEnd:
-            srRegion.Left = _pTest->_coordCursorPos.X;
-            break;
-        default:
-            VERIFY_FAIL(L"Unsupported erase type.");
-            break;
-        }
-
-        switch (eraseType)
-        {
-        case TermDispatch::EraseType::FromBeginning:
-            srRegion.Right = _pTest->_coordCursorPos.X;
-            break;
-        case TermDispatch::EraseType::All:
-        case TermDispatch::EraseType::ToEnd:
-            srRegion.Right = _pTest->_srViewport.Right - 1;
-            break;
-        default:
-            VERIFY_FAIL(L"Unsupported erase type.");
-            break;
-        }
-        rgsrRegionsModified[0] = srRegion;
-
-        size_t cRegionsToCheck = 1; // start with 1 region to check from the line above. We may add up to 2 more.
-
-        // Need to calculate up to two more regions if this is a screen erase.
-        if (fEraseScreen)
-        {
-            // If from beginning or all, add the region *before* the cursor line.
-            if (eraseType == TermDispatch::EraseType::FromBeginning ||
-                eraseType == TermDispatch::EraseType::All)
-            {
-                srRegion.Left = _pTest->_srViewport.Left;
-                srRegion.Right = _pTest->_srViewport.Right - 1; // viewport is exclusive on the right. this test is inclusive so -1.
-                srRegion.Top = _pTest->_srViewport.Top;
-
-                srRegion.Bottom = _pTest->_coordCursorPos.Y - 1; // this might end up being above top. This will be checked below.
-
-                // Only add it if this is still valid.
-                if (srRegion.Bottom >= srRegion.Top)
-                {
-                    rgsrRegionsModified[cRegionsToCheck] = srRegion;
-                    cRegionsToCheck++;
-                }
-            }
-
-            // If from end or all, add the region *after* the cursor line.
-            if (eraseType == TermDispatch::EraseType::ToEnd ||
-                eraseType == TermDispatch::EraseType::All)
-            {
-                srRegion.Left = _pTest->_srViewport.Left;
-                srRegion.Right = _pTest->_srViewport.Right - 1; // viewport is exclusive rectangle on the right. this test uses inclusive rectangles so -1.
-                srRegion.Bottom = _pTest->_srViewport.Bottom - 1; // viewport is exclusive rectangle on the bottom. this test uses inclusive rectangles so -1;
-
-                srRegion.Top = _pTest->_coordCursorPos.Y + 1; // this might end up being below bottom. This will be checked below.
-
-                // Only add it if this is still valid.
-                if (srRegion.Bottom >= srRegion.Top)
-                {
-                    rgsrRegionsModified[cRegionsToCheck] = srRegion;
-                    cRegionsToCheck++;
-                }
-            }
-        }
-
-        // Scan entire buffer and ensure only the necessary region has changed.
-        bool fRegionSuccess = _pTest->ValidateEraseBufferState(rgsrRegionsModified, cRegionsToCheck, TestGetSet::s_wchErase, TestGetSet::s_wAttrErase);
-        VERIFY_IS_TRUE(fRegionSuccess);
-
-        Log::Comment(L"Test 2: Gracefully fail when getting console information fails.");
-        _pTest->PrepData();
-        _pTest->_fGetConsoleScreenBufferInfoExResult = false;
-
-        if (!fEraseScreen)
-        {
-            VERIFY_IS_FALSE(_pDispatch->EraseInLine(eraseType));
-        }
-        else
-        {
-            VERIFY_IS_FALSE(_pDispatch->EraseInDisplay(eraseType));
-        }
-
-        Log::Comment(L"Test 3: Gracefully fail when filling the rectangle fails.");
-        _pTest->PrepData();
-        _pTest->_fFillConsoleOutputCharacterWResult = false;
-
-        if (!fEraseScreen)
-        {
-            VERIFY_IS_FALSE(_pDispatch->EraseInLine(eraseType));
-        }
-        else
-        {
-            VERIFY_IS_FALSE(_pDispatch->EraseInDisplay(eraseType));
-        }
-    }
-
-    TEST_METHOD(GraphicsBaseTests)
-    {
-        Log::Comment(L"Starting test...");
-
-
-        Log::Comment(L"Test 1: Send no options.");
-
-        _pTest->PrepData();
-
-        TermDispatch::GraphicsOptions rgOptions[16];
-        size_t cOptions = 0;
-
-        VERIFY_IS_TRUE(_pDispatch->SetGraphicsRendition(rgOptions, cOptions));
-
-        Log::Comment(L"Test 2: Gracefully fail when getting buffer information fails.");
-
-        _pTest->PrepData();
-        _pTest->_fPrivateGetConsoleScreenBufferAttributesResult = FALSE;
-
-        VERIFY_IS_FALSE(_pDispatch->SetGraphicsRendition(rgOptions, cOptions));
-
-        Log::Comment(L"Test 3: Gracefully fail when setting attribute data fails.");
-
-        _pTest->PrepData();
-        _pTest->_fSetConsoleTextAttributeResult = FALSE;
-        // Need at least one option in order for the call to be able to fail.
-        rgOptions[0] = (TermDispatch::GraphicsOptions) 0;
-        cOptions = 1;
-        VERIFY_IS_FALSE(_pDispatch->SetGraphicsRendition(rgOptions, cOptions));
-    }
-
-    TEST_METHOD(GraphicsSingleTests)
-    {
-        BEGIN_TEST_METHOD_PROPERTIES()
-            TEST_METHOD_PROPERTY(L"Data:uiGraphicsOptions", L"{0, 1, 4, 7, 24, 27, 30, 31, 32, 33, 34, 35, 36, 37, 39, 40, 41, 42, 43, 44, 45, 46, 47, 49, 90, 91, 92, 93, 94, 95, 96, 97, 100, 101, 102, 103, 104, 105, 106, 107}") // corresponds to options in TermDispatch::GraphicsOptions
-        END_TEST_METHOD_PROPERTIES()
-
-        Log::Comment(L"Starting test...");
-        _pTest->PrepData();
-
-        // Modify variables based on type of this test
-        TermDispatch::GraphicsOptions graphicsOption;
-        unsigned int uiGraphicsOption;
-        VERIFY_SUCCEEDED_RETURN(TestData::TryGetValue(L"uiGraphicsOptions", uiGraphicsOption));
-        graphicsOption = (TermDispatch::GraphicsOptions)uiGraphicsOption;
-
-        TermDispatch::GraphicsOptions rgOptions[16];
-        size_t cOptions = 1;
-        rgOptions[0] = graphicsOption;
-
-        _pTest->_fPrivateSetLegacyAttributesResult = TRUE;
-
-        switch (graphicsOption)
-        {
-        case TermDispatch::GraphicsOptions::Off:
-            Log::Comment(L"Testing graphics 'Off/Reset'");
-            _pTest->_wAttribute = (WORD)~s_wDefaultFill;
-            _pTest->_wExpectedAttribute = s_wDefaultFill;
-            _pTest->_fExpectedForeground = true;
-            _pTest->_fExpectedBackground = true;
-            _pTest->_fExpectedMeta = true;
-            break;
-        case TermDispatch::GraphicsOptions::BoldBright:
-            Log::Comment(L"Testing graphics 'Bold/Bright'");
-            _pTest->_wAttribute = 0;
-            _pTest->_wExpectedAttribute = FOREGROUND_INTENSITY;
-            _pTest->_fExpectedForeground = true;
-            break;
-        case TermDispatch::GraphicsOptions::Underline:
-            Log::Comment(L"Testing graphics 'Underline'");
-            _pTest->_wAttribute = 0;
-            _pTest->_wExpectedAttribute = COMMON_LVB_UNDERSCORE;
-            _pTest->_fExpectedMeta = true;
-            break;
-        case TermDispatch::GraphicsOptions::Negative:
-            Log::Comment(L"Testing graphics 'Negative'");
-            _pTest->_wAttribute = 0;
-            _pTest->_wExpectedAttribute = COMMON_LVB_REVERSE_VIDEO;
-            _pTest->_fExpectedMeta = true;
-            break;
-        case TermDispatch::GraphicsOptions::NoUnderline:
-            Log::Comment(L"Testing graphics 'No Underline'");
-            _pTest->_wAttribute = COMMON_LVB_UNDERSCORE;
-            _pTest->_wExpectedAttribute = 0;
-            _pTest->_fExpectedMeta = true;
-            break;
-        case TermDispatch::GraphicsOptions::Positive:
-            Log::Comment(L"Testing graphics 'Positive'");
-            _pTest->_wAttribute = COMMON_LVB_REVERSE_VIDEO;
-            _pTest->_wExpectedAttribute = 0;
-            _pTest->_fExpectedMeta = true;
-            break;
-        case TermDispatch::GraphicsOptions::ForegroundBlack:
-            Log::Comment(L"Testing graphics 'Foreground Color Black'");
-            _pTest->_wAttribute = FOREGROUND_RED | FOREGROUND_GREEN | FOREGROUND_BLUE | FOREGROUND_INTENSITY;
-            _pTest->_wExpectedAttribute = 0;
-            _pTest->_fExpectedForeground = true;
-            break;
-        case TermDispatch::GraphicsOptions::ForegroundBlue:
-            Log::Comment(L"Testing graphics 'Foreground Color Blue'");
-            _pTest->_wAttribute = FOREGROUND_RED | FOREGROUND_GREEN | FOREGROUND_INTENSITY;
-            _pTest->_wExpectedAttribute = FOREGROUND_BLUE;
-            _pTest->_fExpectedForeground = true;
-            break;
-        case TermDispatch::GraphicsOptions::ForegroundGreen:
-            Log::Comment(L"Testing graphics 'Foreground Color Green'");
-            _pTest->_wAttribute = FOREGROUND_RED | FOREGROUND_BLUE | FOREGROUND_INTENSITY;
-            _pTest->_wExpectedAttribute = FOREGROUND_GREEN;
-            _pTest->_fExpectedForeground = true;
-            break;
-        case TermDispatch::GraphicsOptions::ForegroundCyan:
-            Log::Comment(L"Testing graphics 'Foreground Color Cyan'");
-            _pTest->_wAttribute = FOREGROUND_RED | FOREGROUND_INTENSITY;
-            _pTest->_wExpectedAttribute = FOREGROUND_BLUE | FOREGROUND_GREEN;
-            _pTest->_fExpectedForeground = true;
-            break;
-        case TermDispatch::GraphicsOptions::ForegroundRed:
-            Log::Comment(L"Testing graphics 'Foreground Color Red'");
-            _pTest->_wAttribute = FOREGROUND_BLUE | FOREGROUND_GREEN | FOREGROUND_INTENSITY;
-            _pTest->_wExpectedAttribute = FOREGROUND_RED;
-            _pTest->_fExpectedForeground = true;
-            break;
-        case TermDispatch::GraphicsOptions::ForegroundMagenta:
-            Log::Comment(L"Testing graphics 'Foreground Color Magenta'");
-            _pTest->_wAttribute = FOREGROUND_GREEN | FOREGROUND_INTENSITY;
-            _pTest->_wExpectedAttribute = FOREGROUND_BLUE | FOREGROUND_RED;
-            _pTest->_fExpectedForeground = true;
-            break;
-        case TermDispatch::GraphicsOptions::ForegroundYellow:
-            Log::Comment(L"Testing graphics 'Foreground Color Yellow'");
-            _pTest->_wAttribute = FOREGROUND_BLUE | FOREGROUND_INTENSITY;
-            _pTest->_wExpectedAttribute = FOREGROUND_GREEN | FOREGROUND_RED;
-            _pTest->_fExpectedForeground = true;
-            break;
-        case TermDispatch::GraphicsOptions::ForegroundWhite:
-            Log::Comment(L"Testing graphics 'Foreground Color White'");
-            _pTest->_wAttribute = FOREGROUND_INTENSITY;
-            _pTest->_wExpectedAttribute = FOREGROUND_BLUE | FOREGROUND_GREEN | FOREGROUND_RED;
-            _pTest->_fExpectedForeground = true;
-            break;
-        case TermDispatch::GraphicsOptions::ForegroundDefault:
-            Log::Comment(L"Testing graphics 'Foreground Color Default'");
-            _pTest->_wAttribute = (WORD)~_pTest->s_wDefaultAttribute; // set the current attribute to the opposite of default so we can ensure all relevant bits flip.
-            // To get expected value, take what we started with and change ONLY the background series of bits to what the Default says.
-            _pTest->_wExpectedAttribute = _pTest->_wAttribute; // expect = starting
-            _pTest->_wExpectedAttribute &= ~(FOREGROUND_BLUE | FOREGROUND_GREEN | FOREGROUND_RED | FOREGROUND_INTENSITY); // turn off all bits related to the background
-            _pTest->_wExpectedAttribute |= (s_wDefaultFill & (FOREGROUND_BLUE | FOREGROUND_GREEN | FOREGROUND_RED | FOREGROUND_INTENSITY)); // reapply ONLY background bits from the default attribute.
-            _pTest->_fExpectedForeground = true;
-            break;
-        case TermDispatch::GraphicsOptions::BackgroundBlack:
-            Log::Comment(L"Testing graphics 'Background Color Black'");
-            _pTest->_wAttribute = BACKGROUND_RED | BACKGROUND_GREEN | BACKGROUND_BLUE | BACKGROUND_INTENSITY;
-            _pTest->_wExpectedAttribute = 0;
-            _pTest->_fExpectedBackground = true;
-            break;
-        case TermDispatch::GraphicsOptions::BackgroundBlue:
-            Log::Comment(L"Testing graphics 'Background Color Blue'");
-            _pTest->_wAttribute = BACKGROUND_RED | BACKGROUND_GREEN | BACKGROUND_INTENSITY;
-            _pTest->_wExpectedAttribute = BACKGROUND_BLUE;
-            _pTest->_fExpectedBackground = true;
-            break;
-        case TermDispatch::GraphicsOptions::BackgroundGreen:
-            Log::Comment(L"Testing graphics 'Background Color Green'");
-            _pTest->_wAttribute = BACKGROUND_RED | BACKGROUND_BLUE | BACKGROUND_INTENSITY;
-            _pTest->_wExpectedAttribute = BACKGROUND_GREEN;
-            _pTest->_fExpectedBackground = true;
-            break;
-        case TermDispatch::GraphicsOptions::BackgroundCyan:
-            Log::Comment(L"Testing graphics 'Background Color Cyan'");
-            _pTest->_wAttribute = BACKGROUND_RED | BACKGROUND_INTENSITY;
-            _pTest->_wExpectedAttribute = BACKGROUND_BLUE | BACKGROUND_GREEN;
-            _pTest->_fExpectedBackground = true;
-            break;
-        case TermDispatch::GraphicsOptions::BackgroundRed:
-            Log::Comment(L"Testing graphics 'Background Color Red'");
-            _pTest->_wAttribute = BACKGROUND_BLUE | BACKGROUND_GREEN | BACKGROUND_INTENSITY;
-            _pTest->_wExpectedAttribute = BACKGROUND_RED;
-            _pTest->_fExpectedBackground = true;
-            break;
-        case TermDispatch::GraphicsOptions::BackgroundMagenta:
-            Log::Comment(L"Testing graphics 'Background Color Magenta'");
-            _pTest->_wAttribute = BACKGROUND_GREEN | BACKGROUND_INTENSITY;
-            _pTest->_wExpectedAttribute = BACKGROUND_BLUE | BACKGROUND_RED;
-            _pTest->_fExpectedBackground = true;
-            break;
-        case TermDispatch::GraphicsOptions::BackgroundYellow:
-            Log::Comment(L"Testing graphics 'Background Color Yellow'");
-            _pTest->_wAttribute = BACKGROUND_BLUE | BACKGROUND_INTENSITY;
-            _pTest->_wExpectedAttribute = BACKGROUND_GREEN | BACKGROUND_RED;
-            _pTest->_fExpectedBackground = true;
-            break;
-        case TermDispatch::GraphicsOptions::BackgroundWhite:
-            Log::Comment(L"Testing graphics 'Background Color White'");
-            _pTest->_wAttribute = BACKGROUND_INTENSITY;
-            _pTest->_wExpectedAttribute = BACKGROUND_BLUE | BACKGROUND_GREEN | BACKGROUND_RED;
-            _pTest->_fExpectedBackground = true;
-            break;
-        case TermDispatch::GraphicsOptions::BackgroundDefault:
-            Log::Comment(L"Testing graphics 'Background Color Default'");
-            _pTest->_wAttribute = (WORD)~_pTest->s_wDefaultAttribute; // set the current attribute to the opposite of default so we can ensure all relevant bits flip.
-            // To get expected value, take what we started with and change ONLY the background series of bits to what the Default says.
-            _pTest->_wExpectedAttribute = _pTest->_wAttribute; // expect = starting
-            _pTest->_wExpectedAttribute &= ~(BACKGROUND_BLUE| BACKGROUND_GREEN | BACKGROUND_RED | BACKGROUND_INTENSITY); // turn off all bits related to the background
-            _pTest->_wExpectedAttribute |= (s_wDefaultFill & (BACKGROUND_BLUE | BACKGROUND_GREEN | BACKGROUND_RED | BACKGROUND_INTENSITY)); // reapply ONLY background bits from the default attribute.
-            _pTest->_fExpectedBackground = true;
-            break;
-        case TermDispatch::GraphicsOptions::BrightForegroundBlack:
-            Log::Comment(L"Testing graphics 'Bright Foreground Color Black'");
-            _pTest->_wAttribute = FOREGROUND_RED | FOREGROUND_GREEN | FOREGROUND_BLUE;
-            _pTest->_wExpectedAttribute = FOREGROUND_INTENSITY;
-            _pTest->_fExpectedForeground = true;
-            break;
-        case TermDispatch::GraphicsOptions::BrightForegroundBlue:
-            Log::Comment(L"Testing graphics 'Bright Foreground Color Blue'");
-            _pTest->_wAttribute = FOREGROUND_RED | FOREGROUND_GREEN;
-            _pTest->_wExpectedAttribute = FOREGROUND_INTENSITY | FOREGROUND_BLUE;
-            _pTest->_fExpectedForeground = true;
-            break;
-        case TermDispatch::GraphicsOptions::BrightForegroundGreen:
-            Log::Comment(L"Testing graphics 'Bright Foreground Color Green'");
-            _pTest->_wAttribute = FOREGROUND_RED | FOREGROUND_BLUE;
-            _pTest->_wExpectedAttribute = FOREGROUND_INTENSITY | FOREGROUND_GREEN;
-            _pTest->_fExpectedForeground = true;
-            break;
-        case TermDispatch::GraphicsOptions::BrightForegroundCyan:
-            Log::Comment(L"Testing graphics 'Bright Foreground Color Cyan'");
-            _pTest->_wAttribute = FOREGROUND_RED;
-            _pTest->_wExpectedAttribute = FOREGROUND_INTENSITY | FOREGROUND_BLUE | FOREGROUND_GREEN;
-            _pTest->_fExpectedForeground = true;
-            break;
-        case TermDispatch::GraphicsOptions::BrightForegroundRed:
-            Log::Comment(L"Testing graphics 'Bright Foreground Color Red'");
-            _pTest->_wAttribute = FOREGROUND_BLUE | FOREGROUND_GREEN;
-            _pTest->_wExpectedAttribute = FOREGROUND_INTENSITY | FOREGROUND_RED;
-            _pTest->_fExpectedForeground = true;
-            break;
-        case TermDispatch::GraphicsOptions::BrightForegroundMagenta:
-            Log::Comment(L"Testing graphics 'Bright Foreground Color Magenta'");
-            _pTest->_wAttribute = FOREGROUND_GREEN;
-            _pTest->_wExpectedAttribute = FOREGROUND_INTENSITY | FOREGROUND_BLUE | FOREGROUND_RED;
-            _pTest->_fExpectedForeground = true;
-            break;
-        case TermDispatch::GraphicsOptions::BrightForegroundYellow:
-            Log::Comment(L"Testing graphics 'Bright Foreground Color Yellow'");
-            _pTest->_wAttribute = FOREGROUND_BLUE;
-            _pTest->_wExpectedAttribute = FOREGROUND_INTENSITY | FOREGROUND_GREEN | FOREGROUND_RED;
-            _pTest->_fExpectedForeground = true;
-            break;
-        case TermDispatch::GraphicsOptions::BrightForegroundWhite:
-            Log::Comment(L"Testing graphics 'Bright Foreground Color White'");
-            _pTest->_wAttribute = 0;
-            _pTest->_wExpectedAttribute = FOREGROUND_INTENSITY | FOREGROUND_BLUE | FOREGROUND_GREEN | FOREGROUND_RED;
-            _pTest->_fExpectedForeground = true;
-            break;
-        case TermDispatch::GraphicsOptions::BrightBackgroundBlack:
-            Log::Comment(L"Testing graphics 'Bright Background Color Black'");
-            _pTest->_wAttribute = BACKGROUND_RED | BACKGROUND_GREEN | BACKGROUND_BLUE;
-            _pTest->_wExpectedAttribute = BACKGROUND_INTENSITY;
-            _pTest->_fExpectedBackground = true;
-            break;
-        case TermDispatch::GraphicsOptions::BrightBackgroundBlue:
-            Log::Comment(L"Testing graphics 'Bright Background Color Blue'");
-            _pTest->_wAttribute = BACKGROUND_RED | BACKGROUND_GREEN;
-            _pTest->_wExpectedAttribute = BACKGROUND_INTENSITY | BACKGROUND_BLUE;
-            _pTest->_fExpectedBackground = true;
-            break;
-        case TermDispatch::GraphicsOptions::BrightBackgroundGreen:
-            Log::Comment(L"Testing graphics 'Bright Background Color Green'");
-            _pTest->_wAttribute = BACKGROUND_RED | BACKGROUND_BLUE;
-            _pTest->_wExpectedAttribute = BACKGROUND_INTENSITY | BACKGROUND_GREEN;
-            _pTest->_fExpectedBackground = true;
-            break;
-        case TermDispatch::GraphicsOptions::BrightBackgroundCyan:
-            Log::Comment(L"Testing graphics 'Bright Background Color Cyan'");
-            _pTest->_wAttribute = BACKGROUND_RED;
-            _pTest->_wExpectedAttribute = BACKGROUND_INTENSITY | BACKGROUND_BLUE | BACKGROUND_GREEN;
-            _pTest->_fExpectedBackground = true;
-            break;
-        case TermDispatch::GraphicsOptions::BrightBackgroundRed:
-            Log::Comment(L"Testing graphics 'Bright Background Color Red'");
-            _pTest->_wAttribute = BACKGROUND_BLUE | BACKGROUND_GREEN;
-            _pTest->_wExpectedAttribute = BACKGROUND_INTENSITY | BACKGROUND_RED;
-            _pTest->_fExpectedBackground = true;
-            break;
-        case TermDispatch::GraphicsOptions::BrightBackgroundMagenta:
-            Log::Comment(L"Testing graphics 'Bright Background Color Magenta'");
-            _pTest->_wAttribute = BACKGROUND_GREEN;
-            _pTest->_wExpectedAttribute = BACKGROUND_INTENSITY | BACKGROUND_BLUE | BACKGROUND_RED;
-            _pTest->_fExpectedBackground = true;
-            break;
-        case TermDispatch::GraphicsOptions::BrightBackgroundYellow:
-            Log::Comment(L"Testing graphics 'Bright Background Color Yellow'");
-            _pTest->_wAttribute = BACKGROUND_BLUE;
-            _pTest->_wExpectedAttribute = BACKGROUND_INTENSITY | BACKGROUND_GREEN | BACKGROUND_RED;
-            _pTest->_fExpectedBackground = true;
-            break;
-        case TermDispatch::GraphicsOptions::BrightBackgroundWhite:
-            Log::Comment(L"Testing graphics 'Bright Background Color White'");
-            _pTest->_wAttribute = 0;
-            _pTest->_wExpectedAttribute = BACKGROUND_INTENSITY | BACKGROUND_BLUE | BACKGROUND_GREEN | BACKGROUND_RED;
-            _pTest->_fExpectedBackground = true;
-            break;
-        default:
-            VERIFY_FAIL(L"Test not implemented yet!");
-            break;
-        }
-
-        VERIFY_IS_TRUE(_pDispatch->SetGraphicsRendition(rgOptions, cOptions));
-    }
-
-    TEST_METHOD(GraphicsPersistBrightnessTests)
-    {
-        Log::Comment(L"Starting test...");
-
-        _pTest->PrepData(); // default color from here is gray on black, FOREGROUND_BLUE | FOREGROUND_GREEN | FOREGROUND_RED
-
-        _pTest->_fPrivateSetLegacyAttributesResult = TRUE;
-
-        TermDispatch::GraphicsOptions rgOptions[16];
-        size_t cOptions = 1;
-
-        Log::Comment(L"Test 1: Basic brightness test");
-        Log::Comment(L"Reseting graphics options");
-        rgOptions[0] = TermDispatch::GraphicsOptions::Off;
-        _pTest->_wExpectedAttribute = FOREGROUND_BLUE | FOREGROUND_GREEN | FOREGROUND_RED;
-        _pTest->_fExpectedForeground = true;
-        _pTest->_fExpectedBackground = true;
-        _pTest->_fExpectedMeta = true;
-        VERIFY_IS_TRUE(_pDispatch->SetGraphicsRendition(rgOptions, cOptions));
-
-        Log::Comment(L"Testing graphics 'Foreground Color Blue'");
-        rgOptions[0] = TermDispatch::GraphicsOptions::ForegroundBlue;
-        _pTest->_wExpectedAttribute = FOREGROUND_BLUE;
-        _pTest->_fExpectedForeground = true;
-        VERIFY_IS_TRUE(_pDispatch->SetGraphicsRendition(rgOptions, cOptions));
-
-        Log::Comment(L"Enabling brightness");
-        rgOptions[0] = TermDispatch::GraphicsOptions::BoldBright;
-        _pTest->_wExpectedAttribute = FOREGROUND_BLUE | FOREGROUND_INTENSITY;
-        _pTest->_fExpectedForeground = true;
-        VERIFY_IS_TRUE(_pDispatch->SetGraphicsRendition(rgOptions, cOptions));
-
-        Log::Comment(L"Testing graphics 'Foreground Color Green, with brightness'");
-        rgOptions[0] = TermDispatch::GraphicsOptions::ForegroundGreen;
-        _pTest->_wExpectedAttribute = FOREGROUND_GREEN | FOREGROUND_INTENSITY;
-        _pTest->_fExpectedForeground = true;
-        VERIFY_IS_TRUE(_pDispatch->SetGraphicsRendition(rgOptions, cOptions));
-
-        Log::Comment(L"Test 2: Disable brightness, use a bright color, next normal call remains not bright");
-        Log::Comment(L"Reseting graphics options");
-        rgOptions[0] = TermDispatch::GraphicsOptions::Off;
-        _pTest->_wExpectedAttribute = FOREGROUND_BLUE | FOREGROUND_GREEN | FOREGROUND_RED;
-        _pTest->_fExpectedForeground = true;
-        _pTest->_fExpectedBackground = true;
-        _pTest->_fExpectedMeta = true;
-        VERIFY_IS_TRUE(_pDispatch->SetGraphicsRendition(rgOptions, cOptions));
-
-        Log::Comment(L"Testing graphics 'Foreground Color Bright Blue'");
-        rgOptions[0] = TermDispatch::GraphicsOptions::BrightForegroundBlue;
-        _pTest->_wExpectedAttribute = FOREGROUND_BLUE | FOREGROUND_INTENSITY;
-        _pTest->_fExpectedForeground = true;
-        VERIFY_IS_TRUE(_pDispatch->SetGraphicsRendition(rgOptions, cOptions));
-
-        Log::Comment(L"Testing graphics 'Foreground Color Blue', brightness of 9x series doesn't persist");
-        rgOptions[0] = TermDispatch::GraphicsOptions::ForegroundBlue;
-        _pTest->_wExpectedAttribute = FOREGROUND_BLUE;
-        _pTest->_fExpectedForeground = true;
-        VERIFY_IS_TRUE(_pDispatch->SetGraphicsRendition(rgOptions, cOptions));
-
-        Log::Comment(L"Test 3: Enable brightness, use a bright color, brightness persists to next normal call");
-        Log::Comment(L"Reseting graphics options");
-        rgOptions[0] = TermDispatch::GraphicsOptions::Off;
-        _pTest->_wExpectedAttribute = FOREGROUND_BLUE | FOREGROUND_GREEN | FOREGROUND_RED;
-        _pTest->_fExpectedForeground = true;
-        _pTest->_fExpectedBackground = true;
-        _pTest->_fExpectedMeta = true;
-        VERIFY_IS_TRUE(_pDispatch->SetGraphicsRendition(rgOptions, cOptions));
-
-        Log::Comment(L"Testing graphics 'Foreground Color Blue'");
-        rgOptions[0] = TermDispatch::GraphicsOptions::ForegroundBlue;
-        _pTest->_wExpectedAttribute = FOREGROUND_BLUE;
-        _pTest->_fExpectedForeground = true;
-        VERIFY_IS_TRUE(_pDispatch->SetGraphicsRendition(rgOptions, cOptions));
-
-        Log::Comment(L"Enabling brightness");
-        rgOptions[0] = TermDispatch::GraphicsOptions::BoldBright;
-        _pTest->_wExpectedAttribute = FOREGROUND_BLUE | FOREGROUND_INTENSITY;
-        _pTest->_fExpectedForeground = true;
-        VERIFY_IS_TRUE(_pDispatch->SetGraphicsRendition(rgOptions, cOptions));
-
-        Log::Comment(L"Testing graphics 'Foreground Color Bright Blue'");
-        rgOptions[0] = TermDispatch::GraphicsOptions::BrightForegroundBlue;
-        _pTest->_wExpectedAttribute = FOREGROUND_BLUE | FOREGROUND_INTENSITY;
-        _pTest->_fExpectedForeground = true;
-        VERIFY_IS_TRUE(_pDispatch->SetGraphicsRendition(rgOptions, cOptions));
-
-        Log::Comment(L"Testing graphics 'Foreground Color Blue, with brightness', brightness of 9x series doesn't affect brightness");
-        rgOptions[0] = TermDispatch::GraphicsOptions::ForegroundBlue;
-        _pTest->_wExpectedAttribute = FOREGROUND_BLUE | FOREGROUND_INTENSITY;
-        _pTest->_fExpectedForeground = true;
-        VERIFY_IS_TRUE(_pDispatch->SetGraphicsRendition(rgOptions, cOptions));
-
-        Log::Comment(L"Testing graphics 'Foreground Color Green, with brightness'");
-        rgOptions[0] = TermDispatch::GraphicsOptions::ForegroundGreen;
-        _pTest->_wExpectedAttribute = FOREGROUND_GREEN | FOREGROUND_INTENSITY;
-        _pTest->_fExpectedForeground = true;
-        VERIFY_IS_TRUE(_pDispatch->SetGraphicsRendition(rgOptions, cOptions));
-    }
-
-    TEST_METHOD(DeviceStatusReportTests)
-    {
-        Log::Comment(L"Starting test...");
-
-        Log::Comment(L"Test 1: Verify failure when using bad status.");
-        _pTest->PrepData();
-        VERIFY_IS_FALSE(_pDispatch->DeviceStatusReport((TermDispatch::AnsiStatusType) -1));
-    }
-
-    TEST_METHOD(DeviceStatus_CursorPositionReportTests)
-    {
-        Log::Comment(L"Starting test...");
-
-        Log::Comment(L"Test 1: Verify normal cursor response position.");
-        _pTest->PrepData(CursorX::XCENTER, CursorY::YCENTER);
-
-        // start with the cursor position in the buffer.
-        COORD coordCursorExpected = _pTest->_coordCursorPos;
-
-        // to get to VT, we have to adjust it to its position relative to the viewport.
-        coordCursorExpected.X -= _pTest->_srViewport.Left;
-        coordCursorExpected.Y -= _pTest->_srViewport.Top;
-
-        // Then note that VT is 1,1 based for the top left, so add 1. (The rest of the console uses 0,0 for array index bases.)
-        coordCursorExpected.X++;
-        coordCursorExpected.Y++;
-
-        VERIFY_IS_TRUE(_pDispatch->DeviceStatusReport(TermDispatch::AnsiStatusType::CPR_CursorPositionReport));
-
-        wchar_t pwszBuffer[50];
-
-        swprintf_s(pwszBuffer, ARRAYSIZE(pwszBuffer), L"\x1b[%d;%dR", coordCursorExpected.Y, coordCursorExpected.X);
-        _pTest->ValidateInputEvent(pwszBuffer);
-    }
-
-    TEST_METHOD(DeviceAttributesTests)
-    {
-        Log::Comment(L"Starting test...");
-
-        Log::Comment(L"Test 1: Verify normal response.");
-        _pTest->PrepData();
-        VERIFY_IS_TRUE(_pDispatch->DeviceAttributes());
-
-        PCWSTR pwszExpectedResponse = L"\x1b[?1;0c";
-        _pTest->ValidateInputEvent(pwszExpectedResponse);
-
-        Log::Comment(L"Test 2: Verify failure when WriteConsoleInput doesn't work.");
-        _pTest->PrepData();
-        _pTest->_fPrivatePrependConsoleInputResult = FALSE;
-
-        VERIFY_IS_FALSE(_pDispatch->DeviceAttributes());
-    }
-
-    TEST_METHOD(ScrollTest)
-    {
-        BEGIN_TEST_METHOD_PROPERTIES()
-            TEST_METHOD_PROPERTY(L"Data:uiDirection", L"{0, 1}") // These values align with the ScrollDirection enum class to try all the directions.
-            TEST_METHOD_PROPERTY(L"Data:uiMagnitude", L"{1, 2, 5}") // These values align with the ScrollDirection enum class to try all the directions.
-        END_TEST_METHOD_PROPERTIES()
-
-        Log::Comment(L"Starting test...");
-
-        // Used to switch between the various function options.
-        typedef bool(AdaptDispatch::*ScrollFunc)(const unsigned int);
-        ScrollFunc scrollFunc = nullptr;
-
-        // Modify variables based on directionality of this test
-        ScrollDirection direction;
-        unsigned int dir;
-        VERIFY_SUCCEEDED_RETURN(TestData::TryGetValue(L"uiDirection", dir));
-        direction = (ScrollDirection)dir;
-        unsigned int uiMagnitude;
-        VERIFY_SUCCEEDED_RETURN(TestData::TryGetValue(L"uiMagnitude", uiMagnitude));
-        SHORT sMagnitude = (SHORT)uiMagnitude;
-
-        switch (direction)
-        {
-        case ScrollDirection::UP:
-            Log::Comment(L"Testing up direction.");
-            scrollFunc = &AdaptDispatch::ScrollUp;
-            break;
-        case ScrollDirection::DOWN:
-            Log::Comment(L"Testing down direction.");
-            scrollFunc = &AdaptDispatch::ScrollDown;
-            break;
-        }
-        Log::Comment(NoThrowString().Format(L"Scrolling by %d lines", uiMagnitude));
-        if (scrollFunc == nullptr)
-        {
-            VERIFY_FAIL();
-            return;
-        }
-
-        // place the cursor in the center.
-        _pTest->PrepData(CursorX::XCENTER, CursorY::YCENTER);
-
-        // Save the cursor position. It shouldn't move for the rest of the test.
-        COORD coordCursorExpected = _pTest->_coordCursorPos;
-
-        // Fill the entire buffer with Qs. Blue on Green.
-        WCHAR const wchOuterBuffer = 'Q';
-        WORD const wAttrOuterBuffer = FOREGROUND_BLUE | BACKGROUND_GREEN;
-        SMALL_RECT srOuterBuffer;
-        srOuterBuffer.Top = 0;
-        srOuterBuffer.Left = 0;
-        srOuterBuffer.Bottom = _pTest->_coordBufferSize.Y;
-        srOuterBuffer.Right= _pTest->_coordBufferSize.X;
-        _pTest->FillRectangle(srOuterBuffer, wchOuterBuffer, wAttrOuterBuffer);
-
-        // Fill the viewport with Rs. Red on Blue.
-        WCHAR const wchViewport = 'R';
-        WORD const wAttrViewport = FOREGROUND_RED | BACKGROUND_BLUE;
-        SMALL_RECT srViewport = _pTest->_srViewport;
-        _pTest->FillRectangle(srViewport, wchViewport, wAttrViewport);
-
-        // Add some characters to see if they moved.
-        // change the color too so we can make sure that it's fine
-
-        WORD const wAttrTestText = FOREGROUND_GREEN;
-        PWSTR const pwszTestText = L"ABCDE"; // Text is written at y=34, moves to y=33
-        size_t cchTestText = wcslen(pwszTestText);
-        SMALL_RECT srTestText;
-        srTestText.Top = _pTest->_coordCursorPos.Y;
-        srTestText.Bottom = srTestText.Top + 1;
-        srTestText.Left = _pTest->_coordCursorPos.X;
-        srTestText.Right = srTestText.Left + (SHORT)cchTestText;
-        _pTest->InsertString(_pTest->_coordCursorPos, pwszTestText, wAttrTestText);
-
-        //Scroll Up one line
-        VERIFY_IS_TRUE((_pDispatch->*(scrollFunc))(sMagnitude), L"Verify Scroll call was sucessful.");
-
-        // verify cursor didn't move
-        VERIFY_ARE_EQUAL(coordCursorExpected, _pTest->_coordCursorPos, L"Verify cursor didn't move from insert operation.");
-
-        // Verify the field of Qs didn't change outside the viewport.
-        VERIFY_IS_TRUE(_pTest->ValidateRectangleContains(srOuterBuffer, wchOuterBuffer, wAttrOuterBuffer, srViewport),
-                       L"Field of Qs outside viewport should remain unchanged.");
-
-        // Okay, this part get confusing. These change depending on the direction of the test.
-        // direction    InViewport      Outside
-        // UP           Bottom Line     Top minus One
-        // DOWN         Top Line        Bottom plus One
-        const bool fScrollUp = (direction == ScrollDirection::UP);
-        SMALL_RECT srInViewport = srViewport;
-        srInViewport.Top = (fScrollUp)? (srViewport.Bottom - sMagnitude) : (srViewport.Top);
-        srInViewport.Bottom = srInViewport.Top + sMagnitude;
-        WCHAR const wchInViewport = ' ';
-        WORD const wAttrInViewport = _pTest->_wAttribute;
-
-        // Verify the bottom line is now empty
-        VERIFY_IS_TRUE(_pTest->ValidateRectangleContains(srInViewport, wchInViewport, wAttrInViewport),
-                       L"InViewport line(s) should now be blank, with default buffer attributes");
-
-        SMALL_RECT srOutside = srViewport;
-        srOutside.Top = (fScrollUp)? (srViewport.Top - sMagnitude) : (srViewport.Bottom);
-        srOutside.Bottom = srOutside.Top + sMagnitude;
-        WCHAR const wchOutside = wchOuterBuffer;
-        WORD const wAttrOutside = wAttrOuterBuffer;
-
-        // Verify the line above the viewport is unchanged
-        VERIFY_IS_TRUE(_pTest->ValidateRectangleContains(srOutside, wchOutside, wAttrOutside),
-                       L"Line(s) above the viewport is unchanged");
-
-        // Verify that the line where the ABCDE is now wchViewport
-        COORD coordTestText;
-        PWSTR const pwszNewTestText = L"RRRRR";
-        coordTestText.X = srTestText.Left;
-        coordTestText.Y = srTestText.Top;
-        VERIFY_IS_TRUE(_pTest->ValidateString(coordTestText, pwszNewTestText, wAttrViewport), L"Contents of viewport should have shifted to where the string used to be.");
-
-        // Verify that the line above/below the ABCDE now has the ABCDE
-        coordTestText.X = srTestText.Left;
-        coordTestText.Y = (fScrollUp)? (srTestText.Top - sMagnitude) : (srTestText.Top + sMagnitude);
-        VERIFY_IS_TRUE(_pTest->ValidateString(coordTestText, pwszTestText, wAttrTestText), L"String should have moved up/down by given magnitude.");
-
-    }
-
-    TEST_METHOD(CursorKeysModeTest)
-    {
-
-        Log::Comment(L"Starting test...");
-
-        // success cases
-        // set numeric mode = true
-        Log::Comment(L"Test 1: application mode = false");
-        _pTest->_fPrivateSetCursorKeysModeResult = TRUE;
-        _pTest->_fCursorKeysApplicationMode = false;
-
-        VERIFY_IS_TRUE(_pDispatch->SetCursorKeysMode(false));
-
-        // set numeric mode = false
-        Log::Comment(L"Test 2: application mode = true");
-        _pTest->_fPrivateSetCursorKeysModeResult = TRUE;
-        _pTest->_fCursorKeysApplicationMode = true;
-
-        VERIFY_IS_TRUE(_pDispatch->SetCursorKeysMode(true));
-
-    }
-
-    TEST_METHOD(KeypadModeTest)
-    {
-
-        Log::Comment(L"Starting test...");
-
-        // success cases
-        // set numeric mode = true
-        Log::Comment(L"Test 1: application mode = false");
-        _pTest->_fPrivateSetKeypadModeResult = TRUE;
-        _pTest->_fKeypadApplicationMode = false;
-
-        VERIFY_IS_TRUE(_pDispatch->SetKeypadMode(false));
-
-        // set numeric mode = false
-        Log::Comment(L"Test 2: application mode = true");
-        _pTest->_fPrivateSetKeypadModeResult = TRUE;
-        _pTest->_fKeypadApplicationMode = true;
-
-        VERIFY_IS_TRUE(_pDispatch->SetKeypadMode(true));
-
-    }
-
-    TEST_METHOD(AllowBlinkingTest)
-    {
-
-        Log::Comment(L"Starting test...");
-
-        // success cases
-        // set numeric mode = true
-        Log::Comment(L"Test 1: enable blinking = true");
-        _pTest->_fPrivateAllowCursorBlinkingResult = TRUE;
-        _pTest->_fEnable = true;
-
-        VERIFY_IS_TRUE(_pDispatch->EnableCursorBlinking(true));
-
-        // set numeric mode = false
-        Log::Comment(L"Test 2: enable blinking = false");
-        _pTest->_fPrivateAllowCursorBlinkingResult = TRUE;
-        _pTest->_fEnable = false;
-
-        VERIFY_IS_TRUE(_pDispatch->EnableCursorBlinking(false));
-
-    }
-
-    TEST_METHOD(ScrollMarginsTest)
-    {
-        Log::Comment(L"Starting test...");
-
-        SMALL_RECT srTestMargins = {0};
-        _pTest->_srViewport.Bottom = 8;
-        _pTest->_fGetConsoleScreenBufferInfoExResult = TRUE;
-
-        Log::Comment(L"Test 1: Verify having both values is valid.");
-        _pTest->_SetMarginsHelper(&srTestMargins, 2, 6);
-        _pTest->_fPrivateSetScrollingRegionResult = TRUE;
-        VERIFY_IS_TRUE(_pDispatch->SetTopBottomScrollingMargins(srTestMargins.Top, srTestMargins.Bottom, true));
-
-        Log::Comment(L"Test 2: Verify having only top is valid.");
-
-        _pTest->_SetMarginsHelper(&srTestMargins, 7, 0);
-        _pTest->_srExpectedScrollRegion.Bottom = _pTest->_srViewport.Bottom - 1; // We expect the bottom to be the bottom of the viewport, exclusive.
-        _pTest->_fPrivateSetScrollingRegionResult = TRUE;
-        VERIFY_IS_TRUE(_pDispatch->SetTopBottomScrollingMargins(srTestMargins.Top, srTestMargins.Bottom, true));
-
-        Log::Comment(L"Test 3: Verify having only bottom is valid.");
-
-        _pTest->_SetMarginsHelper(&srTestMargins, 0, 7);
-        _pTest->_fPrivateSetScrollingRegionResult = TRUE;
-        VERIFY_IS_TRUE(_pDispatch->SetTopBottomScrollingMargins(srTestMargins.Top, srTestMargins.Bottom, true));
-
-        Log::Comment(L"Test 4: Verify having no values is valid.");
-
-        _pTest->_SetMarginsHelper(&srTestMargins, 0, 0);
-        _pTest->_fPrivateSetScrollingRegionResult = TRUE;
-        VERIFY_IS_TRUE(_pDispatch->SetTopBottomScrollingMargins(srTestMargins.Top, srTestMargins.Bottom, true));
-
-        Log::Comment(L"Test 5: Verify having both values, but bad bounds is invalid.");
-
-        _pTest->_SetMarginsHelper(&srTestMargins, 7, 3);
-        _pTest->_fPrivateSetScrollingRegionResult = TRUE;
-        VERIFY_IS_FALSE(_pDispatch->SetTopBottomScrollingMargins(srTestMargins.Top, srTestMargins.Bottom, true));
-
-
-        Log::Comment(L"Test 6: Verify Setting margins to (0, height) clears them");
-        // First set,
-        _pTest->_fPrivateSetScrollingRegionResult = TRUE;
-        _pTest->_SetMarginsHelper(&srTestMargins, 2, 6);
-        VERIFY_IS_TRUE(_pDispatch->SetTopBottomScrollingMargins(srTestMargins.Top, srTestMargins.Bottom, true));
-        // Then clear
-        _pTest->_srExpectedScrollRegion.Top = 0;
-        _pTest->_srExpectedScrollRegion.Bottom = 0;
-        _pTest->_SetMarginsHelper(&srTestMargins, 0, 7);
-        VERIFY_IS_TRUE(_pDispatch->SetTopBottomScrollingMargins(srTestMargins.Top, srTestMargins.Bottom, true));
-
-
-        Log::Comment(L"Test 7: Verify Setting margins to (1, height) clears them");
-        // First set,
-        _pTest->_fPrivateSetScrollingRegionResult = TRUE;
-        _pTest->_SetMarginsHelper(&srTestMargins, 2, 6);
-        VERIFY_IS_TRUE(_pDispatch->SetTopBottomScrollingMargins(srTestMargins.Top, srTestMargins.Bottom, true));
-        // Then clear
-        _pTest->_srExpectedScrollRegion.Top = 0;
-        _pTest->_srExpectedScrollRegion.Bottom = 0;
-        _pTest->_SetMarginsHelper(&srTestMargins, 0, 7);
-        VERIFY_IS_TRUE(_pDispatch->SetTopBottomScrollingMargins(srTestMargins.Top, srTestMargins.Bottom, true));
-
-    }
-
-
-    TEST_METHOD(TabSetClearTests)
-    {
-        Log::Comment(L"Starting test...");
-
-        _pTest->_fPrivateHorizontalTabSetResult = TRUE;
-        VERIFY_IS_TRUE(_pDispatch->HorizontalTabSet());
-
-        _pTest->_sExpectedNumTabs = 16;
-
-        _pTest->_fPrivateForwardTabResult = TRUE;
-        VERIFY_IS_TRUE(_pDispatch->ForwardTab(16));
-
-        _pTest->_fPrivateBackwardsTabResult = TRUE;
-        VERIFY_IS_TRUE(_pDispatch->BackwardsTab(16));
-
-        _pTest->_fPrivateTabClearResult = TRUE;
-        _pTest->_fExpectedClearAll = true;
-        VERIFY_IS_TRUE(_pDispatch->TabClear(TermDispatch::TabClearType::ClearAllColumns));
-
-        _pTest->_fExpectedClearAll = false;
-        VERIFY_IS_TRUE(_pDispatch->TabClear(TermDispatch::TabClearType::ClearCurrentColumn));
-
-    }
-
-    TEST_METHOD(SetConsoleTitleTest)
-    {
-
-        Log::Comment(L"Starting test...");
-
-        Log::Comment(L"Test 1: set title to be non-null");
-        _pTest->_fSetConsoleTitleWResult = TRUE;
-        wchar_t* pwchTestString = L"Foo bar";
-        _pTest->_pwchExpectedWindowTitle = pwchTestString;
-        _pTest->_sCchExpectedTitleLength = 8;
-
-        VERIFY_IS_TRUE(_pDispatch->SetWindowTitle(pwchTestString, 8));
-
-        Log::Comment(L"Test 2: set title to be null");
-        _pTest->_fSetConsoleTitleWResult = FALSE;
-        _pTest->_pwchExpectedWindowTitle = nullptr;
-
-        VERIFY_IS_TRUE(_pDispatch->SetWindowTitle(nullptr, 8));
-
-    }
-
-    TEST_METHOD(TestMouseModes)
-    {
-        Log::Comment(L"Starting test...");
-
-        Log::Comment(L"Test 1: Test Default Mouse Mode");
-        _pTest->_fExpectedMouseEnabled = true;
-        _pTest->_fPrivateEnableVT200MouseModeResult = TRUE;
-        VERIFY_IS_TRUE(_pDispatch->EnableVT200MouseMode(true));
-        _pTest->_fExpectedMouseEnabled = false;
-        VERIFY_IS_TRUE(_pDispatch->EnableVT200MouseMode(false));
-
-        Log::Comment(L"Test 2: Test UTF-8 Extended Mouse Mode");
-        _pTest->_fExpectedMouseEnabled = true;
-        _pTest->_fPrivateEnableUTF8ExtendedMouseModeResult = TRUE;
-        VERIFY_IS_TRUE(_pDispatch->EnableUTF8ExtendedMouseMode(true));
-        _pTest->_fExpectedMouseEnabled = false;
-        VERIFY_IS_TRUE(_pDispatch->EnableUTF8ExtendedMouseMode(false));
-
-        Log::Comment(L"Test 3: Test SGR Extended Mouse Mode");
-        _pTest->_fExpectedMouseEnabled = true;
-        _pTest->_fPrivateEnableSGRExtendedMouseModeResult = TRUE;
-        VERIFY_IS_TRUE(_pDispatch->EnableSGRExtendedMouseMode(true));
-        _pTest->_fExpectedMouseEnabled = false;
-        VERIFY_IS_TRUE(_pDispatch->EnableSGRExtendedMouseMode(false));
-
-        Log::Comment(L"Test 4: Test Button-Event Mouse Mode");
-        _pTest->_fExpectedMouseEnabled = true;
-        _pTest->_fPrivateEnableButtonEventMouseModeResult = TRUE;
-        VERIFY_IS_TRUE(_pDispatch->EnableButtonEventMouseMode(true));
-        _pTest->_fExpectedMouseEnabled = false;
-        VERIFY_IS_TRUE(_pDispatch->EnableButtonEventMouseMode(false));
-
-        Log::Comment(L"Test 5: Test Any-Event Mouse Mode");
-        _pTest->_fExpectedMouseEnabled = true;
-        _pTest->_fPrivateEnableAnyEventMouseModeResult = TRUE;
-        VERIFY_IS_TRUE(_pDispatch->EnableAnyEventMouseMode(true));
-        _pTest->_fExpectedMouseEnabled = false;
-        VERIFY_IS_TRUE(_pDispatch->EnableAnyEventMouseMode(false));
-
-        Log::Comment(L"Test 6: Test Alt Scroll Mouse Mode");
-        _pTest->_fExpectedAlternateScrollEnabled = true;
-        _pTest->_fPrivateEnableAlternateScrollResult = TRUE;
-        VERIFY_IS_TRUE(_pDispatch->EnableAlternateScroll(true));
-        _pTest->_fExpectedAlternateScrollEnabled = false;
-        VERIFY_IS_TRUE(_pDispatch->EnableAlternateScroll(false));
-    }
-
-    TEST_METHOD(Xterm256ColorTest)
-    {
-        Log::Comment(L"Starting test...");
-
-        _pTest->PrepData(); // default color from here is gray on black, FOREGROUND_BLUE | FOREGROUND_GREEN | FOREGROUND_RED
-
-
-        TermDispatch::GraphicsOptions rgOptions[16];
-        size_t cOptions = 3;
-
-        _pTest->_fSetConsoleXtermTextAttributeResult = true;
-
-        Log::Comment(L"Test 1: Change Foreground");
-        rgOptions[0] = TermDispatch::GraphicsOptions::ForegroundExtended;
-        rgOptions[1] = TermDispatch::GraphicsOptions::Xterm256Index;
-        rgOptions[2] = (TermDispatch::GraphicsOptions)2; // Green
-        _pTest->_wExpectedAttribute = FOREGROUND_GREEN;
-        _pTest->_iExpectedXtermTableEntry = 2;
-        _pTest->_fExpectedIsForeground = true;
-        _pTest->_fUsingRgbColor = false;
-        VERIFY_IS_TRUE(_pDispatch->SetGraphicsRendition(rgOptions, cOptions));
-
-        Log::Comment(L"Test 2: Change Background");
-        rgOptions[0] = TermDispatch::GraphicsOptions::BackgroundExtended;
-        rgOptions[1] = TermDispatch::GraphicsOptions::Xterm256Index;
-        rgOptions[2] = (TermDispatch::GraphicsOptions)9; // Bright Red
-        _pTest->_wExpectedAttribute = FOREGROUND_GREEN | BACKGROUND_RED | BACKGROUND_INTENSITY;
-        _pTest->_iExpectedXtermTableEntry = 9;
-        _pTest->_fExpectedIsForeground = false;
-        _pTest->_fUsingRgbColor = false;
-        VERIFY_IS_TRUE(_pDispatch->SetGraphicsRendition(rgOptions, cOptions));
-
-
-
-        Log::Comment(L"Test 3: Change Foreground to RGB color");
-        rgOptions[0] = TermDispatch::GraphicsOptions::ForegroundExtended;
-        rgOptions[1] = TermDispatch::GraphicsOptions::Xterm256Index;
-        rgOptions[2] = (TermDispatch::GraphicsOptions)42; // Arbitrary Color
-        _pTest->_iExpectedXtermTableEntry = 42;
-        _pTest->_fExpectedIsForeground = true;
-        _pTest->_fUsingRgbColor = true;
-        VERIFY_IS_TRUE(_pDispatch->SetGraphicsRendition(rgOptions, cOptions));
-
-
-        Log::Comment(L"Test 4: Change Background to RGB color");
-        rgOptions[0] = TermDispatch::GraphicsOptions::BackgroundExtended;
-        rgOptions[1] = TermDispatch::GraphicsOptions::Xterm256Index;
-        rgOptions[2] = (TermDispatch::GraphicsOptions)142; // Arbitrary Color
-        _pTest->_iExpectedXtermTableEntry = 142;
-        _pTest->_fExpectedIsForeground = false;
-        _pTest->_fUsingRgbColor = true;
-        VERIFY_IS_TRUE(_pDispatch->SetGraphicsRendition(rgOptions, cOptions));
-
-        Log::Comment(L"Test 5: Change Foreground to Legacy Attr while BG is RGB color");
-        // Unfortunately this test isn't all that good, because the adapterTest adapter isn't smart enough
-        //   to have it's own color table and translate the pre-existing RGB BG into a legacy BG.
-        // Fortunately, the ft_api:RgbColorTests IS smart enough to test that.
-        rgOptions[0] = TermDispatch::GraphicsOptions::ForegroundExtended;
-        rgOptions[1] = TermDispatch::GraphicsOptions::Xterm256Index;
-        rgOptions[2] = (TermDispatch::GraphicsOptions)9; // Bright Red
-        _pTest->_wExpectedAttribute = FOREGROUND_RED | FOREGROUND_INTENSITY | BACKGROUND_RED | BACKGROUND_INTENSITY;
-        _pTest->_iExpectedXtermTableEntry = 9;
-        _pTest->_fExpectedIsForeground = true;
-        _pTest->_fUsingRgbColor = false;
-        VERIFY_IS_TRUE(_pDispatch->SetGraphicsRendition(rgOptions, cOptions));
-
-    }
-
-
-    TEST_METHOD(HardReset)
-    {
-        Log::Comment(L"Starting test...");
-
-        _pTest->PrepData();
-
-        ///////////////// Components of a EraseScrollback //////////////////////
-        _pTest->_fExpectedWindowAbsolute = true;
-        SMALL_RECT srRegion = { 0 };
-        srRegion.Bottom = _pTest->_srViewport.Bottom - _pTest->_srViewport.Top - 1;
-        srRegion.Right = _pTest->_srViewport.Right - _pTest->_srViewport.Left - 1;
-        _pTest->_srExpectedConsoleWindow = srRegion;
-        // The cursor will be moved to the same relative location in the new viewport with origin @ 0, 0
-        const COORD coordRelativeCursor = { _pTest->_coordCursorPos.X - _pTest->_srViewport.Left,
-                                            _pTest->_coordCursorPos.Y - _pTest->_srViewport.Top };
-
-        // Cursor to 1,1
-        _pTest->_coordExpectedCursorPos = {0, 0};
-        _pTest->_fSetConsoleCursorPositionResult = true;
-        _pTest->_fPrivateSetLegacyAttributesResult = true;
-        _pTest->_fExpectedForeground = true;
-        _pTest->_fExpectedBackground = true;
-        _pTest->_fExpectedMeta = true;
-        const COORD coordExpectedCursorPos = {0, 0};
-
-        // Sets the SGR state to normal.
-        _pTest->_wExpectedAttribute = FOREGROUND_BLUE | FOREGROUND_GREEN | FOREGROUND_RED;
-
-        VERIFY_IS_TRUE(_pDispatch->HardReset());
-        VERIFY_ARE_EQUAL(_pTest->_coordCursorPos, coordExpectedCursorPos);
-        VERIFY_ARE_EQUAL(_pTest->_fUsingRgbColor, false);
-
-        Log::Comment(L"Test 2: Gracefully fail when getting console information fails.");
-        _pTest->PrepData();
-        _pTest->_fGetConsoleScreenBufferInfoExResult = false;
-
-        VERIFY_IS_FALSE(_pDispatch->HardReset());
-
-        Log::Comment(L"Test 3: Gracefully fail when filling the rectangle fails.");
-        _pTest->PrepData();
-        _pTest->_fFillConsoleOutputCharacterWResult = false;
-
-        VERIFY_IS_FALSE(_pDispatch->HardReset());
-
-        Log::Comment(L"Test 4: Gracefully fail when setting the window fails.");
-        _pTest->PrepData();
-        _pTest->_fSetConsoleWindowInfoResult = false;
-
-        VERIFY_IS_FALSE(_pDispatch->HardReset());
-    }
-
-private:
-    TestGetSet* _pTest;
-    AdaptDispatch* _pDispatch;
-    static const WORD s_wDefaultFill = FOREGROUND_BLUE | FOREGROUND_GREEN | FOREGROUND_RED; // dark gray on black.
-};
+/********************************************************
+*                                                       *
+*   Copyright (C) Microsoft. All rights reserved.       *
+*                                                       *
+********************************************************/
+
+#include "precomp.h"
+#include <wextestclass.h>
+#include "..\..\inc\consoletaeftemplates.hpp"
+
+#include "adaptDispatch.hpp"
+
+using namespace WEX::Common;
+using namespace WEX::Logging;
+using namespace WEX::TestExecution;
+
+namespace Microsoft
+{
+    namespace Console
+    {
+        namespace VirtualTerminal
+        {
+            class AdapterTest;
+            class ConAdapterTestGetSet;
+        };
+    };
+};
+
+
+enum class CursorY
+{
+    TOP,
+    BOTTOM,
+    YCENTER
+};
+
+enum class CursorX
+{
+    LEFT,
+    RIGHT,
+    XCENTER
+};
+
+enum class CursorDirection : unsigned int
+{
+    UP = 0,
+    DOWN = 1,
+    RIGHT = 2,
+    LEFT = 3,
+    NEXTLINE = 4,
+    PREVLINE = 5
+};
+
+enum class ScrollDirection : unsigned int
+{
+    UP = 0,
+    DOWN = 1
+};
+
+enum class AbsolutePosition : unsigned int
+{
+    CursorHorizontal = 0,
+    VerticalLine = 1,
+};
+
+using namespace Microsoft::Console::VirtualTerminal;
+
+class TestGetSet : public ConGetSet
+{
+public:
+    virtual BOOL GetConsoleScreenBufferInfoEx(_Out_ CONSOLE_SCREEN_BUFFER_INFOEX* const psbiex) const
+    {
+        Log::Comment(L"GetConsoleScreenBufferInfoEx MOCK returning data...");
+
+        if (_fGetConsoleScreenBufferInfoExResult)
+        {
+            psbiex->dwSize = _coordBufferSize;
+            psbiex->srWindow = _srViewport;
+            psbiex->dwCursorPosition = _coordCursorPos;
+            psbiex->wAttributes = _wAttribute;
+        }
+
+        return _fGetConsoleScreenBufferInfoExResult;
+    }
+    virtual BOOL SetConsoleScreenBufferInfoEx(_In_ const CONSOLE_SCREEN_BUFFER_INFOEX* const psbiex) const
+    {
+        Log::Comment(L"SetConsoleScreenBufferInfoEx MOCK returning data...");
+
+        if (_fSetConsoleScreenBufferInfoExResult)
+        {
+            VERIFY_ARE_EQUAL(_coordExpectedCursorPos, psbiex->dwCursorPosition);
+            VERIFY_ARE_EQUAL(_coordExpectedScreenBufferSize, psbiex->dwSize);
+            VERIFY_ARE_EQUAL(_srExpectedScreenBufferViewport, psbiex->srWindow);
+            VERIFY_ARE_EQUAL(_wExpectedAttributes, psbiex->wAttributes);
+        }
+        return _fSetConsoleScreenBufferInfoExResult;
+    }
+    virtual BOOL SetConsoleCursorPosition(_In_ COORD const dwCursorPosition)
+    {
+        Log::Comment(L"SetConsoleCursorPosition MOCK called...");
+
+        if (_fSetConsoleCursorPositionResult)
+        {
+            VERIFY_ARE_EQUAL(_coordExpectedCursorPos, dwCursorPosition);
+            _coordCursorPos = dwCursorPosition;
+        }
+
+        return _fSetConsoleCursorPositionResult;
+    }
+
+    virtual BOOL GetConsoleCursorInfo(_In_ CONSOLE_CURSOR_INFO* const pConsoleCursorInfo) const
+    {
+        Log::Comment(L"GetConsoleCursorInfo MOCK called...");
+
+        if (_fGetConsoleCursorInfoResult)
+        {
+            pConsoleCursorInfo->dwSize = _dwCursorSize;
+            pConsoleCursorInfo->bVisible = _fCursorVisible;
+        }
+
+        return _fGetConsoleCursorInfoResult;
+    }
+
+    virtual BOOL SetConsoleCursorInfo(_In_ const CONSOLE_CURSOR_INFO* const pConsoleCursorInfo)
+    {
+        Log::Comment(L"SetConsoleCursorInfo MOCK called...");
+
+        if (_fSetConsoleCursorInfoResult)
+        {
+            VERIFY_ARE_EQUAL(_dwExpectedCursorSize, pConsoleCursorInfo->dwSize);
+            VERIFY_ARE_EQUAL(_fExpectedCursorVisible, pConsoleCursorInfo->bVisible);
+        }
+
+        return _fSetConsoleCursorInfoResult;
+    }
+
+    virtual BOOL SetConsoleWindowInfo(_In_ BOOL const bAbsolute, _In_ const SMALL_RECT* const lpConsoleWindow)
+    {
+        Log::Comment(L"SetConsoleWindowInfo MOCK called...");
+
+        if (_fSetConsoleWindowInfoResult)
+        {
+            VERIFY_ARE_EQUAL(_fExpectedWindowAbsolute, bAbsolute);
+            VERIFY_ARE_EQUAL(_srExpectedConsoleWindow, *lpConsoleWindow);
+            _srViewport = *lpConsoleWindow;
+        }
+
+        return _fSetConsoleWindowInfoResult;
+    }
+
+    virtual BOOL PrivateSetCursorKeysMode(_In_ bool const fCursorKeysApplicationMode)
+    {
+        Log::Comment(L"PrivateSetCursorKeysMode MOCK called...");
+
+        if (_fPrivateSetCursorKeysModeResult)
+        {
+            VERIFY_ARE_EQUAL(_fCursorKeysApplicationMode, fCursorKeysApplicationMode);
+        }
+
+        return _fPrivateSetCursorKeysModeResult;
+    }
+
+    virtual BOOL PrivateSetKeypadMode(_In_ bool const fKeypadApplicationMode)
+    {
+        Log::Comment(L"PrivateSetKeypadMode MOCK called...");
+
+        if (_fPrivateSetKeypadModeResult)
+        {
+            VERIFY_ARE_EQUAL(_fKeypadApplicationMode, fKeypadApplicationMode);
+        }
+
+        return _fPrivateSetKeypadModeResult;
+    }
+
+    virtual BOOL PrivateAllowCursorBlinking(_In_ bool const fEnable)
+    {
+        Log::Comment(L"PrivateAllowCursorBlinking MOCK called...");
+
+        if (_fPrivateAllowCursorBlinkingResult)
+        {
+            VERIFY_ARE_EQUAL(_fEnable, fEnable);
+        }
+
+        return _fPrivateAllowCursorBlinkingResult;
+    }
+
+    virtual BOOL FillConsoleOutputCharacterW(_In_ WCHAR const wch, _In_ DWORD const nLength, _In_ COORD const dwWriteCoord, _Out_ DWORD* const pNumberOfCharsWritten)
+    {
+        Log::Comment(L"FillConsoleOutputCharacterW MOCK called...");
+
+        DWORD dwCharsWritten = 0;
+
+        if (_fFillConsoleOutputCharacterWResult)
+        {
+            Log::Comment(NoThrowString().Format(L"Filling (X: %d, Y:%d) for %d characters with '%c'...", dwWriteCoord.X, dwWriteCoord.Y, nLength, wch));
+
+            COORD dwCurrentPos = dwWriteCoord;
+
+            while (dwCharsWritten < nLength)
+            {
+                CHAR_INFO* pchar = _GetCharAt(dwCurrentPos.Y, dwCurrentPos.X);
+                pchar->Char.UnicodeChar = wch;
+                dwCharsWritten++;
+                _IncrementCoordPos(&dwCurrentPos);
+            }
+        }
+
+        *pNumberOfCharsWritten = dwCharsWritten;
+
+        Log::Comment(NoThrowString().Format(L"Fill wrote %d characters.", dwCharsWritten));
+
+        return _fFillConsoleOutputCharacterWResult;
+    }
+
+    virtual BOOL FillConsoleOutputAttribute(_In_ WORD const wAttribute, _In_ DWORD const nLength, _In_ COORD const dwWriteCoord, _Out_ DWORD* const pNumberOfAttrsWritten)
+    {
+        Log::Comment(L"FillConsoleOutputAttribute MOCK called...");
+
+        DWORD dwCharsWritten = 0;
+
+        if (_fFillConsoleOutputAttributeResult)
+        {
+            Log::Comment(NoThrowString().Format(L"Filling (X: %d, Y:%d) for %d characters with 0x%x attribute...", dwWriteCoord.X, dwWriteCoord.Y, nLength, wAttribute));
+
+            COORD dwCurrentPos = dwWriteCoord;
+
+            while (dwCharsWritten < nLength)
+            {
+                CHAR_INFO* pchar = _GetCharAt(dwCurrentPos.Y, dwCurrentPos.X);
+                pchar->Attributes = wAttribute;
+                dwCharsWritten++;
+                _IncrementCoordPos(&dwCurrentPos);
+            }
+        }
+
+        *pNumberOfAttrsWritten = dwCharsWritten;
+
+        Log::Comment(NoThrowString().Format(L"Fill modified %d characters.", dwCharsWritten));
+
+        return _fFillConsoleOutputAttributeResult;
+    }
+
+    virtual BOOL SetConsoleTextAttribute(_In_ WORD const wAttr)
+    {
+        Log::Comment(L"SetConsoleTextAttribute MOCK called...");
+
+        if (_fSetConsoleTextAttributeResult)
+        {
+            VERIFY_ARE_EQUAL(_wExpectedAttribute, wAttr);
+            _wAttribute = wAttr;
+            _fUsingRgbColor = false;
+        }
+
+        return _fSetConsoleTextAttributeResult;
+    }
+
+    virtual BOOL PrivateSetLegacyAttributes(_In_ WORD const wAttr, _In_ const bool fForeground, _In_ const bool fBackground, _In_ const bool fMeta)
+    {
+        Log::Comment(L"PrivateSetLegacyAttributes MOCK called...");
+        if (_fPrivateSetLegacyAttributesResult)
+        {
+            VERIFY_ARE_EQUAL(_fExpectedForeground, fForeground);
+            VERIFY_ARE_EQUAL(_fExpectedBackground, fBackground);
+            VERIFY_ARE_EQUAL(_fExpectedMeta, fMeta);
+            if (fForeground)
+            {
+                UpdateFlagsInMask(_wAttribute, FG_ATTRS, wAttr);
+            }
+            if (fBackground)
+            {
+                UpdateFlagsInMask(_wAttribute, BG_ATTRS, wAttr);
+            }
+            if (fMeta)
+            {
+                UpdateFlagsInMask(_wAttribute, META_ATTRS, wAttr);
+            }
+
+            VERIFY_ARE_EQUAL(_wExpectedAttribute, wAttr);
+
+            _fExpectedForeground = _fExpectedBackground = _fExpectedMeta = false;
+        }
+
+        return _fPrivateSetLegacyAttributesResult;
+    }
+
+    virtual BOOL SetConsoleXtermTextAttribute(_In_ int const iXtermTableEntry, _In_ const bool fIsForeground)
+    {
+        Log::Comment(L"SetConsoleXtermTextAttribute MOCK called...");
+
+        if (_fSetConsoleXtermTextAttributeResult)
+        {
+            VERIFY_ARE_EQUAL(_fExpectedIsForeground, fIsForeground);
+            _fIsForeground = fIsForeground;
+            VERIFY_ARE_EQUAL(_iExpectedXtermTableEntry, iXtermTableEntry);
+            _iXtermTableEntry = iXtermTableEntry;
+            // if the table entry is less than 16, keep using the legacy attr
+            _fUsingRgbColor = iXtermTableEntry > 16;
+            if (!_fUsingRgbColor)
+            {
+                //Convert the xterm index to the win index
+                bool fRed = (iXtermTableEntry & 0x01) > 0;
+                bool fGreen = (iXtermTableEntry & 0x02) > 0;
+                bool fBlue = (iXtermTableEntry & 0x04) > 0;
+                bool fBright = (iXtermTableEntry & 0x08) > 0;
+                WORD iWinEntry = (fRed? 0x4:0x0) | (fGreen? 0x2:0x0) | (fBlue? 0x1:0x0) | (fBright? 0x8:0x0);
+                _wAttribute = fIsForeground ? ((_wAttribute & 0xF0) | iWinEntry)
+                                            : ((iWinEntry<<4) | (_wAttribute & 0x0F));
+            }
+        }
+
+        return _fSetConsoleXtermTextAttributeResult;
+    }
+
+    virtual BOOL SetConsoleRGBTextAttribute(_In_ COLORREF const rgbColor, _In_ const bool fIsForeground)
+    {
+        Log::Comment(L"SetConsoleRGBTextAttribute MOCK called...");
+        if (_fSetConsoleRGBTextAttributeResult)
+        {
+            VERIFY_ARE_EQUAL(_fExpectedIsForeground, fIsForeground);
+            _fIsForeground = fIsForeground;
+            VERIFY_ARE_EQUAL(_ExpectedColor, rgbColor);
+            _rgbColor = rgbColor;
+            _fUsingRgbColor = true;
+        }
+
+        return _fSetConsoleRGBTextAttributeResult;
+    }
+
+    virtual BOOL WriteConsoleInputW(_Inout_ std::deque<std::unique_ptr<IInputEvent>>& events,
+                                    _Out_ size_t& eventsWritten)
+    {
+        Log::Comment(L"WriteConsoleInputW MOCK called...");
+
+        if (_fWriteConsoleInputWResult)
+        {
+            // move all the input events we were given into local storage so we can test against them
+            Log::Comment(NoThrowString().Format(L"Moving %zu input events into local storage...", events.size()));
+
+            _events.clear();
+            _events.swap(events);
+            eventsWritten = _events.size();
+        }
+
+        return _fWriteConsoleInputWResult;
+    }
+
+    virtual BOOL PrivatePrependConsoleInput(_Inout_ std::deque<std::unique_ptr<IInputEvent>>& events,
+                                            _Out_ size_t& eventsWritten)
+    {
+        Log::Comment(L"PrivatePrependConsoleInput MOCK called...");
+
+        if (_fPrivatePrependConsoleInputResult)
+        {
+            // move all the input events we were given into local storage so we can test against them
+            Log::Comment(NoThrowString().Format(L"Moving %zu input events into local storage...", events.size()));
+
+            _events.clear();
+            _events.swap(events);
+            eventsWritten = _events.size();
+        }
+
+        return _fPrivatePrependConsoleInputResult;
+    }
+
+    virtual BOOL PrivateWriteConsoleControlInput(_In_ KeyEvent key)
+    {
+        Log::Comment(L"PrivateWriteConsoleControlInput MOCK called...");
+
+        if (_fPrivateWriteConsoleControlInputResult)
+        {
+            VERIFY_ARE_EQUAL('C', key.GetVirtualKeyCode());
+            VERIFY_ARE_EQUAL(0x3, key.GetCharData());
+            VERIFY_ARE_EQUAL(true, key.IsCtrlPressed());
+        }
+
+        return _fPrivateWriteConsoleControlInputResult;
+    }
+
+    bool _IsInsideClip(_In_ const SMALL_RECT* const pClipRectangle, _In_ SHORT const iRow, _In_ SHORT const iCol)
+    {
+        if (pClipRectangle == nullptr)
+        {
+            return true;
+        }
+        else
+        {
+            return iRow >= pClipRectangle->Top && iRow < pClipRectangle->Bottom && iCol >= pClipRectangle->Left && iCol < pClipRectangle->Right;
+        }
+    }
+
+    virtual BOOL ScrollConsoleScreenBufferW(_In_ const SMALL_RECT* pScrollRectangle, _In_opt_ const SMALL_RECT* pClipRectangle, _In_ COORD dwDestinationOrigin, _In_ const CHAR_INFO* pFill)
+    {
+        Log::Comment(L"ScrollConsoleScreenBufferW MOCK called...");
+
+        if (_fScrollConsoleScreenBufferWResult)
+        {
+            if (pClipRectangle != nullptr)
+            {
+                Log::Comment(NoThrowString().Format(
+                    L"\tScrolling Rectangle (T: %d, B: %d, L: %d, R: %d) "
+                    L"into new top-left coordinate (X: %d, Y:%d) with Fill ('%c', 0x%x) "
+                    L"clipping to (T: %d, B: %d, L: %d, R: %d)...",
+                    pScrollRectangle->Top, pScrollRectangle->Bottom, pScrollRectangle->Left, pScrollRectangle->Right,
+                    dwDestinationOrigin.X, dwDestinationOrigin.Y, pFill->Char.UnicodeChar, pFill->Attributes,
+                    pClipRectangle->Top, pClipRectangle->Bottom, pClipRectangle->Left, pClipRectangle->Right));
+            }
+            else
+            {
+                Log::Comment(NoThrowString().Format(
+                    L"\tScrolling Rectangle (T: %d, B: %d, L: %d, R: %d) "
+                    L"into new top-left coordinate (X: %d, Y:%d) with Fill ('%c', 0x%x) ",
+                    pScrollRectangle->Top, pScrollRectangle->Bottom, pScrollRectangle->Left, pScrollRectangle->Right,
+                    dwDestinationOrigin.X, dwDestinationOrigin.Y, pFill->Char.UnicodeChar, pFill->Attributes));
+            }
+
+            // allocate buffer space to hold scrolling rectangle
+            SHORT width = pScrollRectangle->Right - pScrollRectangle->Left;
+            SHORT height = pScrollRectangle->Bottom - pScrollRectangle->Top + 1;
+            size_t const cch = width * height;
+            CHAR_INFO* const ciBuffer = new CHAR_INFO[cch];
+            size_t cciFilled = 0;
+
+            Log::Comment(NoThrowString().Format(L"\tCopy buffer size is %zu chars", cch));
+
+            for (SHORT iCharY = pScrollRectangle->Top; iCharY <= pScrollRectangle->Bottom; iCharY++)
+            {
+                // back up space and fill it with the fill.
+                for (SHORT iCharX = pScrollRectangle->Left; iCharX < pScrollRectangle->Right; iCharX++)
+                {
+
+                    COORD coordTarget;
+                    coordTarget.X = (SHORT)iCharX;
+                    coordTarget.Y = iCharY;
+
+                    CHAR_INFO* const pciStored = _GetCharAt(coordTarget.Y, coordTarget.X);
+
+                    // back up to buffer
+                    ciBuffer[cciFilled] = *pciStored;
+                    cciFilled++;
+
+                    // fill with fill
+                    if (_IsInsideClip(pClipRectangle, coordTarget.Y, coordTarget.X))
+                    {
+                        *pciStored = *pFill;
+                    }
+                }
+
+            }
+            Log::Comment(NoThrowString().Format(L"\tCopied a total %zu chars", cciFilled));
+            Log::Comment(L"\tCopying chars back");
+            for (SHORT iCharY = pScrollRectangle->Top; iCharY <= pScrollRectangle->Bottom; iCharY++)
+            {
+                // back up space and fill it with the fill.
+                for (SHORT iCharX = pScrollRectangle->Left; iCharX < pScrollRectangle->Right; iCharX++)
+                {
+                    COORD coordTarget;
+                    coordTarget.X = dwDestinationOrigin.X + (iCharX - pScrollRectangle->Left);
+                    coordTarget.Y = dwDestinationOrigin.Y + (iCharY - pScrollRectangle->Top);
+
+                    CHAR_INFO* const pciStored = _GetCharAt(coordTarget.Y, coordTarget.X);
+
+                    if (_IsInsideClip(pClipRectangle, coordTarget.Y, coordTarget.X) && _IsInsideClip(pClipRectangle, iCharY, iCharX))
+                    {
+                        size_t index = (width) * (iCharY - pScrollRectangle->Top) + (iCharX - pScrollRectangle->Left);
+                        CHAR_INFO charFromBuffer = ciBuffer[index];
+                        *pciStored = charFromBuffer;
+                    }
+                }
+            }
+
+            delete[] ciBuffer;
+        }
+
+        return _fScrollConsoleScreenBufferWResult;
+    }
+
+    virtual BOOL PrivateSetScrollingRegion(_In_ const SMALL_RECT* const psrScrollMargins)
+    {
+        Log::Comment(L"PrivateSetScrollingRegion MOCK called...");
+
+        if (_fPrivateSetScrollingRegionResult)
+        {
+            VERIFY_ARE_EQUAL(_srExpectedScrollRegion, *psrScrollMargins);
+        }
+
+        return _fPrivateSetScrollingRegionResult;
+    }
+
+    virtual BOOL PrivateReverseLineFeed()
+    {
+        Log::Comment(L"PrivateReverseLineFeed MOCK called...");
+        // We made it through the adapter, woo! Return true.
+        return TRUE;
+    }
+
+    virtual BOOL SetConsoleTitleW(_In_ const wchar_t* const pwchWindowTitle, _In_ unsigned short sCchTitleLength)
+    {
+        Log::Comment(L"SetConsoleTitleW MOCK called...");
+
+        if (_fSetConsoleTitleWResult)
+        {
+            VERIFY_ARE_EQUAL(_pwchExpectedWindowTitle, pwchWindowTitle);
+            VERIFY_ARE_EQUAL(_sCchExpectedTitleLength, sCchTitleLength);
+        }
+        return TRUE;
+    }
+
+    virtual BOOL PrivateUseAlternateScreenBuffer()
+    {
+        Log::Comment(L"PrivateUseAlternateScreenBuffer MOCK called...");
+        return true;
+    }
+
+    virtual BOOL PrivateUseMainScreenBuffer()
+    {
+        Log::Comment(L"PrivateUseMainScreenBuffer MOCK called...");
+        return true;
+    }
+
+    virtual BOOL PrivateHorizontalTabSet()
+    {
+        Log::Comment(L"PrivateHorizontalTabSet MOCK called...");
+        // We made it through the adapter, woo! Return true.
+        return TRUE;
+    }
+
+    virtual BOOL PrivateForwardTab(_In_ SHORT const sNumTabs)
+    {
+        Log::Comment(L"PrivateForwardTab MOCK called...");
+        if (_fPrivateForwardTabResult)
+        {
+            VERIFY_ARE_EQUAL(_sExpectedNumTabs, sNumTabs);
+        }
+        return TRUE;
+    }
+
+    virtual BOOL PrivateBackwardsTab(_In_ SHORT const sNumTabs)
+    {
+        Log::Comment(L"PrivateBackwardsTab MOCK called...");
+        if (_fPrivateBackwardsTabResult)
+        {
+            VERIFY_ARE_EQUAL(_sExpectedNumTabs, sNumTabs);
+        }
+        return TRUE;
+    }
+
+    virtual BOOL PrivateTabClear(_In_ bool const fClearAll)
+    {
+        Log::Comment(L"PrivateTabClear MOCK called...");
+        if (_fPrivateTabClearResult)
+        {
+            VERIFY_ARE_EQUAL(_fExpectedClearAll, fClearAll);
+        }
+        return TRUE;
+    }
+
+    virtual BOOL PrivateEnableVT200MouseMode(_In_ bool const fEnabled)
+    {
+        Log::Comment(L"PrivateEnableVT200MouseMode MOCK called...");
+        if (_fPrivateEnableVT200MouseModeResult)
+        {
+            VERIFY_ARE_EQUAL(_fExpectedMouseEnabled, fEnabled);
+        }
+        return _fPrivateEnableVT200MouseModeResult;
+    }
+
+    virtual BOOL PrivateEnableUTF8ExtendedMouseMode(_In_ bool const fEnabled)
+    {
+        Log::Comment(L"PrivateEnableUTF8ExtendedMouseMode MOCK called...");
+        if (_fPrivateEnableUTF8ExtendedMouseModeResult)
+        {
+            VERIFY_ARE_EQUAL(_fExpectedMouseEnabled, fEnabled);
+        }
+        return _fPrivateEnableUTF8ExtendedMouseModeResult;
+    }
+
+    virtual BOOL PrivateEnableSGRExtendedMouseMode(_In_ bool const fEnabled)
+    {
+        Log::Comment(L"PrivateEnableSGRExtendedMouseMode MOCK called...");
+        if (_fPrivateEnableSGRExtendedMouseModeResult)
+        {
+            VERIFY_ARE_EQUAL(_fExpectedMouseEnabled, fEnabled);
+        }
+        return _fPrivateEnableSGRExtendedMouseModeResult;
+    }
+
+    virtual BOOL PrivateEnableButtonEventMouseMode(_In_ bool const fEnabled)
+    {
+        Log::Comment(L"PrivateEnableButtonEventMouseMode MOCK called...");
+        if (_fPrivateEnableButtonEventMouseModeResult)
+        {
+            VERIFY_ARE_EQUAL(_fExpectedMouseEnabled, fEnabled);
+        }
+        return _fPrivateEnableButtonEventMouseModeResult;
+    }
+
+    virtual BOOL PrivateEnableAnyEventMouseMode(_In_ bool const fEnabled)
+    {
+        Log::Comment(L"PrivateEnableAnyEventMouseMode MOCK called...");
+        if (_fPrivateEnableAnyEventMouseModeResult)
+        {
+            VERIFY_ARE_EQUAL(_fExpectedMouseEnabled, fEnabled);
+        }
+        return _fPrivateEnableAnyEventMouseModeResult;
+    }
+
+    virtual BOOL PrivateEnableAlternateScroll(_In_ bool const fEnabled)
+    {
+        Log::Comment(L"PrivateEnableAlternateScroll MOCK called...");
+        if (_fPrivateEnableAlternateScrollResult)
+        {
+            VERIFY_ARE_EQUAL(_fExpectedAlternateScrollEnabled, fEnabled);
+        }
+        return _fPrivateEnableAlternateScrollResult;
+    }
+
+    virtual BOOL PrivateEraseAll()
+    {
+        Log::Comment(L"PrivateEraseAll MOCK called...");
+        return TRUE;
+    }
+
+    virtual BOOL SetCursorStyle(_In_ CursorType const cursorType)
+    {
+        Log::Comment(L"SetCursorStyle MOCK called...");
+        if (_fSetCursorStyleResult)
+        {
+            VERIFY_ARE_EQUAL(_ExpectedCursorStyle, cursorType);
+        }
+        return _fSetCursorStyleResult;
+    }
+
+    virtual BOOL SetCursorColor(_In_ COLORREF const cursorColor)
+    {
+        Log::Comment(L"SetCursorColor MOCK called...");
+        if (_fSetCursorColorResult)
+        {
+            VERIFY_ARE_EQUAL(_ExpectedCursorColor, cursorColor);
+        }
+        return _fSetCursorColorResult;
+    }
+
+    virtual BOOL PrivateGetConsoleScreenBufferAttributes(_Out_ WORD* const pwAttributes)
+    {
+        Log::Comment(L"PrivateGetConsoleScreenBufferAttributes MOCK returning data...");
+
+        if (pwAttributes != nullptr && _fPrivateGetConsoleScreenBufferAttributesResult)
+        {
+            *pwAttributes = _wAttribute;
+        }
+
+        return _fPrivateGetConsoleScreenBufferAttributesResult;
+    }
+
+    virtual BOOL PrivateRefreshWindow()
+    {
+        Log::Comment(L"PrivateRefreshWindow MOCK called...");
+        // We made it through the adapter, woo! Return true.
+        return TRUE;
+    }
+    virtual BOOL PrivateSuppressResizeRepaint()
+    {
+        Log::Comment(L"PrivateSuppressResizeRepaint MOCK called...");
+        VERIFY_IS_TRUE(false, L"AdaptDispatch should never be calling this function.");
+        return FALSE;
+    }
+
+    virtual BOOL GetConsoleOutputCP(_Out_ unsigned int* const puiOutputCP)
+    {
+        Log::Comment(L"GetConsoleOutputCP MOCK called...");
+        if (_fGetConsoleOutputCPResult)
+        {
+            *puiOutputCP = _uiExpectedOutputCP;
+        }
+        return _fGetConsoleOutputCPResult;
+    }
+
+    void _IncrementCoordPos(_Inout_ COORD* pcoord)
+    {
+        pcoord->X++;
+
+        if (pcoord->X >= _coordBufferSize.X)
+        {
+            pcoord->X = 0;
+            pcoord->Y++;
+
+            if (pcoord->Y >= _coordBufferSize.Y)
+            {
+                pcoord->Y = _coordBufferSize.Y - 1;
+            }
+        }
+    }
+
+    void PrepData()
+    {
+        PrepData(CursorDirection::UP); // if called like this, the cursor direction doesn't matter.
+    }
+
+    void PrepData(CursorDirection dir)
+    {
+        switch (dir)
+        {
+        case CursorDirection::UP:
+            return PrepData(CursorX::LEFT, CursorY::TOP);
+        case CursorDirection::DOWN:
+            return PrepData(CursorX::LEFT, CursorY::BOTTOM);
+        case CursorDirection::LEFT:
+            return PrepData(CursorX::LEFT, CursorY::TOP);
+        case CursorDirection::RIGHT:
+            return PrepData(CursorX::RIGHT, CursorY::TOP);
+        case CursorDirection::NEXTLINE:
+            return PrepData(CursorX::LEFT, CursorY::BOTTOM);
+        case CursorDirection::PREVLINE:
+            return PrepData(CursorX::LEFT, CursorY::TOP);
+        }
+    }
+
+    void PrepData(CursorX xact, CursorY yact)
+    {
+        PrepData(xact, yact, s_wchDefault, s_wDefaultAttribute);
+    }
+
+    void PrepData(CursorX xact, CursorY yact, WCHAR wch, WORD wAttr)
+    {
+        Log::Comment(L"Resetting mock data state.");
+
+        // APIs succeed by default
+        _fSetConsoleCursorPositionResult = TRUE;
+        _fGetConsoleScreenBufferInfoExResult = TRUE;
+        _fGetConsoleCursorInfoResult = TRUE;
+        _fSetConsoleCursorInfoResult = TRUE;
+        _fFillConsoleOutputCharacterWResult = TRUE;
+        _fFillConsoleOutputAttributeResult = TRUE;
+        _fSetConsoleTextAttributeResult = TRUE;
+        _fWriteConsoleInputWResult = TRUE;
+        _fPrivatePrependConsoleInputResult = TRUE;
+        _fPrivateWriteConsoleControlInputResult = TRUE;
+        _fScrollConsoleScreenBufferWResult = TRUE;
+        _fSetConsoleWindowInfoResult = TRUE;
+        _fPrivateGetConsoleScreenBufferAttributesResult = TRUE;
+
+        _PrepCharsBuffer(wch, wAttr);
+
+        // Viewport sitting in the "middle" of the buffer somewhere (so all sides have excess buffer around them)
+        _srViewport.Top = 20;
+        _srViewport.Bottom = 49;
+        _srViewport.Left = 30;
+        _srViewport.Right = 59;
+
+        // Call cursor positions seperately
+        PrepCursor(xact, yact);
+
+        _dwCursorSize = 33;
+        _dwExpectedCursorSize = _dwCursorSize;
+
+        _fCursorVisible = TRUE;
+        _fExpectedCursorVisible = _fCursorVisible;
+
+        // Attribute default is gray on black.
+        _wAttribute = FOREGROUND_BLUE | FOREGROUND_GREEN | FOREGROUND_RED;
+        _wExpectedAttribute = _wAttribute;
+    }
+
+    void PrepCursor(CursorX xact, CursorY yact)
+    {
+        Log::Comment(L"Adjusting cursor within viewport... Expected will match actual when done.");
+
+        switch (xact)
+        {
+        case CursorX::LEFT:
+            Log::Comment(L"Cursor set to left edge of viewport.");
+            _coordCursorPos.X = _srViewport.Left;
+            break;
+        case CursorX::RIGHT:
+            Log::Comment(L"Cursor set to right edge of viewport.");
+            _coordCursorPos.X = _srViewport.Right - 1;
+            break;
+        case CursorX::XCENTER:
+            Log::Comment(L"Cursor set to centered X of viewport.");
+            _coordCursorPos.X = _srViewport.Left + ((_srViewport.Right - _srViewport.Left) / 2);
+            break;
+        }
+
+        switch (yact)
+        {
+        case CursorY::TOP:
+            Log::Comment(L"Cursor set to top edge of viewport.");
+            _coordCursorPos.Y = _srViewport.Top;
+            break;
+        case CursorY::BOTTOM:
+            Log::Comment(L"Cursor set to bottom edge of viewport.");
+            _coordCursorPos.Y = _srViewport.Bottom - 1;
+            break;
+        case CursorY::YCENTER:
+            Log::Comment(L"Cursor set to centered Y of viewport.");
+            _coordCursorPos.Y = _srViewport.Top + ((_srViewport.Bottom - _srViewport.Top) / 2);
+            break;
+        }
+
+        _coordExpectedCursorPos = _coordCursorPos;
+    }
+
+    void _PrepCharsBuffer()
+    {
+        _PrepCharsBuffer(s_wchDefault, s_wDefaultAttribute);
+    }
+
+    void _PrepCharsBuffer(WCHAR const wch, WORD const wAttr)
+    {
+        // Buffer large
+        _coordBufferSize.X = 100;
+        _coordBufferSize.Y = 600;
+
+        // Buffer data
+        _FreeCharsBuffer();
+
+        DWORD const cchTotalBufferSize = _coordBufferSize.Y * _coordBufferSize.X;
+
+        _rgchars = new CHAR_INFO[cchTotalBufferSize];
+
+        COORD coordStart = { 0 };
+        DWORD dwCharsWritten = 0;
+
+        // Fill buffer with Zs.
+        Log::Comment(L"Filling buffer with characters so we can tell what's deleted.");
+        FillConsoleOutputCharacterW(wch, cchTotalBufferSize, coordStart, &dwCharsWritten);
+
+        // Fill attributes with 0s
+        Log::Comment(L"Filling buffer with attributes so we can tell what happened.");
+        FillConsoleOutputAttribute(wAttr, cchTotalBufferSize, coordStart, &dwCharsWritten);
+
+        VERIFY_ARE_EQUAL(((DWORD)cchTotalBufferSize), dwCharsWritten, L"Ensure the writer says all characters in the buffer were filled.");
+    }
+
+    void _FreeCharsBuffer()
+    {
+        if (_rgchars != nullptr)
+        {
+            delete[] _rgchars;
+            _rgchars = nullptr;
+        }
+    }
+
+    void InsertString(COORD coordTarget, PWSTR pwszText, WORD wAttr)
+    {
+        Log::Comment(NoThrowString().Format(L"Writing string '%s' to target (X: %d, Y:%d) with color/attr 0x%x", pwszText, coordTarget.X, coordTarget.Y, wAttr));
+
+        size_t cchModified = 0;
+
+        if (pwszText != nullptr)
+        {
+            size_t cch;
+            if (SUCCEEDED(StringCchLengthW(pwszText, STRSAFE_MAX_LENGTH, &cch)))
+            {
+                COORD coordInsertPoint = coordTarget;
+
+                for (size_t i = 0; i < cch; i++)
+                {
+                    CHAR_INFO* const pci = _GetCharAt(coordInsertPoint.Y, coordInsertPoint.X);
+                    pci->Char.UnicodeChar = pwszText[i];
+                    pci->Attributes = wAttr;
+
+                    _IncrementCoordPos(&coordInsertPoint);
+                    cchModified++;
+                }
+            }
+        }
+
+        Log::Comment(NoThrowString().Format(L"Wrote %zu characters into buffer.", cchModified));
+    }
+
+    void FillRectangle(SMALL_RECT srRect, wchar_t wch, WORD wAttr)
+    {
+        Log::Comment(NoThrowString().Format(L"Filling area (L: %d, R: %d, T: %d, B: %d) with '%c' in attr 0x%x", srRect.Left, srRect.Right, srRect.Top, srRect.Bottom, wch, wAttr));
+
+        size_t cchModified = 0;
+
+        for (SHORT iRow = srRect.Top; iRow < srRect.Bottom; iRow++)
+        {
+            for (SHORT iCol = srRect.Left; iCol < srRect.Right; iCol++)
+            {
+                CHAR_INFO* const pci = _GetCharAt(iRow, iCol);
+                pci->Char.UnicodeChar = wch;
+                pci->Attributes = wAttr;
+
+                cchModified++;
+            }
+        }
+
+        Log::Comment(NoThrowString().Format(L"Filled %zu characters.", cchModified));
+    }
+
+    void ValidateInputEvent(_In_ PCWSTR pwszExpectedResponse)
+    {
+        size_t const cchResponse = wcslen(pwszExpectedResponse);
+        size_t const eventCount = _events.size();
+
+        VERIFY_ARE_EQUAL(cchResponse * 2, eventCount, L"We should receive TWO input records for every character in the expected string. Key down and key up.");
+
+        for (size_t iInput = 0; iInput < eventCount; iInput++)
+        {
+            wchar_t const wch = pwszExpectedResponse[iInput / 2]; // the same portion of the string will be used twice. 0/2 = 0. 1/2 = 0. 2/2 = 1. 3/2 = 1. and so on.
+
+
+            VERIFY_ARE_EQUAL(InputEventType::KeyEvent, _events[iInput]->EventType());
+
+            const KeyEvent* const keyEvent = static_cast<const KeyEvent* const>(_events[iInput].get());
+
+            // every even key is down. every odd key is up. DOWN = 0, UP = 1. DOWN = 2, UP = 3. and so on.
+            VERIFY_ARE_EQUAL((bool)!(iInput % 2), keyEvent->IsKeyDown());
+            VERIFY_ARE_EQUAL(0u, keyEvent->GetActiveModifierKeys());
+            Log::Comment(NoThrowString().Format(L"Comparing '%c' with '%c'...", wch, keyEvent->GetCharData()));
+            VERIFY_ARE_EQUAL(wch, keyEvent->GetCharData());
+            VERIFY_ARE_EQUAL(1u, keyEvent->GetRepeatCount());
+            VERIFY_ARE_EQUAL(0u, keyEvent->GetVirtualKeyCode());
+            VERIFY_ARE_EQUAL(0u, keyEvent->GetVirtualScanCode());
+        }
+    }
+
+    bool ValidateString(COORD const coordTarget, PCWSTR pwszText, WORD const wAttr)
+    {
+        Log::Comment(NoThrowString().Format(L"Validating that the string %s is written starting at (X: %d, Y: %d) with the color/attr 0x%x", pwszText, coordTarget.X, coordTarget.Y, wAttr));
+
+        bool fSuccess = true;
+
+        if (pwszText != nullptr)
+        {
+            size_t cch;
+            fSuccess = SUCCEEDED(StringCchLengthW(pwszText, STRSAFE_MAX_LENGTH, &cch));
+
+            if (fSuccess)
+            {
+                COORD coordGetPos = coordTarget;
+
+                for (size_t i = 0; i < cch; i++)
+                {
+                    const CHAR_INFO* const pci = _GetCharAt(coordGetPos.Y, coordGetPos.X);
+
+                    const wchar_t wchActual = pci->Char.UnicodeChar;
+                    const wchar_t wchExpected = pwszText[i];
+
+                    fSuccess = wchExpected == wchActual;
+
+                    if (!fSuccess)
+                    {
+                        Log::Comment(NoThrowString().Format(L"ValidateString failed char comparison at (X: %d, Y: %d). Expected: '%c' Actual: '%c'", coordGetPos.X, coordGetPos.Y, wchExpected, wchActual));
+                        break;
+                    }
+
+                    const WORD wAttrActual = pci->Attributes;
+                    const WORD wAttrExpected = wAttr;
+
+                    if (!fSuccess)
+                    {
+                        Log::Comment(NoThrowString().Format(L"ValidateString failed attr comparison at (X: %d, Y: %d). Expected: '0x%x' Actual: '0x%x'", coordGetPos.X, coordGetPos.Y, wAttrExpected, wAttrActual));
+                        break;
+                    }
+
+                    _IncrementCoordPos(&coordGetPos);
+                }
+            }
+        }
+
+        return fSuccess;
+    }
+
+    bool ValidateRectangleContains(SMALL_RECT srRect, wchar_t wchExpected, WORD wAttrExpected)
+    {
+        Log::Comment(NoThrowString().Format(L"Validating that the area inside (L: %d, R: %d, T: %d, B: %d) char '%c' and attr 0x%x", srRect.Left, srRect.Right, srRect.Top, srRect.Bottom, wchExpected, wAttrExpected));
+
+        bool fStateValid = true;
+
+        for (SHORT iRow = srRect.Top; iRow < srRect.Bottom; iRow++)
+        {
+            Log::Comment(NoThrowString().Format(L"Validating row(y=) %d", iRow));
+            for (SHORT iCol = srRect.Left; iCol < srRect.Right; iCol++)
+            {
+                CHAR_INFO* const pci = _GetCharAt(iRow, iCol);
+
+                fStateValid = pci->Char.UnicodeChar == wchExpected;
+                if (!fStateValid)
+                {
+                    Log::Comment(NoThrowString().Format(L"Region match failed at (X: %d, Y: %d). Expected: '%c'. Actual: '%c'", iCol, iRow, wchExpected, pci->Char.UnicodeChar));
+                    break;
+                }
+
+                fStateValid = pci->Attributes == wAttrExpected;
+                if (!fStateValid)
+                {
+                    Log::Comment(NoThrowString().Format(L"Region match failed at (X: %d, Y: %d). Expected Attr: 0x%x. Actual Attr: 0x%x", iCol, iRow, wAttrExpected, pci->Attributes));
+                }
+            }
+
+            if (!fStateValid)
+            {
+                break;
+            }
+        }
+
+        return fStateValid;
+    }
+
+    bool ValidateRectangleContains(SMALL_RECT srRect, wchar_t wchExpected, WORD wAttrExpected, SMALL_RECT srExcept)
+    {
+        bool fStateValid = true;
+
+        Log::Comment(NoThrowString().Format(L"Validating that the area inside (L: %d, R: %d, T: %d, B: %d) but outside (L: %d, R: %d, T: %d, B: %d) contains char '%c' and attr 0x%x", srRect.Left, srRect.Right, srRect.Top, srRect.Bottom, srExcept.Left, srExcept.Right, srExcept.Top, srExcept.Bottom, wchExpected, wAttrExpected));
+
+        for (SHORT iRow = srRect.Top; iRow < srRect.Bottom; iRow++)
+        {
+            for (SHORT iCol = srRect.Left; iCol < srRect.Right; iCol++)
+            {
+                if (iRow >= srExcept.Top && iRow < srExcept.Bottom && iCol >= srExcept.Left && iCol < srExcept.Right)
+                {
+                    // if in exception range, skip comparison.
+                    continue;
+                }
+                else
+                {
+                    CHAR_INFO* const pci = _GetCharAt(iRow, iCol);
+
+                    fStateValid = pci->Char.UnicodeChar == wchExpected;
+                    if (!fStateValid)
+                    {
+                        Log::Comment(NoThrowString().Format(L"Region match failed at (X: %d, Y: %d). Expected: '%c'. Actual: '%c'", iCol, iRow, wchExpected, pci->Char.UnicodeChar));
+                        break;
+                    }
+
+                    fStateValid = pci->Attributes == wAttrExpected;
+                    if (!fStateValid)
+                    {
+                        Log::Comment(NoThrowString().Format(L"Region match failed at (X: %d, Y: %d). Expected Attr: 0x%x. Actual Attr: 0x%x", iCol, iRow, wAttrExpected, pci->Attributes));
+                    }
+                }
+            }
+
+            if (!fStateValid)
+            {
+                break;
+            }
+        }
+
+        return fStateValid;
+    }
+
+    bool ValidateEraseBufferState(SMALL_RECT* rgsrRegions, size_t cRegions, wchar_t wchExpectedInRegions, WORD wAttrExpectedInRegions)
+    {
+        bool fStateValid = true;
+
+        Log::Comment(NoThrowString().Format(L"The following %zu regions are used as in-bounds for this test:", cRegions));
+        for (size_t iRegion = 0; iRegion < cRegions; iRegion++)
+        {
+            SMALL_RECT srRegion = rgsrRegions[iRegion];
+
+            Log::Comment(NoThrowString().Format(L"#%zu - (T: %d, B: %d, L: %d, R:%d)", iRegion, srRegion.Top, srRegion.Bottom, srRegion.Left, srRegion.Right));
+        }
+
+        Log::Comment(L"Now checking every character within the buffer...");
+        for (short iRow = 0; iRow < _coordBufferSize.Y; iRow++)
+        {
+            for (short iCol = 0; iCol < _coordBufferSize.X; iCol++)
+            {
+                CHAR_INFO* pchar = _GetCharAt(iRow, iCol);
+
+                bool const fIsInclusive = _IsAnyRegionInclusive(rgsrRegions, cRegions, iRow, iCol);
+
+                WCHAR const wchExpected = fIsInclusive ? wchExpectedInRegions : TestGetSet::s_wchDefault;
+
+                WORD const wAttrExpected = fIsInclusive ? wAttrExpectedInRegions : TestGetSet::s_wDefaultAttribute;
+
+                if (pchar->Char.UnicodeChar != wchExpected)
+                {
+                    fStateValid = false;
+
+                    Log::Comment(NoThrowString().Format(L"Region match failed at (X: %d, Y: %d). Expected: '%c'. Actual: '%c'", iCol, iRow, wchExpected, pchar->Char.UnicodeChar));
+
+                    break;
+                }
+
+                if (pchar->Attributes != wAttrExpected)
+                {
+                    fStateValid = false;
+
+                    Log::Comment(NoThrowString().Format(L"Region match failed at (X: %d, Y: %d). Expected Attr: 0x%x. Actual Attr: 0x%x", iCol, iRow, wAttrExpected, pchar->Attributes));
+
+                    break;
+                }
+            }
+
+            if (!fStateValid)
+            {
+                break;
+            }
+        }
+
+        return fStateValid;
+    }
+
+    bool _IsAnyRegionInclusive(SMALL_RECT* rgsrRegions, size_t cRegions, short sRow, short sCol)
+    {
+        bool fIncludesChar = false;
+
+        for (size_t iRegion = 0; iRegion < cRegions; iRegion++)
+        {
+            fIncludesChar = _IsInRegionInclusive(rgsrRegions[iRegion], sRow, sCol);
+
+            if (fIncludesChar)
+            {
+                break;
+            }
+        }
+
+        return fIncludesChar;
+    }
+
+    bool _IsInRegionInclusive(SMALL_RECT srRegion, short sRow, short sCol)
+    {
+        return srRegion.Left <= sCol &&
+            srRegion.Right >= sCol &&
+            srRegion.Top <= sRow &&
+            srRegion.Bottom >= sRow;
+
+    }
+
+    CHAR_INFO* _GetCharAt(size_t const iRow, size_t const iCol)
+    {
+        CHAR_INFO* pchar = nullptr;
+
+        if (_rgchars != nullptr)
+        {
+            pchar = &(_rgchars[(iRow * _coordBufferSize.X) + iCol]);
+        }
+
+        if (pchar == nullptr)
+        {
+            VERIFY_FAIL(L"Failed to retrieve character position from buffer.");
+        }
+
+        return pchar;
+    }
+
+    void _PrepForScroll(ScrollDirection const dir, int const distance)
+    {
+        _fExpectedWindowAbsolute = FALSE;
+        _srExpectedConsoleWindow.Top = (SHORT)distance;
+        _srExpectedConsoleWindow.Bottom = (SHORT)distance;
+        _srExpectedConsoleWindow.Left = 0;
+        _srExpectedConsoleWindow.Right = 0;
+        if (dir == ScrollDirection::UP)
+        {
+            _srExpectedConsoleWindow.Top *= -1;
+            _srExpectedConsoleWindow.Bottom *= -1;
+        }
+    }
+
+    void _SetMarginsHelper(SMALL_RECT* rect, SHORT top, SHORT bottom)
+    {
+        rect->Top = top;
+        rect->Bottom = bottom;
+        //The rectangle is going to get converted from VT space to conhost space
+        _srExpectedScrollRegion.Top = (top > 0)? rect->Top - 1 : rect->Top;
+        _srExpectedScrollRegion.Bottom = (bottom > 0)? rect->Bottom - 1 : rect->Bottom;
+    }
+
+    ~TestGetSet()
+    {
+        _FreeCharsBuffer();
+    }
+
+    static const WCHAR s_wchErase = (WCHAR)0x20;
+    static const WCHAR s_wchDefault = L'Z';
+    static const WORD s_wAttrErase = FOREGROUND_BLUE | FOREGROUND_GREEN | BACKGROUND_RED | BACKGROUND_INTENSITY;
+    static const WORD s_wDefaultAttribute = 0;
+
+    CHAR_INFO* _rgchars = nullptr;
+    std::deque<std::unique_ptr<IInputEvent>> _events;
+
+    COORD _coordBufferSize;
+    SMALL_RECT _srViewport;
+    SMALL_RECT _srExpectedConsoleWindow;
+    COORD _coordCursorPos;
+    SMALL_RECT _srExpectedScrollRegion;
+
+    DWORD _dwCursorSize;
+    BOOL _fCursorVisible;
+
+    COORD _coordExpectedCursorPos;
+    DWORD _dwExpectedCursorSize;
+    BOOL _fExpectedCursorVisible;
+
+    WORD _wAttribute;
+    WORD _wExpectedAttribute;
+    int _iXtermTableEntry;
+    int _iExpectedXtermTableEntry;
+    COLORREF _rgbColor;
+    COLORREF _ExpectedColor;
+    bool _fIsForeground;
+    bool _fExpectedIsForeground;
+    bool _fUsingRgbColor = false;
+    bool _fExpectedForeground = false;
+    bool _fExpectedBackground = false;
+    bool _fExpectedMeta = false;
+    unsigned int _uiExpectedOutputCP;
+
+    BOOL _fGetConsoleScreenBufferInfoExResult;
+    BOOL _fSetConsoleCursorPositionResult;
+    BOOL _fGetConsoleCursorInfoResult;
+    BOOL _fSetConsoleCursorInfoResult;
+    BOOL _fFillConsoleOutputCharacterWResult;
+    BOOL _fFillConsoleOutputAttributeResult;
+    BOOL _fSetConsoleTextAttributeResult;
+    BOOL _fWriteConsoleInputWResult;
+    BOOL _fPrivatePrependConsoleInputResult;
+    BOOL _fPrivateWriteConsoleControlInputResult;
+    BOOL _fScrollConsoleScreenBufferWResult;
+
+    BOOL _fSetConsoleWindowInfoResult;
+    BOOL _fExpectedWindowAbsolute;
+    BOOL _fSetConsoleScreenBufferInfoExResult;
+
+    COORD _coordExpectedScreenBufferSize;
+    SMALL_RECT _srExpectedScreenBufferViewport;
+    WORD  _wExpectedAttributes;
+    BOOL _fPrivateSetCursorKeysModeResult;
+    BOOL _fPrivateSetKeypadModeResult;
+    bool _fCursorKeysApplicationMode;
+    bool _fKeypadApplicationMode;
+    BOOL _fPrivateAllowCursorBlinkingResult;
+    bool _fEnable; // for cursor blinking
+    BOOL _fPrivateSetScrollingRegionResult;
+    BOOL _fPrivateReverseLineFeedResult;
+
+    BOOL _fSetConsoleTitleWResult;
+    wchar_t* _pwchExpectedWindowTitle;
+    unsigned short _sCchExpectedTitleLength;
+    BOOL _fPrivateHorizontalTabSetResult;
+    BOOL _fPrivateForwardTabResult;
+    BOOL _fPrivateBackwardsTabResult;
+    SHORT _sExpectedNumTabs;
+    BOOL _fPrivateTabClearResult;
+    bool _fExpectedClearAll;
+    bool _fExpectedMouseEnabled;
+    bool _fExpectedAlternateScrollEnabled;
+    BOOL _fPrivateEnableVT200MouseModeResult;
+    BOOL _fPrivateEnableUTF8ExtendedMouseModeResult;
+    BOOL _fPrivateEnableSGRExtendedMouseModeResult;
+    BOOL _fPrivateEnableButtonEventMouseModeResult;
+    BOOL _fPrivateEnableAnyEventMouseModeResult;
+    BOOL _fPrivateEnableAlternateScrollResult;
+    BOOL _fSetConsoleXtermTextAttributeResult;
+    BOOL _fSetConsoleRGBTextAttributeResult;
+    BOOL _fPrivateSetLegacyAttributesResult;
+    BOOL _fPrivateGetConsoleScreenBufferAttributesResult;
+    BOOL _fSetCursorStyleResult;
+    CursorType _ExpectedCursorStyle;
+    BOOL _fSetCursorColorResult;
+    COLORREF _ExpectedCursorColor;
+    BOOL _fGetConsoleOutputCPResult;
+
+private:
+    HANDLE _hCon;
+};
+
+
+class AdapterTest : public AdaptDefaults
+{
+public:
+
+    TEST_CLASS(AdapterTest);
+
+    TEST_METHOD_SETUP(SetupMethods)
+    {
+        bool fSuccess = true;
+
+        _pTest = new TestGetSet();
+
+        if (_pTest == nullptr)
+        {
+            fSuccess = false;
+        }
+        if (fSuccess)
+        {
+            _pDispatch = new AdaptDispatch(_pTest, this, s_wDefaultFill);
+        }
+        if (_pDispatch == nullptr)
+        {
+            fSuccess = false;
+        }
+        return fSuccess;
+    }
+
+    TEST_METHOD_CLEANUP(CleanupMethods)
+    {
+        delete _pTest;
+        delete _pDispatch;
+        return true;
+    }
+
+    void Print(_In_ wchar_t const /*wch*/)
+    {
+    }
+
+    void PrintString(_In_reads_(_Param_(2)) wchar_t* const /*rgwch*/, _In_ size_t const /*cch*/)
+    {
+    }
+
+    void Execute(_In_ wchar_t const /*wch*/)
+    {
+    }
+
+    TEST_METHOD(CursorMovementTest)
+    {
+        BEGIN_TEST_METHOD_PROPERTIES()
+            TEST_METHOD_PROPERTY(L"Data:uiDirection", L"{0, 1, 2, 3, 4, 5}") // These values align with the CursorDirection enum class to try all the directions.
+        END_TEST_METHOD_PROPERTIES()
+
+        Log::Comment(L"Starting test...");
+
+        // Used to switch between the various function options.
+        typedef bool(AdaptDispatch::*CursorMoveFunc)(unsigned int);
+        CursorMoveFunc moveFunc = nullptr;
+
+        // Modify variables based on directionality of this test
+        CursorDirection direction;
+        unsigned int dir;
+        VERIFY_SUCCEEDED_RETURN(TestData::TryGetValue(L"uiDirection", dir));
+        direction = (CursorDirection)dir;
+
+        switch (direction)
+        {
+        case CursorDirection::UP:
+            Log::Comment(L"Testing up direction.");
+            moveFunc = &AdaptDispatch::CursorUp;
+            break;
+        case CursorDirection::DOWN:
+            Log::Comment(L"Testing down direction.");
+            moveFunc = &AdaptDispatch::CursorDown;
+            break;
+        case CursorDirection::RIGHT:
+            Log::Comment(L"Testing right direction.");
+            moveFunc = &AdaptDispatch::CursorForward;
+            break;
+        case CursorDirection::LEFT:
+            Log::Comment(L"Testing left direction.");
+            moveFunc = &AdaptDispatch::CursorBackward;
+            break;
+        case CursorDirection::NEXTLINE:
+            Log::Comment(L"Testing next line direction.");
+            moveFunc = &AdaptDispatch::CursorNextLine;
+            break;
+        case CursorDirection::PREVLINE:
+            Log::Comment(L"Testing prev line direction.");
+            moveFunc = &AdaptDispatch::CursorPrevLine;
+            break;
+        }
+
+        if (moveFunc == nullptr)
+        {
+            VERIFY_FAIL();
+            return;
+        }
+
+        // success cases
+        // place cursor in top left. moving up is expected to go nowhere (it should get bounded by the viewport)
+        Log::Comment(L"Test 1: Cursor doesn't move when placed in corner of viewport.");
+        _pTest->PrepData(direction);
+        VERIFY_IS_TRUE((_pDispatch->*(moveFunc))(1));
+
+        Log::Comment(L"Test 1b: Cursor moves to left of line with next/prev line command when cursor can't move higher/lower.");
+
+        bool fDoTest1b = false;
+
+        switch (direction)
+        {
+        case CursorDirection::NEXTLINE:
+            _pTest->PrepData(CursorX::RIGHT, CursorY::BOTTOM);
+            fDoTest1b = true;
+            break;
+        case CursorDirection::PREVLINE:
+            _pTest->PrepData(CursorX::RIGHT, CursorY::TOP);
+            fDoTest1b = true;
+            break;
+        }
+
+        if (fDoTest1b)
+        {
+            _pTest->_coordExpectedCursorPos.X = _pTest->_srViewport.Left;
+            VERIFY_IS_TRUE((_pDispatch->*(moveFunc))(1));
+        }
+        else
+        {
+            Log::Comment(L"Test not applicable to direction selected. Skipping.");
+        }
+
+        // place cursor lower, move up 1.
+        Log::Comment(L"Test 2: Cursor moves 1 in the correct direction from viewport.");
+        _pTest->PrepData(CursorX::XCENTER, CursorY::YCENTER);
+
+        switch (direction)
+        {
+        case CursorDirection::UP:
+            _pTest->_coordExpectedCursorPos.Y--;
+            break;
+        case CursorDirection::DOWN:
+            _pTest->_coordExpectedCursorPos.Y++;
+            break;
+        case CursorDirection::RIGHT:
+            _pTest->_coordExpectedCursorPos.X++;
+            break;
+        case CursorDirection::LEFT:
+            _pTest->_coordExpectedCursorPos.X--;
+            break;
+        case CursorDirection::NEXTLINE:
+            _pTest->_coordExpectedCursorPos.Y++;
+            _pTest->_coordExpectedCursorPos.X = _pTest->_srViewport.Left;
+            break;
+        case CursorDirection::PREVLINE:
+            _pTest->_coordExpectedCursorPos.Y--;
+            _pTest->_coordExpectedCursorPos.X = _pTest->_srViewport.Left;
+            break;
+        }
+
+        VERIFY_IS_TRUE((_pDispatch->*(moveFunc))(1));
+
+        // place cursor and move it up too far. It should get bounded by the viewport.
+        Log::Comment(L"Test 3: Cursor moves and gets stuck at viewport when started away from edges and moved beyond edges.");
+        _pTest->PrepData(CursorX::XCENTER, CursorY::YCENTER);
+
+        // Bottom and right viewports are -1 because those two sides are specified to be 1 outside the viewable area.
+
+        switch (direction)
+        {
+        case CursorDirection::UP:
+            _pTest->_coordExpectedCursorPos.Y = _pTest->_srViewport.Top;
+            break;
+        case CursorDirection::DOWN:
+            _pTest->_coordExpectedCursorPos.Y = _pTest->_srViewport.Bottom - 1;
+            break;
+        case CursorDirection::RIGHT:
+            _pTest->_coordExpectedCursorPos.X = _pTest->_srViewport.Right - 1;
+            break;
+        case CursorDirection::LEFT:
+            _pTest->_coordExpectedCursorPos.X = _pTest->_srViewport.Left;
+            break;
+        case CursorDirection::NEXTLINE:
+            _pTest->_coordExpectedCursorPos.X = _pTest->_srViewport.Left;
+            _pTest->_coordExpectedCursorPos.Y = _pTest->_srViewport.Bottom - 1;
+            break;
+        case CursorDirection::PREVLINE:
+            _pTest->_coordExpectedCursorPos.X = _pTest->_srViewport.Left;
+            _pTest->_coordExpectedCursorPos.Y = _pTest->_srViewport.Top;
+            break;
+        }
+
+        VERIFY_IS_TRUE((_pDispatch->*(moveFunc))(100));
+
+        // error cases
+        // give too large an up distance, cursor move should fail, cursor should stay the same.
+        Log::Comment(L"Test 4: When given invalid (massive) move distance that doesn't fit in a short, call fails and cursor doesn't move.");
+        _pTest->PrepData(CursorX::XCENTER, CursorY::YCENTER);
+
+        VERIFY_IS_FALSE((_pDispatch->*(moveFunc))(UINT_MAX));
+        VERIFY_ARE_EQUAL(_pTest->_coordExpectedCursorPos, _pTest->_coordCursorPos);
+
+        // cause short underflow. cursor move should fail. cursor should stay the same.
+        Log::Comment(L"Test 5: When an over/underflow occurs in cursor math, call fails and cursor doesn't move.");
+        _pTest->PrepData(direction);
+
+        switch (direction)
+        {
+        case CursorDirection::UP:
+        case CursorDirection::PREVLINE:
+            _pTest->_coordCursorPos.Y = -10;
+            break;
+        case CursorDirection::DOWN:
+        case CursorDirection::NEXTLINE:
+            _pTest->_coordCursorPos.Y = 10;
+            break;
+        case CursorDirection::RIGHT:
+            _pTest->_coordCursorPos.X = 10;
+            break;
+        case CursorDirection::LEFT:
+            _pTest->_coordCursorPos.X = -10;
+            break;
+        }
+
+        _pTest->_coordExpectedCursorPos = _pTest->_coordCursorPos;
+
+        VERIFY_IS_FALSE((_pDispatch->*(moveFunc))(SHRT_MAX));
+        VERIFY_ARE_EQUAL(_pTest->_coordExpectedCursorPos, _pTest->_coordCursorPos);
+
+        // SetConsoleCursorPosition throws failure. Parameters are otherwise normal.
+        Log::Comment(L"Test 6: When SetConsoleCursorPosition throws a failure, call fails and cursor doesn't move.");
+        _pTest->PrepData(direction);
+        _pTest->_fSetConsoleCursorPositionResult = FALSE;
+
+        VERIFY_IS_FALSE((_pDispatch->*(moveFunc))(0));
+        VERIFY_ARE_EQUAL(_pTest->_coordExpectedCursorPos, _pTest->_coordCursorPos);
+
+        // GetConsoleScreenBufferInfo throws failure. Parameters are otherwise normal.
+        Log::Comment(L"Test 7: When GetConsoleScreenBufferInfo throws a failure, call fails and cursor doesn't move.");
+        _pTest->PrepData(CursorX::LEFT, CursorY::TOP);
+        _pTest->_fGetConsoleScreenBufferInfoExResult = FALSE;
+
+        VERIFY_IS_FALSE((_pDispatch->*(moveFunc))(0));
+        VERIFY_ARE_EQUAL(_pTest->_coordExpectedCursorPos, _pTest->_coordCursorPos);
+    }
+
+    TEST_METHOD(CursorPositionTest)
+    {
+        Log::Comment(L"Starting test...");
+
+
+        Log::Comment(L"Test 1: Place cursor within the viewport. Start from top left, move to middle.");
+        _pTest->PrepData(CursorX::LEFT, CursorY::TOP);
+
+        short sCol = (_pTest->_srViewport.Right - _pTest->_srViewport.Left) / 2;
+        short sRow = (_pTest->_srViewport.Bottom - _pTest->_srViewport.Top) / 2;
+
+        _pTest->_coordExpectedCursorPos.X = _pTest->_srViewport.Left + (sCol - 1);
+        _pTest->_coordExpectedCursorPos.Y = _pTest->_srViewport.Top + (sRow - 1);
+
+        VERIFY_IS_TRUE(_pDispatch->CursorPosition(sRow, sCol));
+
+        Log::Comment(L"Test 2: Move to 0, 0 (which is 1,1 in VT speak)");
+        _pTest->PrepData(CursorX::RIGHT, CursorY::BOTTOM);
+
+        _pTest->_coordExpectedCursorPos.X = _pTest->_srViewport.Left;
+        _pTest->_coordExpectedCursorPos.Y = _pTest->_srViewport.Top;
+
+        VERIFY_IS_TRUE(_pDispatch->CursorPosition(1, 1));
+
+        Log::Comment(L"Test 3: Move beyond rectangle (down/right too far). Should be bounded back in.");
+        _pTest->PrepData(CursorX::LEFT, CursorY::TOP);
+
+        sCol = (_pTest->_srViewport.Right - _pTest->_srViewport.Left) * 2;
+        sRow = (_pTest->_srViewport.Bottom - _pTest->_srViewport.Top) * 2;
+
+        _pTest->_coordExpectedCursorPos.X = _pTest->_srViewport.Right - 1;
+        _pTest->_coordExpectedCursorPos.Y = _pTest->_srViewport.Bottom - 1;
+
+        VERIFY_IS_TRUE(_pDispatch->CursorPosition(sRow, sCol));
+
+        Log::Comment(L"Test 4: Values too large for short. Cursor shouldn't move. Return false.");
+        _pTest->PrepData(CursorX::LEFT, CursorY::TOP);
+
+        VERIFY_IS_FALSE(_pDispatch->CursorPosition(UINT_MAX, UINT_MAX));
+
+        Log::Comment(L"Test 5: Overflow during addition. Cursor shouldn't move. Return false.");
+        _pTest->PrepData(CursorX::LEFT, CursorY::TOP);
+
+        _pTest->_srViewport.Left = SHRT_MAX;
+        _pTest->_srViewport.Top = SHRT_MAX;
+
+        VERIFY_IS_FALSE(_pDispatch->CursorPosition(5, 5));
+
+        Log::Comment(L"Test 6: GetConsoleInfo API returns false. No move, return false.");
+        _pTest->PrepData(CursorX::LEFT, CursorY::TOP);
+
+        _pTest->_fGetConsoleScreenBufferInfoExResult = FALSE;
+
+        VERIFY_IS_FALSE(_pDispatch->CursorPosition(1, 1));
+
+        Log::Comment(L"Test 7: SetCursor API returns false. No move, return false.");
+        _pTest->PrepData(CursorX::LEFT, CursorY::TOP);
+
+        _pTest->_fSetConsoleCursorPositionResult = FALSE;
+
+        VERIFY_IS_FALSE(_pDispatch->CursorPosition(1, 1));
+
+        Log::Comment(L"Test 8: Move to 0,0. Cursor shouldn't move. Return false. 1,1 is the top left corner in VT100 speak. 0,0 isn't a position. The parser will give 1 for a 0 input.");
+        _pTest->PrepData(CursorX::LEFT, CursorY::TOP);
+
+        VERIFY_IS_FALSE(_pDispatch->CursorPosition(0, 0));
+
+    }
+
+    TEST_METHOD(CursorSingleDimensionMoveTest)
+    {
+        BEGIN_TEST_METHOD_PROPERTIES()
+            TEST_METHOD_PROPERTY(L"Data:uiDirection", L"{0, 1}") // These values align with the CursorDirection enum class to try all the directions.
+        END_TEST_METHOD_PROPERTIES()
+
+        Log::Comment(L"Starting test...");
+
+
+        //// Used to switch between the various function options.
+        typedef bool(AdaptDispatch::*CursorMoveFunc)(unsigned int);
+        CursorMoveFunc moveFunc = nullptr;
+        SHORT* psViewportEnd = nullptr;
+        SHORT* psViewportStart = nullptr;
+        SHORT* psCursorExpected = nullptr;
+
+        // Modify variables based on directionality of this test
+        AbsolutePosition direction;
+        unsigned int dir;
+        VERIFY_SUCCEEDED_RETURN(TestData::TryGetValue(L"uiDirection", dir));
+        direction = (AbsolutePosition)dir;
+
+        switch (direction)
+        {
+        case AbsolutePosition::CursorHorizontal:
+            Log::Comment(L"Testing cursor horizontal movement.");
+            psViewportEnd = &_pTest->_srViewport.Right;
+            psViewportStart = &_pTest->_srViewport.Left;
+            psCursorExpected = &_pTest->_coordExpectedCursorPos.X;
+            moveFunc = &AdaptDispatch::CursorHorizontalPositionAbsolute;
+            break;
+        case AbsolutePosition::VerticalLine:
+            Log::Comment(L"Testing vertical line movement.");
+            psViewportEnd = &_pTest->_srViewport.Bottom;
+            psViewportStart = &_pTest->_srViewport.Top;
+            psCursorExpected = &_pTest->_coordExpectedCursorPos.Y;
+            moveFunc = &AdaptDispatch::VerticalLinePositionAbsolute;
+            break;
+        }
+
+        if (moveFunc == nullptr || psViewportEnd == nullptr || psViewportStart == nullptr || psCursorExpected == nullptr)
+        {
+            VERIFY_FAIL();
+            return;
+        }
+
+        Log::Comment(L"Test 1: Place cursor within the viewport. Start from top left, move to middle.");
+        _pTest->PrepData(CursorX::LEFT, CursorY::TOP);
+
+        short sVal = (*psViewportEnd - *psViewportStart) / 2;
+
+        *psCursorExpected = *psViewportStart + (sVal - 1);
+
+        VERIFY_IS_TRUE((_pDispatch->*(moveFunc))(sVal));
+
+        Log::Comment(L"Test 2: Move to 0 (which is 1 in VT speak)");
+        _pTest->PrepData(CursorX::RIGHT, CursorY::BOTTOM);
+
+        *psCursorExpected = *psViewportStart;
+        sVal = 1;
+
+        VERIFY_IS_TRUE((_pDispatch->*(moveFunc))(sVal));
+
+        Log::Comment(L"Test 3: Move beyond rectangle (down/right too far). Should be bounded back in.");
+        _pTest->PrepData(CursorX::LEFT, CursorY::TOP);
+
+        sVal = (*psViewportEnd - *psViewportStart) * 2;
+
+        *psCursorExpected = *psViewportEnd - 1;
+
+        VERIFY_IS_TRUE((_pDispatch->*(moveFunc))(sVal));
+
+        Log::Comment(L"Test 4: Values too large for short. Cursor shouldn't move. Return false.");
+        _pTest->PrepData(CursorX::LEFT, CursorY::TOP);
+
+        sVal = SHORT_MAX;
+
+        VERIFY_IS_FALSE((_pDispatch->*(moveFunc))(sVal));
+
+        Log::Comment(L"Test 5: Overflow during addition. Cursor shouldn't move. Return false.");
+        _pTest->PrepData(CursorX::LEFT, CursorY::TOP);
+
+        _pTest->_srViewport.Left = SHRT_MAX;
+
+        sVal = 5;
+
+        VERIFY_IS_FALSE((_pDispatch->*(moveFunc))(sVal));
+
+        Log::Comment(L"Test 6: GetConsoleInfo API returns false. No move, return false.");
+        _pTest->PrepData(CursorX::LEFT, CursorY::TOP);
+
+        _pTest->_fGetConsoleScreenBufferInfoExResult = FALSE;
+
+        sVal = 1;
+
+        VERIFY_IS_FALSE((_pDispatch->*(moveFunc))(sVal));
+
+        Log::Comment(L"Test 7: SetCursor API returns false. No move, return false.");
+        _pTest->PrepData(CursorX::LEFT, CursorY::TOP);
+
+        _pTest->_fSetConsoleCursorPositionResult = FALSE;
+
+        sVal = 1;
+
+        VERIFY_IS_FALSE((_pDispatch->*(moveFunc))(sVal));
+
+        Log::Comment(L"Test 8: Move to 0. Cursor shouldn't move. Return false. 1 is the left edge in VT100 speak. 0 isn't a position. The parser will give 1 for a 0 input.");
+        _pTest->PrepData(CursorX::LEFT, CursorY::TOP);
+
+        sVal = 0;
+
+        VERIFY_IS_FALSE((_pDispatch->*(moveFunc))(sVal));
+    }
+
+    TEST_METHOD(CursorSaveRestoreTest)
+    {
+        Log::Comment(L"Starting test...");
+
+
+        COORD coordExpected = { 0 };
+
+        Log::Comment(L"Test 1: Restore with no saved data should move to top-left corner, the null/default position.");
+
+        // Move cursor to top left and save off expected position.
+        _pTest->PrepData(CursorX::LEFT, CursorY::TOP);
+        coordExpected = _pTest->_coordExpectedCursorPos;
+
+        // Then move cursor to the middle and reset the expected to the top left.
+        _pTest->PrepData(CursorX::XCENTER, CursorY::YCENTER);
+        _pTest->_coordExpectedCursorPos = coordExpected;
+
+        VERIFY_IS_TRUE(_pDispatch->CursorRestorePosition(), L"By default, restore to top left corner (0,0 offset from viewport).");
+
+        Log::Comment(L"Test 2: Place cursor in center. Save. Move cursor to corner. Restore. Should come back to center.");
+        _pTest->PrepData(CursorX::XCENTER, CursorY::YCENTER);
+        VERIFY_IS_TRUE(_pDispatch->CursorSavePosition(), L"Succeed at saving position.");
+
+        Log::Comment(L"Backup expected cursor (in the middle). Move cursor to corner. Then re-set expected cursor to middle.");
+        // save expected cursor position
+        coordExpected = _pTest->_coordExpectedCursorPos;
+
+        // adjust cursor to corner
+        _pTest->PrepData(CursorX::LEFT, CursorY::BOTTOM);
+
+        // restore expected cursor position to center.
+        _pTest->_coordExpectedCursorPos = coordExpected;
+
+        VERIFY_IS_TRUE(_pDispatch->CursorRestorePosition(), L"Restoring to corner should succeed. API call inside will test that cursor matched expected position.");
+    }
+
+    TEST_METHOD(CursorHideShowTest)
+    {
+        BEGIN_TEST_METHOD_PROPERTIES()
+            TEST_METHOD_PROPERTY(L"Data:fStartingVis", L"{TRUE, FALSE}")
+            TEST_METHOD_PROPERTY(L"Data:fEndingVis", L"{TRUE, FALSE}")
+        END_TEST_METHOD_PROPERTIES()
+
+        Log::Comment(L"Starting test...");
+
+
+        // Modify variables based on permutations of this test.
+        bool fStart;
+        bool fEnd;
+        VERIFY_SUCCEEDED_RETURN(TestData::TryGetValue(L"fStartingVis", fStart));
+        VERIFY_SUCCEEDED_RETURN(TestData::TryGetValue(L"fEndingVis", fEnd));
+
+        Log::Comment(L"Test 1: Verify successful API call modifies visibility state.");
+        _pTest->PrepData();
+        _pTest->_fCursorVisible = fStart;
+        _pTest->_fExpectedCursorVisible = fEnd;
+        VERIFY_IS_TRUE(_pDispatch->CursorVisibility(fEnd));
+
+        Log::Comment(L"Test 2: When we fail to get existing cursor information, the dispatch should fail.");
+        _pTest->PrepData();
+        _pTest->_fGetConsoleCursorInfoResult = false;
+        VERIFY_IS_FALSE(_pDispatch->CursorVisibility(fEnd));
+
+        Log::Comment(L"Test 3: When we fail to set updated cursor information, the dispatch should fail.");
+        _pTest->PrepData();
+        _pTest->_fSetConsoleCursorInfoResult = false;
+        VERIFY_IS_FALSE(_pDispatch->CursorVisibility(fEnd));
+    }
+
+    TEST_METHOD(InsertCharacterTests)
+    {
+        Log::Comment(L"Starting test...");
+
+        Log::Comment(L"Test 1: The big one. Fill the buffer with Qs. Fill the window with Rs. Write a line of ABCDE at the cursor. Then insert 5 spaces at the cursor. Watch spaces get inserted, ABCDE slide right eating up the Rs in the viewport but not modifying the Qs outside.");
+
+        // place the cursor in the center.
+        _pTest->PrepData(CursorX::XCENTER, CursorY::YCENTER);
+
+        // Save the cursor position. It shouldn't move for the rest of the test.
+        COORD coordCursorExpected = _pTest->_coordCursorPos;
+
+        // Fill the entire buffer with Qs. Blue on Green.
+        WCHAR const wchOuterBuffer = 'Q';
+        WORD const wAttrOuterBuffer = FOREGROUND_BLUE | BACKGROUND_GREEN;
+        SMALL_RECT srOuterBuffer;
+        srOuterBuffer.Top = 0;
+        srOuterBuffer.Left = 0;
+        srOuterBuffer.Bottom = _pTest->_coordBufferSize.Y;
+        srOuterBuffer.Right= _pTest->_coordBufferSize.X;
+        _pTest->FillRectangle(srOuterBuffer, wchOuterBuffer, wAttrOuterBuffer);
+
+        // Fill the viewport with Rs. Red on Blue.
+        WCHAR const wchViewport = 'R';
+        WORD const wAttrViewport = FOREGROUND_RED | BACKGROUND_BLUE;
+        SMALL_RECT srViewport = _pTest->_srViewport;
+        _pTest->FillRectangle(srViewport, wchViewport, wAttrViewport);
+
+        // fill some of the text right of the cursor so we can verify it moved it and didn't overwrite it.
+        // change the color too so we can make sure that it's fine
+
+        WORD const wAttrTestText = FOREGROUND_GREEN;
+        PWSTR const pwszTestText = L"ABCDE";
+        size_t cchTestText = wcslen(pwszTestText);
+        SMALL_RECT srTestText;
+        srTestText.Top = _pTest->_coordCursorPos.Y;
+        srTestText.Bottom = srTestText.Top + 1;
+        srTestText.Left = _pTest->_coordCursorPos.X;
+        srTestText.Right = srTestText.Left + (SHORT)cchTestText;
+        _pTest->InsertString(_pTest->_coordCursorPos, pwszTestText, wAttrTestText);
+
+        WCHAR const wchInsertExpected = L' ';
+        WORD const wAttrInsertExpected = _pTest->_wAttribute;
+        size_t const cchInsertSize = 5;
+        SMALL_RECT srInsertExpected;
+        srInsertExpected.Top = _pTest->_coordCursorPos.Y;
+        srInsertExpected.Bottom = srInsertExpected.Top + 1;
+        srInsertExpected.Left = _pTest->_coordCursorPos.X;
+        srInsertExpected.Right = srInsertExpected.Left + (SHORT)cchInsertSize;
+
+        // the text we inserted is going to move right by the insert size, so adjust that rectangle right.
+        srTestText.Left += cchInsertSize;
+        srTestText.Right += cchInsertSize;
+
+        // insert out 5 spots. this should clear them out with spaces and the default fill from the original cursor position
+        VERIFY_IS_TRUE(_pDispatch->InsertCharacter(cchInsertSize), L"Verify insert call was sucessful.");
+
+        // the combined area of the letters + the spaces will be 10 characters wide:
+        SMALL_RECT srModifiedSpace;
+        srModifiedSpace.Top = _pTest->_coordCursorPos.Y;
+        srModifiedSpace.Bottom = srModifiedSpace.Top + 1;
+        srModifiedSpace.Left = _pTest->_coordCursorPos.X;
+        srModifiedSpace.Right = srModifiedSpace.Left +(SHORT)cchInsertSize + (SHORT)cchTestText;
+
+        // verify cursor didn't move
+        VERIFY_ARE_EQUAL(coordCursorExpected, _pTest->_coordCursorPos, L"Verify cursor didn't move from insert operation.");
+
+        // e.g. we had this in the buffer: QQQRRRRRRABCDERRRRRRRQQQ with the cursor on the A.
+        // now we should have this buffer: QQQRRRRRR     ABCDERRQQQ with the cursor on the first space.
+
+        // Verify the field of Qs didn't change outside the viewport.
+        VERIFY_IS_TRUE(_pTest->ValidateRectangleContains(srOuterBuffer, wchOuterBuffer, wAttrOuterBuffer, srViewport), L"Field of Qs outside viewport should remain unchanged.");
+
+        // Verify the field of Rs within the viewport not including the inserted range and the ABCDE shifted right. (10 characters)
+        VERIFY_IS_TRUE(_pTest->ValidateRectangleContains(srViewport, wchViewport, wAttrViewport, srModifiedSpace), L"Field of Rs in the viewport outside modified space should remain unchanged.");
+
+        // Verify the 5 spaces inserted from the cursor.
+        VERIFY_IS_TRUE(_pTest->ValidateRectangleContains(srInsertExpected, wchInsertExpected, wAttrInsertExpected), L"Spaces should be inserted with the proper attributes at the cursor.");
+
+        // Verify the ABCDE sequence was shifted right.
+        COORD coordTestText;
+        coordTestText.X = srTestText.Left;
+        coordTestText.Y = srTestText.Top;
+        VERIFY_IS_TRUE(_pTest->ValidateString(coordTestText, pwszTestText, wAttrTestText), L"Inserted string should have moved to the right by the number of spaces inserted, attributes and text preserved.");
+
+        // Test case needed for exact end of line (and full line) insert/delete lengths
+        Log::Comment(L"Test 2: Inserting at the exact end of the line. Same field of Qs and Rs. Move cursor to right edge of window and insert > 1 space. Only 1 should be inserted, everything else unchanged.");
+
+        _pTest->FillRectangle(srOuterBuffer, wchOuterBuffer, wAttrOuterBuffer);
+        _pTest->FillRectangle(srViewport, wchViewport, wAttrViewport);
+
+        // move cursor to right edge
+        _pTest->_coordCursorPos.X = _pTest->_srViewport.Right - 1;
+        coordCursorExpected = _pTest->_coordCursorPos;
+
+        // the rectangle where the space should be is exactly the size of the cursor.
+        srModifiedSpace.Top = _pTest->_coordCursorPos.Y;
+        srModifiedSpace.Bottom = srModifiedSpace.Top + 1;
+        srModifiedSpace.Left = _pTest->_coordCursorPos.X;
+        srModifiedSpace.Right = srModifiedSpace.Left + 1;
+
+        // insert out 5 spots. this should clear them out with spaces and the default fill from the original cursor position
+        VERIFY_IS_TRUE(_pDispatch->InsertCharacter(cchInsertSize), L"Verify insert call was sucessful.");
+
+        // cursor didn't move
+        VERIFY_ARE_EQUAL(coordCursorExpected, _pTest->_coordCursorPos, L"Verify cursor didn't move from insert operation.");
+
+        // Qs are the same outside the viewport
+        VERIFY_IS_TRUE(_pTest->ValidateRectangleContains(srOuterBuffer, wchOuterBuffer, wAttrOuterBuffer, srViewport), L"Field of Qs outside viewport should remain unchanged.");
+
+        // Entire viewport is Rs except the one space spot
+        VERIFY_IS_TRUE(_pTest->ValidateRectangleContains(srViewport, wchViewport, wAttrViewport, srModifiedSpace), L"Field of Rs in the viewport outside modified space should remain unchanged.");
+
+        // The 5 inserted spaces at the right edge resulted in 1 space at the right edge
+        VERIFY_IS_TRUE(_pTest->ValidateRectangleContains(srModifiedSpace, wchInsertExpected, wAttrInsertExpected), L"A space was inserted at the cursor position. All extra spaces were discarded as they hit the right boundary.");
+
+        Log::Comment(L"Test 3: Inserting at the exact beginning of the line. Same field of Qs and Rs. Move cursor to left edge of window and insert > screen width of space. The whole row should be spaces but nothing outside the viewport should be changed.");
+
+        _pTest->FillRectangle(srOuterBuffer, wchOuterBuffer, wAttrOuterBuffer);
+        _pTest->FillRectangle(srViewport, wchViewport, wAttrViewport);
+
+        // move cursor to left edge
+        _pTest->_coordCursorPos.X = _pTest->_srViewport.Left;
+        coordCursorExpected = _pTest->_coordCursorPos;
+
+        // the rectangle of spaces should be the entire line at the cursor.
+        srModifiedSpace.Top = _pTest->_coordCursorPos.Y;
+        srModifiedSpace.Bottom = srModifiedSpace.Top + 1;
+        srModifiedSpace.Left = _pTest->_srViewport.Left;
+        srModifiedSpace.Right = _pTest->_srViewport.Right;
+
+        // insert greater than the entire viewport (the entire buffer width) at the cursor position
+        VERIFY_IS_TRUE(_pDispatch->InsertCharacter(_pTest->_coordBufferSize.X), L"Verify insert call was successful.");
+
+        // cursor didn't move
+        VERIFY_ARE_EQUAL(coordCursorExpected, _pTest->_coordCursorPos, L"Verify cursor didn't move from insert operation.");
+
+        // Qs are the same outside the viewport
+        VERIFY_IS_TRUE(_pTest->ValidateRectangleContains(srOuterBuffer, wchOuterBuffer, wAttrOuterBuffer, srViewport), L"Field of Qs outside viewport should remain unchanged.");
+
+        // Entire viewport is Rs except the one space spot
+        VERIFY_IS_TRUE(_pTest->ValidateRectangleContains(srViewport, wchViewport, wAttrViewport, srModifiedSpace), L"Field of Rs in the viewport outside modified space should remain unchanged.");
+
+        // The inserted spaces at the left edge resulted in an entire line of spaces bounded by the viewport
+        VERIFY_IS_TRUE(_pTest->ValidateRectangleContains(srModifiedSpace, wchInsertExpected, wAttrInsertExpected), L"A whole line of spaces was inserted at the cursor position. All extra spaces were discarded as they hit the right boundary.");
+    }
+
+    TEST_METHOD(DeleteCharacterTests)
+    {
+        Log::Comment(L"Starting test...");
+
+        Log::Comment(L"Test 1: The big one. Fill the buffer with Qs. Fill the window with Rs. Write a line of ABCDE at the cursor. Then insert 5 spaces at the cursor. Watch spaces get inserted, ABCDE slide right eating up the Rs in the viewport but not modifying the Qs outside.");
+
+        // place the cursor in the center.
+        _pTest->PrepData(CursorX::XCENTER, CursorY::YCENTER);
+
+        // Save the cursor position. It shouldn't move for the rest of the test.
+        COORD coordCursorExpected = _pTest->_coordCursorPos;
+
+        // Fill the entire buffer with Qs. Blue on Green.
+        WCHAR const wchOuterBuffer = 'Q';
+        WORD const wAttrOuterBuffer = FOREGROUND_BLUE | BACKGROUND_GREEN;
+        SMALL_RECT srOuterBuffer;
+        srOuterBuffer.Top = 0;
+        srOuterBuffer.Left = 0;
+        srOuterBuffer.Bottom = _pTest->_coordBufferSize.Y;
+        srOuterBuffer.Right = _pTest->_coordBufferSize.X;
+        _pTest->FillRectangle(srOuterBuffer, wchOuterBuffer, wAttrOuterBuffer);
+
+        // Fill the viewport with Rs. Red on Blue.
+        WCHAR const wchViewport = 'R';
+        WORD const wAttrViewport = FOREGROUND_RED | BACKGROUND_BLUE;
+        SMALL_RECT srViewport = _pTest->_srViewport;
+        _pTest->FillRectangle(srViewport, wchViewport, wAttrViewport);
+
+        // fill some of the text right of the cursor so we can verify it moved it and wasn't deleted
+        // change the color too so we can make sure that it's fine
+        WORD const wAttrTestText = FOREGROUND_GREEN;
+        PWSTR const pwszTestText = L"ABCDE";
+        size_t cchTestText = wcslen(pwszTestText);
+        SMALL_RECT srTestText;
+        srTestText.Top = _pTest->_coordCursorPos.Y;
+        srTestText.Bottom = srTestText.Top + 1;
+        srTestText.Left = _pTest->_coordCursorPos.X;
+        srTestText.Right = srTestText.Left + (SHORT)cchTestText;
+        _pTest->InsertString(_pTest->_coordCursorPos, pwszTestText, wAttrTestText);
+
+        // We're going to delete "in" from the right edge, so set up that rectangle.
+        WCHAR const wchDeleteExpected = L' ';
+        WORD const wAttrDeleteExpected = _pTest->_wAttribute;
+        size_t const cchDeleteSize = 5;
+        SMALL_RECT srDeleteExpected;
+        srDeleteExpected.Top = _pTest->_coordCursorPos.Y;
+        srDeleteExpected.Bottom = srDeleteExpected.Top + 1;
+        srDeleteExpected.Right = _pTest->_srViewport.Right;
+        srDeleteExpected.Left = srDeleteExpected.Right - cchDeleteSize;
+
+        // We want the ABCDE to shift left when we delete and onto the cursor. So move the cursor left 5 and adjust the srTestText rectangle left 5 to the new
+        // final destination of where they will be after the delete operation occurs.
+        _pTest->_coordCursorPos.X -= cchDeleteSize;
+        coordCursorExpected = _pTest->_coordCursorPos;
+        srTestText.Left -= cchDeleteSize;
+        srTestText.Right -= cchDeleteSize;
+
+
+        // delete out 5 spots. this should shift the ABCDE text left by 5 and insert 5 spaces at the end of the line
+        VERIFY_IS_TRUE(_pDispatch->DeleteCharacter(cchDeleteSize), L"Verify delete call was sucessful.");
+
+        // we're going to have ABCDERRRRRRRRRRRRR      QQQQQQQ
+        // since this is a bit more complicated than the insert case, make this the "special" region and exempt it from the bulk "R" check
+        // we'll check the inside of this rect in 3 pieces, for the ABCDE, then for the inner Rs, then for the 5 spaces after.
+        SMALL_RECT srSpecialSpace;
+        srSpecialSpace.Top = _pTest->_coordCursorPos.Y;
+        srSpecialSpace.Bottom = srSpecialSpace.Top + 1;
+        srSpecialSpace.Left = _pTest->_coordCursorPos.X;
+        srSpecialSpace.Right = _pTest->_srViewport.Right;
+
+        SMALL_RECT srGap; // gap space is the Rs between ABCDE and the spaces shifted in from the right
+        srGap.Left = srTestText.Right;
+        srGap.Right = srDeleteExpected.Left;
+        srGap.Top = _pTest->_coordCursorPos.Y;
+        srGap.Bottom = srGap.Top + 1;
+
+        // verify cursor didn't move
+        VERIFY_ARE_EQUAL(coordCursorExpected, _pTest->_coordCursorPos, L"Verify cursor didn't move from insert operation.");
+
+        // e.g. we had this in the buffer: QQQRRRRRR-RRRRABCDERRQQQ with the cursor on the -.
+        // now we should have this buffer: QQQRRRRRRABCDERR     QQQ with the cursor on the A.
+
+        // Verify the field of Qs didn't change outside the viewport.
+        VERIFY_IS_TRUE(_pTest->ValidateRectangleContains(srOuterBuffer, wchOuterBuffer, wAttrOuterBuffer, srViewport), L"Field of Qs outside viewport should remain unchanged.");
+
+        // Verify the field of Rs within the viewport not including the special range of the ABCDE, the spaces shifted in from the right, and the Rs between them that went along for the ride.
+        VERIFY_IS_TRUE(_pTest->ValidateRectangleContains(srViewport, wchViewport, wAttrViewport, srSpecialSpace), L"Field of Rs in the viewport outside modified space should remain unchanged.");
+
+        // Verify the 5 spaces shifted in from the right edge due to the delete
+        VERIFY_IS_TRUE(_pTest->ValidateRectangleContains(srDeleteExpected, wchDeleteExpected, wAttrDeleteExpected), L"Spaces should be inserted with the proper attributes from the right end of this line (viewport edge.)");
+
+        // Verify the ABCDE sequence was shifted left by 5 toward the cursor.
+        COORD coordTestText;
+        coordTestText.X = srTestText.Left;
+        coordTestText.Y = srTestText.Top;
+        VERIFY_IS_TRUE(_pTest->ValidateString(coordTestText, pwszTestText, wAttrTestText), L"Inserted string should have moved to the left by the number of deletes, attributes and text preserved.");
+
+        // Verify the field of Rs between the ABCDE and the spaces shifted in from the right
+        VERIFY_IS_TRUE(_pTest->ValidateRectangleContains(srGap, wchViewport, wAttrViewport), L"Viewport Rs should be preserved/shifted left in between the ABCDE and the spaces that came in from the right edge.");
+
+        // Test case needed for exact end of line (and full line) insert/delete lengths
+        Log::Comment(L"Test 2: Deleting at the exact end of the line. Same field of Qs and Rs. Move cursor to right edge of window and delete > 1 space. Only 1 should be inserted from the right edge (delete inserts from the right), everything else unchanged.");
+
+        _pTest->FillRectangle(srOuterBuffer, wchOuterBuffer, wAttrOuterBuffer);
+        _pTest->FillRectangle(srViewport, wchViewport, wAttrViewport);
+
+        // move cursor to right edge
+        _pTest->_coordCursorPos.X = _pTest->_srViewport.Right - 1;
+        coordCursorExpected = _pTest->_coordCursorPos;
+
+        // the rectangle where the space should be is exactly the size of the cursor.
+        SMALL_RECT srModifiedSpace;
+        srModifiedSpace.Top = _pTest->_coordCursorPos.Y;
+        srModifiedSpace.Bottom = srModifiedSpace.Top + 1;
+        srModifiedSpace.Left = _pTest->_coordCursorPos.X;
+        srModifiedSpace.Right = srModifiedSpace.Left + 1;
+
+        // delete out 5 spots. this should clear them out with spaces and the default fill from the original cursor position
+        VERIFY_IS_TRUE(_pDispatch->DeleteCharacter(cchDeleteSize), L"Verify delete call was sucessful.");
+
+        // cursor didn't move
+        VERIFY_ARE_EQUAL(coordCursorExpected, _pTest->_coordCursorPos, L"Verify cursor didn't move from delete operation.");
+
+        // Qs are the same outside the viewport
+        VERIFY_IS_TRUE(_pTest->ValidateRectangleContains(srOuterBuffer, wchOuterBuffer, wAttrOuterBuffer, srViewport), L"Field of Qs outside viewport should remain unchanged.");
+
+        // Entire viewport is Rs except the one space spot
+        VERIFY_IS_TRUE(_pTest->ValidateRectangleContains(srViewport, wchViewport, wAttrViewport, srModifiedSpace), L"Field of Rs in the viewport outside modified space should remain unchanged.");
+
+        // The 5 deleted spaces at the right edge resulted in 1 space at the right edge
+        VERIFY_IS_TRUE(_pTest->ValidateRectangleContains(srModifiedSpace, wchDeleteExpected, wAttrDeleteExpected), L"A space was inserted at the cursor position. All extra spaces deleted in from the right continued to cover that one space.");
+
+        Log::Comment(L"Test 3: Deleting at the exact beginning of the line. Same field of Qs and Rs. Move cursor to left edge of window and delete > screen width of space. The whole row should be spaces but nothing outside the viewport should be changed.");
+
+        _pTest->FillRectangle(srOuterBuffer, wchOuterBuffer, wAttrOuterBuffer);
+        _pTest->FillRectangle(srViewport, wchViewport, wAttrViewport);
+
+        // move cursor to left edge
+        _pTest->_coordCursorPos.X = _pTest->_srViewport.Left;
+        coordCursorExpected = _pTest->_coordCursorPos;
+
+        // the rectangle of spaces should be the entire line at the cursor.
+        srModifiedSpace.Top = _pTest->_coordCursorPos.Y;
+        srModifiedSpace.Bottom = srModifiedSpace.Top + 1;
+        srModifiedSpace.Left = _pTest->_srViewport.Left;
+        srModifiedSpace.Right = _pTest->_srViewport.Right;
+
+        // delete greater than the entire viewport (the entire buffer width) at the cursor position
+        VERIFY_IS_TRUE(_pDispatch->DeleteCharacter(_pTest->_coordBufferSize.X), L"Verify delete call was successful.");
+
+        // cursor didn't move
+        VERIFY_ARE_EQUAL(coordCursorExpected, _pTest->_coordCursorPos, L"Verify cursor didn't move from insert operation.");
+
+        // Qs are the same outside the viewport
+        VERIFY_IS_TRUE(_pTest->ValidateRectangleContains(srOuterBuffer, wchOuterBuffer, wAttrOuterBuffer, srViewport), L"Field of Qs outside viewport should remain unchanged.");
+
+        // Entire viewport is Rs except the one space spot
+        VERIFY_IS_TRUE(_pTest->ValidateRectangleContains(srViewport, wchViewport, wAttrViewport, srModifiedSpace), L"Field of Rs in the viewport outside modified space should remain unchanged.");
+
+        // The inserted spaces at the left edge resulted in an entire line of spaces bounded by the viewport
+        VERIFY_IS_TRUE(_pTest->ValidateRectangleContains(srModifiedSpace, wchDeleteExpected, wAttrDeleteExpected), L"A whole line of spaces was inserted from the right (the cursor position was deleted enough times.) Extra deletes just covered up some of the spaces that were shifted in.");
+    }
+
+    // Ensures that EraseScrollback (^[[3J) deletes any content from the buffer
+    //  above the viewport, and moves the contents of the buffer in the
+    //  viewport to 0,0. This emulates the xterm behavior of clearing any
+    //  scrollback content.
+    TEST_METHOD(EraseScrollbackTests)
+    {
+        _pTest->PrepData(CursorX::XCENTER, CursorY::YCENTER);
+        _pTest->_wAttribute = _pTest->s_wAttrErase;
+        Log::Comment(L"Starting Test");
+
+        _pTest->_fSetConsoleWindowInfoResult = true;
+        _pTest->_fExpectedWindowAbsolute = true;
+        SMALL_RECT srRegion = { 0 };
+        srRegion.Bottom = _pTest->_srViewport.Bottom - _pTest->_srViewport.Top - 1;
+        srRegion.Right = _pTest->_srViewport.Right - _pTest->_srViewport.Left - 1;
+        _pTest->_srExpectedConsoleWindow = srRegion;
+
+        // The cursor will be moved to the same relative location in the new viewport with origin @ 0, 0
+        const COORD coordRelativeCursor = { _pTest->_coordCursorPos.X - _pTest->_srViewport.Left,
+                                            _pTest->_coordCursorPos.Y - _pTest->_srViewport.Top };
+        _pTest->_coordExpectedCursorPos = coordRelativeCursor;
+
+        VERIFY_IS_TRUE(_pDispatch->EraseInDisplay(TermDispatch::EraseType::Scrollback));
+
+        // There are two portions of the screen that are cleared -
+        //  below the viewport and to the right of the viewport.
+        size_t cRegionsToCheck = 2;
+        SMALL_RECT rgsrRegionsModified[2];
+
+        // Region 0 - Below the viewport
+        srRegion.Top = _pTest->_srViewport.Bottom + 1;
+        srRegion.Left = 0;
+
+        srRegion.Bottom = _pTest->_coordBufferSize.Y;
+        srRegion.Right = _pTest->_coordBufferSize.X;
+
+        rgsrRegionsModified[0] = srRegion;
+
+        // Region 1 - To the right of the viewport
+        srRegion.Top = 0;
+        srRegion.Left = _pTest->_srViewport.Right + 1;
+
+        srRegion.Bottom = _pTest->_coordBufferSize.Y;
+        srRegion.Right = _pTest->_coordBufferSize.X;
+
+        rgsrRegionsModified[1] = srRegion;
+
+        // Scan entire buffer and ensure only the necessary region has changed.
+        bool fRegionSuccess = _pTest->ValidateEraseBufferState(rgsrRegionsModified, cRegionsToCheck, TestGetSet::s_wchErase, TestGetSet::s_wAttrErase);
+        VERIFY_IS_TRUE(fRegionSuccess);
+
+        Log::Comment(L"Test 2: Gracefully fail when getting console information fails.");
+        _pTest->PrepData();
+        _pTest->_fGetConsoleScreenBufferInfoExResult = false;
+
+        VERIFY_IS_FALSE(_pDispatch->EraseInDisplay(TermDispatch::EraseType::Scrollback));
+
+        Log::Comment(L"Test 3: Gracefully fail when filling the rectangle fails.");
+        _pTest->PrepData();
+        _pTest->_fFillConsoleOutputCharacterWResult = false;
+
+        VERIFY_IS_FALSE(_pDispatch->EraseInDisplay(TermDispatch::EraseType::Scrollback));
+    }
+
+    TEST_METHOD(EraseTests)
+    {
+        BEGIN_TEST_METHOD_PROPERTIES()
+            TEST_METHOD_PROPERTY(L"Data:uiEraseType", L"{0, 1, 2}") // corresponds to options in TermDispatch::EraseType
+            TEST_METHOD_PROPERTY(L"Data:fEraseScreen", L"{FALSE, TRUE}") // corresponds to Line (FALSE) or Screen (TRUE)
+        END_TEST_METHOD_PROPERTIES()
+
+        // Modify variables based on type of this test
+        TermDispatch::EraseType eraseType;
+        unsigned int uiEraseType;
+        VERIFY_SUCCEEDED_RETURN(TestData::TryGetValue(L"uiEraseType", uiEraseType));
+        eraseType = (TermDispatch::EraseType)uiEraseType;
+
+        bool fEraseScreen;
+        VERIFY_SUCCEEDED_RETURN(TestData::TryGetValue(L"fEraseScreen", fEraseScreen));
+
+        Log::Comment(L"Starting test...");
+
+        // This combiniation is a simple VT api call
+        // Verify that the adapter calls that function, and do nothing else.
+        // This functionality is covered by ScreenBufferTests::EraseAllTests
+        if (eraseType == TermDispatch::EraseType::All && fEraseScreen)
+        {
+            Log::Comment(L"Testing Erase in Display - All");
+            VERIFY_IS_TRUE(_pDispatch->EraseInDisplay(eraseType));
+            return;
+        }
+
+        Log::Comment(L"Test 1: Perform standard erase operation.");
+        switch (eraseType)
+        {
+        case TermDispatch::EraseType::FromBeginning:
+            Log::Comment(L"Erasing line from beginning to cursor.");
+            break;
+        case TermDispatch::EraseType::ToEnd:
+            Log::Comment(L"Erasing line from cursor to end.");
+            break;
+        case TermDispatch::EraseType::All:
+            Log::Comment(L"Erasing all.");
+            break;
+        default:
+            VERIFY_FAIL(L"Unsupported erase type.");
+        }
+
+        if (!fEraseScreen)
+        {
+            Log::Comment(L"Erasing just one line (the cursor's line).");
+        }
+        else
+        {
+            Log::Comment(L"Erasing entire display (viewport). May be bounded by the cursor.");
+        }
+
+        _pTest->PrepData(CursorX::XCENTER, CursorY::YCENTER);
+        _pTest->_wAttribute = _pTest->s_wAttrErase;
+
+        if (!fEraseScreen)
+        {
+            VERIFY_IS_TRUE(_pDispatch->EraseInLine(eraseType));
+        }
+        else
+        {
+            VERIFY_IS_TRUE(_pDispatch->EraseInDisplay(eraseType));
+        }
+
+        // Will be always the region of the cursor line (minimum 1)
+        // and 2 more if it's the display (for the regions before and after the cursor line, total 3)
+        SMALL_RECT rgsrRegionsModified[3]; // max of 3 regions.
+
+        // Determine selection rectangle for line containing the cursor.
+        // All sides are inclusive of modified data. (unlike viewport normally)
+        SMALL_RECT srRegion = { 0 };
+        srRegion.Top = _pTest->_coordCursorPos.Y;
+        srRegion.Bottom = srRegion.Top;
+
+        switch (eraseType)
+        {
+        case TermDispatch::EraseType::FromBeginning:
+        case TermDispatch::EraseType::All:
+            srRegion.Left = _pTest->_srViewport.Left;
+            break;
+        case TermDispatch::EraseType::ToEnd:
+            srRegion.Left = _pTest->_coordCursorPos.X;
+            break;
+        default:
+            VERIFY_FAIL(L"Unsupported erase type.");
+            break;
+        }
+
+        switch (eraseType)
+        {
+        case TermDispatch::EraseType::FromBeginning:
+            srRegion.Right = _pTest->_coordCursorPos.X;
+            break;
+        case TermDispatch::EraseType::All:
+        case TermDispatch::EraseType::ToEnd:
+            srRegion.Right = _pTest->_srViewport.Right - 1;
+            break;
+        default:
+            VERIFY_FAIL(L"Unsupported erase type.");
+            break;
+        }
+        rgsrRegionsModified[0] = srRegion;
+
+        size_t cRegionsToCheck = 1; // start with 1 region to check from the line above. We may add up to 2 more.
+
+        // Need to calculate up to two more regions if this is a screen erase.
+        if (fEraseScreen)
+        {
+            // If from beginning or all, add the region *before* the cursor line.
+            if (eraseType == TermDispatch::EraseType::FromBeginning ||
+                eraseType == TermDispatch::EraseType::All)
+            {
+                srRegion.Left = _pTest->_srViewport.Left;
+                srRegion.Right = _pTest->_srViewport.Right - 1; // viewport is exclusive on the right. this test is inclusive so -1.
+                srRegion.Top = _pTest->_srViewport.Top;
+
+                srRegion.Bottom = _pTest->_coordCursorPos.Y - 1; // this might end up being above top. This will be checked below.
+
+                // Only add it if this is still valid.
+                if (srRegion.Bottom >= srRegion.Top)
+                {
+                    rgsrRegionsModified[cRegionsToCheck] = srRegion;
+                    cRegionsToCheck++;
+                }
+            }
+
+            // If from end or all, add the region *after* the cursor line.
+            if (eraseType == TermDispatch::EraseType::ToEnd ||
+                eraseType == TermDispatch::EraseType::All)
+            {
+                srRegion.Left = _pTest->_srViewport.Left;
+                srRegion.Right = _pTest->_srViewport.Right - 1; // viewport is exclusive rectangle on the right. this test uses inclusive rectangles so -1.
+                srRegion.Bottom = _pTest->_srViewport.Bottom - 1; // viewport is exclusive rectangle on the bottom. this test uses inclusive rectangles so -1;
+
+                srRegion.Top = _pTest->_coordCursorPos.Y + 1; // this might end up being below bottom. This will be checked below.
+
+                // Only add it if this is still valid.
+                if (srRegion.Bottom >= srRegion.Top)
+                {
+                    rgsrRegionsModified[cRegionsToCheck] = srRegion;
+                    cRegionsToCheck++;
+                }
+            }
+        }
+
+        // Scan entire buffer and ensure only the necessary region has changed.
+        bool fRegionSuccess = _pTest->ValidateEraseBufferState(rgsrRegionsModified, cRegionsToCheck, TestGetSet::s_wchErase, TestGetSet::s_wAttrErase);
+        VERIFY_IS_TRUE(fRegionSuccess);
+
+        Log::Comment(L"Test 2: Gracefully fail when getting console information fails.");
+        _pTest->PrepData();
+        _pTest->_fGetConsoleScreenBufferInfoExResult = false;
+
+        if (!fEraseScreen)
+        {
+            VERIFY_IS_FALSE(_pDispatch->EraseInLine(eraseType));
+        }
+        else
+        {
+            VERIFY_IS_FALSE(_pDispatch->EraseInDisplay(eraseType));
+        }
+
+        Log::Comment(L"Test 3: Gracefully fail when filling the rectangle fails.");
+        _pTest->PrepData();
+        _pTest->_fFillConsoleOutputCharacterWResult = false;
+
+        if (!fEraseScreen)
+        {
+            VERIFY_IS_FALSE(_pDispatch->EraseInLine(eraseType));
+        }
+        else
+        {
+            VERIFY_IS_FALSE(_pDispatch->EraseInDisplay(eraseType));
+        }
+    }
+
+    TEST_METHOD(GraphicsBaseTests)
+    {
+        Log::Comment(L"Starting test...");
+
+
+        Log::Comment(L"Test 1: Send no options.");
+
+        _pTest->PrepData();
+
+        TermDispatch::GraphicsOptions rgOptions[16];
+        size_t cOptions = 0;
+
+        VERIFY_IS_TRUE(_pDispatch->SetGraphicsRendition(rgOptions, cOptions));
+
+        Log::Comment(L"Test 2: Gracefully fail when getting buffer information fails.");
+
+        _pTest->PrepData();
+        _pTest->_fPrivateGetConsoleScreenBufferAttributesResult = FALSE;
+
+        VERIFY_IS_FALSE(_pDispatch->SetGraphicsRendition(rgOptions, cOptions));
+
+        Log::Comment(L"Test 3: Gracefully fail when setting attribute data fails.");
+
+        _pTest->PrepData();
+        _pTest->_fSetConsoleTextAttributeResult = FALSE;
+        // Need at least one option in order for the call to be able to fail.
+        rgOptions[0] = (TermDispatch::GraphicsOptions) 0;
+        cOptions = 1;
+        VERIFY_IS_FALSE(_pDispatch->SetGraphicsRendition(rgOptions, cOptions));
+    }
+
+    TEST_METHOD(GraphicsSingleTests)
+    {
+        BEGIN_TEST_METHOD_PROPERTIES()
+            TEST_METHOD_PROPERTY(L"Data:uiGraphicsOptions", L"{0, 1, 4, 7, 24, 27, 30, 31, 32, 33, 34, 35, 36, 37, 39, 40, 41, 42, 43, 44, 45, 46, 47, 49, 90, 91, 92, 93, 94, 95, 96, 97, 100, 101, 102, 103, 104, 105, 106, 107}") // corresponds to options in TermDispatch::GraphicsOptions
+        END_TEST_METHOD_PROPERTIES()
+
+        Log::Comment(L"Starting test...");
+        _pTest->PrepData();
+
+        // Modify variables based on type of this test
+        TermDispatch::GraphicsOptions graphicsOption;
+        unsigned int uiGraphicsOption;
+        VERIFY_SUCCEEDED_RETURN(TestData::TryGetValue(L"uiGraphicsOptions", uiGraphicsOption));
+        graphicsOption = (TermDispatch::GraphicsOptions)uiGraphicsOption;
+
+        TermDispatch::GraphicsOptions rgOptions[16];
+        size_t cOptions = 1;
+        rgOptions[0] = graphicsOption;
+
+        _pTest->_fPrivateSetLegacyAttributesResult = TRUE;
+
+        switch (graphicsOption)
+        {
+        case TermDispatch::GraphicsOptions::Off:
+            Log::Comment(L"Testing graphics 'Off/Reset'");
+            _pTest->_wAttribute = (WORD)~s_wDefaultFill;
+            _pTest->_wExpectedAttribute = s_wDefaultFill;
+            _pTest->_fExpectedForeground = true;
+            _pTest->_fExpectedBackground = true;
+            _pTest->_fExpectedMeta = true;
+            break;
+        case TermDispatch::GraphicsOptions::BoldBright:
+            Log::Comment(L"Testing graphics 'Bold/Bright'");
+            _pTest->_wAttribute = 0;
+            _pTest->_wExpectedAttribute = FOREGROUND_INTENSITY;
+            _pTest->_fExpectedForeground = true;
+            break;
+        case TermDispatch::GraphicsOptions::Underline:
+            Log::Comment(L"Testing graphics 'Underline'");
+            _pTest->_wAttribute = 0;
+            _pTest->_wExpectedAttribute = COMMON_LVB_UNDERSCORE;
+            _pTest->_fExpectedMeta = true;
+            break;
+        case TermDispatch::GraphicsOptions::Negative:
+            Log::Comment(L"Testing graphics 'Negative'");
+            _pTest->_wAttribute = 0;
+            _pTest->_wExpectedAttribute = COMMON_LVB_REVERSE_VIDEO;
+            _pTest->_fExpectedMeta = true;
+            break;
+        case TermDispatch::GraphicsOptions::NoUnderline:
+            Log::Comment(L"Testing graphics 'No Underline'");
+            _pTest->_wAttribute = COMMON_LVB_UNDERSCORE;
+            _pTest->_wExpectedAttribute = 0;
+            _pTest->_fExpectedMeta = true;
+            break;
+        case TermDispatch::GraphicsOptions::Positive:
+            Log::Comment(L"Testing graphics 'Positive'");
+            _pTest->_wAttribute = COMMON_LVB_REVERSE_VIDEO;
+            _pTest->_wExpectedAttribute = 0;
+            _pTest->_fExpectedMeta = true;
+            break;
+        case TermDispatch::GraphicsOptions::ForegroundBlack:
+            Log::Comment(L"Testing graphics 'Foreground Color Black'");
+            _pTest->_wAttribute = FOREGROUND_RED | FOREGROUND_GREEN | FOREGROUND_BLUE | FOREGROUND_INTENSITY;
+            _pTest->_wExpectedAttribute = 0;
+            _pTest->_fExpectedForeground = true;
+            break;
+        case TermDispatch::GraphicsOptions::ForegroundBlue:
+            Log::Comment(L"Testing graphics 'Foreground Color Blue'");
+            _pTest->_wAttribute = FOREGROUND_RED | FOREGROUND_GREEN | FOREGROUND_INTENSITY;
+            _pTest->_wExpectedAttribute = FOREGROUND_BLUE;
+            _pTest->_fExpectedForeground = true;
+            break;
+        case TermDispatch::GraphicsOptions::ForegroundGreen:
+            Log::Comment(L"Testing graphics 'Foreground Color Green'");
+            _pTest->_wAttribute = FOREGROUND_RED | FOREGROUND_BLUE | FOREGROUND_INTENSITY;
+            _pTest->_wExpectedAttribute = FOREGROUND_GREEN;
+            _pTest->_fExpectedForeground = true;
+            break;
+        case TermDispatch::GraphicsOptions::ForegroundCyan:
+            Log::Comment(L"Testing graphics 'Foreground Color Cyan'");
+            _pTest->_wAttribute = FOREGROUND_RED | FOREGROUND_INTENSITY;
+            _pTest->_wExpectedAttribute = FOREGROUND_BLUE | FOREGROUND_GREEN;
+            _pTest->_fExpectedForeground = true;
+            break;
+        case TermDispatch::GraphicsOptions::ForegroundRed:
+            Log::Comment(L"Testing graphics 'Foreground Color Red'");
+            _pTest->_wAttribute = FOREGROUND_BLUE | FOREGROUND_GREEN | FOREGROUND_INTENSITY;
+            _pTest->_wExpectedAttribute = FOREGROUND_RED;
+            _pTest->_fExpectedForeground = true;
+            break;
+        case TermDispatch::GraphicsOptions::ForegroundMagenta:
+            Log::Comment(L"Testing graphics 'Foreground Color Magenta'");
+            _pTest->_wAttribute = FOREGROUND_GREEN | FOREGROUND_INTENSITY;
+            _pTest->_wExpectedAttribute = FOREGROUND_BLUE | FOREGROUND_RED;
+            _pTest->_fExpectedForeground = true;
+            break;
+        case TermDispatch::GraphicsOptions::ForegroundYellow:
+            Log::Comment(L"Testing graphics 'Foreground Color Yellow'");
+            _pTest->_wAttribute = FOREGROUND_BLUE | FOREGROUND_INTENSITY;
+            _pTest->_wExpectedAttribute = FOREGROUND_GREEN | FOREGROUND_RED;
+            _pTest->_fExpectedForeground = true;
+            break;
+        case TermDispatch::GraphicsOptions::ForegroundWhite:
+            Log::Comment(L"Testing graphics 'Foreground Color White'");
+            _pTest->_wAttribute = FOREGROUND_INTENSITY;
+            _pTest->_wExpectedAttribute = FOREGROUND_BLUE | FOREGROUND_GREEN | FOREGROUND_RED;
+            _pTest->_fExpectedForeground = true;
+            break;
+        case TermDispatch::GraphicsOptions::ForegroundDefault:
+            Log::Comment(L"Testing graphics 'Foreground Color Default'");
+            _pTest->_wAttribute = (WORD)~_pTest->s_wDefaultAttribute; // set the current attribute to the opposite of default so we can ensure all relevant bits flip.
+            // To get expected value, take what we started with and change ONLY the background series of bits to what the Default says.
+            _pTest->_wExpectedAttribute = _pTest->_wAttribute; // expect = starting
+            _pTest->_wExpectedAttribute &= ~(FOREGROUND_BLUE | FOREGROUND_GREEN | FOREGROUND_RED | FOREGROUND_INTENSITY); // turn off all bits related to the background
+            _pTest->_wExpectedAttribute |= (s_wDefaultFill & (FOREGROUND_BLUE | FOREGROUND_GREEN | FOREGROUND_RED | FOREGROUND_INTENSITY)); // reapply ONLY background bits from the default attribute.
+            _pTest->_fExpectedForeground = true;
+            break;
+        case TermDispatch::GraphicsOptions::BackgroundBlack:
+            Log::Comment(L"Testing graphics 'Background Color Black'");
+            _pTest->_wAttribute = BACKGROUND_RED | BACKGROUND_GREEN | BACKGROUND_BLUE | BACKGROUND_INTENSITY;
+            _pTest->_wExpectedAttribute = 0;
+            _pTest->_fExpectedBackground = true;
+            break;
+        case TermDispatch::GraphicsOptions::BackgroundBlue:
+            Log::Comment(L"Testing graphics 'Background Color Blue'");
+            _pTest->_wAttribute = BACKGROUND_RED | BACKGROUND_GREEN | BACKGROUND_INTENSITY;
+            _pTest->_wExpectedAttribute = BACKGROUND_BLUE;
+            _pTest->_fExpectedBackground = true;
+            break;
+        case TermDispatch::GraphicsOptions::BackgroundGreen:
+            Log::Comment(L"Testing graphics 'Background Color Green'");
+            _pTest->_wAttribute = BACKGROUND_RED | BACKGROUND_BLUE | BACKGROUND_INTENSITY;
+            _pTest->_wExpectedAttribute = BACKGROUND_GREEN;
+            _pTest->_fExpectedBackground = true;
+            break;
+        case TermDispatch::GraphicsOptions::BackgroundCyan:
+            Log::Comment(L"Testing graphics 'Background Color Cyan'");
+            _pTest->_wAttribute = BACKGROUND_RED | BACKGROUND_INTENSITY;
+            _pTest->_wExpectedAttribute = BACKGROUND_BLUE | BACKGROUND_GREEN;
+            _pTest->_fExpectedBackground = true;
+            break;
+        case TermDispatch::GraphicsOptions::BackgroundRed:
+            Log::Comment(L"Testing graphics 'Background Color Red'");
+            _pTest->_wAttribute = BACKGROUND_BLUE | BACKGROUND_GREEN | BACKGROUND_INTENSITY;
+            _pTest->_wExpectedAttribute = BACKGROUND_RED;
+            _pTest->_fExpectedBackground = true;
+            break;
+        case TermDispatch::GraphicsOptions::BackgroundMagenta:
+            Log::Comment(L"Testing graphics 'Background Color Magenta'");
+            _pTest->_wAttribute = BACKGROUND_GREEN | BACKGROUND_INTENSITY;
+            _pTest->_wExpectedAttribute = BACKGROUND_BLUE | BACKGROUND_RED;
+            _pTest->_fExpectedBackground = true;
+            break;
+        case TermDispatch::GraphicsOptions::BackgroundYellow:
+            Log::Comment(L"Testing graphics 'Background Color Yellow'");
+            _pTest->_wAttribute = BACKGROUND_BLUE | BACKGROUND_INTENSITY;
+            _pTest->_wExpectedAttribute = BACKGROUND_GREEN | BACKGROUND_RED;
+            _pTest->_fExpectedBackground = true;
+            break;
+        case TermDispatch::GraphicsOptions::BackgroundWhite:
+            Log::Comment(L"Testing graphics 'Background Color White'");
+            _pTest->_wAttribute = BACKGROUND_INTENSITY;
+            _pTest->_wExpectedAttribute = BACKGROUND_BLUE | BACKGROUND_GREEN | BACKGROUND_RED;
+            _pTest->_fExpectedBackground = true;
+            break;
+        case TermDispatch::GraphicsOptions::BackgroundDefault:
+            Log::Comment(L"Testing graphics 'Background Color Default'");
+            _pTest->_wAttribute = (WORD)~_pTest->s_wDefaultAttribute; // set the current attribute to the opposite of default so we can ensure all relevant bits flip.
+            // To get expected value, take what we started with and change ONLY the background series of bits to what the Default says.
+            _pTest->_wExpectedAttribute = _pTest->_wAttribute; // expect = starting
+            _pTest->_wExpectedAttribute &= ~(BACKGROUND_BLUE| BACKGROUND_GREEN | BACKGROUND_RED | BACKGROUND_INTENSITY); // turn off all bits related to the background
+            _pTest->_wExpectedAttribute |= (s_wDefaultFill & (BACKGROUND_BLUE | BACKGROUND_GREEN | BACKGROUND_RED | BACKGROUND_INTENSITY)); // reapply ONLY background bits from the default attribute.
+            _pTest->_fExpectedBackground = true;
+            break;
+        case TermDispatch::GraphicsOptions::BrightForegroundBlack:
+            Log::Comment(L"Testing graphics 'Bright Foreground Color Black'");
+            _pTest->_wAttribute = FOREGROUND_RED | FOREGROUND_GREEN | FOREGROUND_BLUE;
+            _pTest->_wExpectedAttribute = FOREGROUND_INTENSITY;
+            _pTest->_fExpectedForeground = true;
+            break;
+        case TermDispatch::GraphicsOptions::BrightForegroundBlue:
+            Log::Comment(L"Testing graphics 'Bright Foreground Color Blue'");
+            _pTest->_wAttribute = FOREGROUND_RED | FOREGROUND_GREEN;
+            _pTest->_wExpectedAttribute = FOREGROUND_INTENSITY | FOREGROUND_BLUE;
+            _pTest->_fExpectedForeground = true;
+            break;
+        case TermDispatch::GraphicsOptions::BrightForegroundGreen:
+            Log::Comment(L"Testing graphics 'Bright Foreground Color Green'");
+            _pTest->_wAttribute = FOREGROUND_RED | FOREGROUND_BLUE;
+            _pTest->_wExpectedAttribute = FOREGROUND_INTENSITY | FOREGROUND_GREEN;
+            _pTest->_fExpectedForeground = true;
+            break;
+        case TermDispatch::GraphicsOptions::BrightForegroundCyan:
+            Log::Comment(L"Testing graphics 'Bright Foreground Color Cyan'");
+            _pTest->_wAttribute = FOREGROUND_RED;
+            _pTest->_wExpectedAttribute = FOREGROUND_INTENSITY | FOREGROUND_BLUE | FOREGROUND_GREEN;
+            _pTest->_fExpectedForeground = true;
+            break;
+        case TermDispatch::GraphicsOptions::BrightForegroundRed:
+            Log::Comment(L"Testing graphics 'Bright Foreground Color Red'");
+            _pTest->_wAttribute = FOREGROUND_BLUE | FOREGROUND_GREEN;
+            _pTest->_wExpectedAttribute = FOREGROUND_INTENSITY | FOREGROUND_RED;
+            _pTest->_fExpectedForeground = true;
+            break;
+        case TermDispatch::GraphicsOptions::BrightForegroundMagenta:
+            Log::Comment(L"Testing graphics 'Bright Foreground Color Magenta'");
+            _pTest->_wAttribute = FOREGROUND_GREEN;
+            _pTest->_wExpectedAttribute = FOREGROUND_INTENSITY | FOREGROUND_BLUE | FOREGROUND_RED;
+            _pTest->_fExpectedForeground = true;
+            break;
+        case TermDispatch::GraphicsOptions::BrightForegroundYellow:
+            Log::Comment(L"Testing graphics 'Bright Foreground Color Yellow'");
+            _pTest->_wAttribute = FOREGROUND_BLUE;
+            _pTest->_wExpectedAttribute = FOREGROUND_INTENSITY | FOREGROUND_GREEN | FOREGROUND_RED;
+            _pTest->_fExpectedForeground = true;
+            break;
+        case TermDispatch::GraphicsOptions::BrightForegroundWhite:
+            Log::Comment(L"Testing graphics 'Bright Foreground Color White'");
+            _pTest->_wAttribute = 0;
+            _pTest->_wExpectedAttribute = FOREGROUND_INTENSITY | FOREGROUND_BLUE | FOREGROUND_GREEN | FOREGROUND_RED;
+            _pTest->_fExpectedForeground = true;
+            break;
+        case TermDispatch::GraphicsOptions::BrightBackgroundBlack:
+            Log::Comment(L"Testing graphics 'Bright Background Color Black'");
+            _pTest->_wAttribute = BACKGROUND_RED | BACKGROUND_GREEN | BACKGROUND_BLUE;
+            _pTest->_wExpectedAttribute = BACKGROUND_INTENSITY;
+            _pTest->_fExpectedBackground = true;
+            break;
+        case TermDispatch::GraphicsOptions::BrightBackgroundBlue:
+            Log::Comment(L"Testing graphics 'Bright Background Color Blue'");
+            _pTest->_wAttribute = BACKGROUND_RED | BACKGROUND_GREEN;
+            _pTest->_wExpectedAttribute = BACKGROUND_INTENSITY | BACKGROUND_BLUE;
+            _pTest->_fExpectedBackground = true;
+            break;
+        case TermDispatch::GraphicsOptions::BrightBackgroundGreen:
+            Log::Comment(L"Testing graphics 'Bright Background Color Green'");
+            _pTest->_wAttribute = BACKGROUND_RED | BACKGROUND_BLUE;
+            _pTest->_wExpectedAttribute = BACKGROUND_INTENSITY | BACKGROUND_GREEN;
+            _pTest->_fExpectedBackground = true;
+            break;
+        case TermDispatch::GraphicsOptions::BrightBackgroundCyan:
+            Log::Comment(L"Testing graphics 'Bright Background Color Cyan'");
+            _pTest->_wAttribute = BACKGROUND_RED;
+            _pTest->_wExpectedAttribute = BACKGROUND_INTENSITY | BACKGROUND_BLUE | BACKGROUND_GREEN;
+            _pTest->_fExpectedBackground = true;
+            break;
+        case TermDispatch::GraphicsOptions::BrightBackgroundRed:
+            Log::Comment(L"Testing graphics 'Bright Background Color Red'");
+            _pTest->_wAttribute = BACKGROUND_BLUE | BACKGROUND_GREEN;
+            _pTest->_wExpectedAttribute = BACKGROUND_INTENSITY | BACKGROUND_RED;
+            _pTest->_fExpectedBackground = true;
+            break;
+        case TermDispatch::GraphicsOptions::BrightBackgroundMagenta:
+            Log::Comment(L"Testing graphics 'Bright Background Color Magenta'");
+            _pTest->_wAttribute = BACKGROUND_GREEN;
+            _pTest->_wExpectedAttribute = BACKGROUND_INTENSITY | BACKGROUND_BLUE | BACKGROUND_RED;
+            _pTest->_fExpectedBackground = true;
+            break;
+        case TermDispatch::GraphicsOptions::BrightBackgroundYellow:
+            Log::Comment(L"Testing graphics 'Bright Background Color Yellow'");
+            _pTest->_wAttribute = BACKGROUND_BLUE;
+            _pTest->_wExpectedAttribute = BACKGROUND_INTENSITY | BACKGROUND_GREEN | BACKGROUND_RED;
+            _pTest->_fExpectedBackground = true;
+            break;
+        case TermDispatch::GraphicsOptions::BrightBackgroundWhite:
+            Log::Comment(L"Testing graphics 'Bright Background Color White'");
+            _pTest->_wAttribute = 0;
+            _pTest->_wExpectedAttribute = BACKGROUND_INTENSITY | BACKGROUND_BLUE | BACKGROUND_GREEN | BACKGROUND_RED;
+            _pTest->_fExpectedBackground = true;
+            break;
+        default:
+            VERIFY_FAIL(L"Test not implemented yet!");
+            break;
+        }
+
+        VERIFY_IS_TRUE(_pDispatch->SetGraphicsRendition(rgOptions, cOptions));
+    }
+
+    TEST_METHOD(GraphicsPersistBrightnessTests)
+    {
+        Log::Comment(L"Starting test...");
+
+        _pTest->PrepData(); // default color from here is gray on black, FOREGROUND_BLUE | FOREGROUND_GREEN | FOREGROUND_RED
+
+        _pTest->_fPrivateSetLegacyAttributesResult = TRUE;
+
+        TermDispatch::GraphicsOptions rgOptions[16];
+        size_t cOptions = 1;
+
+        Log::Comment(L"Test 1: Basic brightness test");
+        Log::Comment(L"Reseting graphics options");
+        rgOptions[0] = TermDispatch::GraphicsOptions::Off;
+        _pTest->_wExpectedAttribute = FOREGROUND_BLUE | FOREGROUND_GREEN | FOREGROUND_RED;
+        _pTest->_fExpectedForeground = true;
+        _pTest->_fExpectedBackground = true;
+        _pTest->_fExpectedMeta = true;
+        VERIFY_IS_TRUE(_pDispatch->SetGraphicsRendition(rgOptions, cOptions));
+
+        Log::Comment(L"Testing graphics 'Foreground Color Blue'");
+        rgOptions[0] = TermDispatch::GraphicsOptions::ForegroundBlue;
+        _pTest->_wExpectedAttribute = FOREGROUND_BLUE;
+        _pTest->_fExpectedForeground = true;
+        VERIFY_IS_TRUE(_pDispatch->SetGraphicsRendition(rgOptions, cOptions));
+
+        Log::Comment(L"Enabling brightness");
+        rgOptions[0] = TermDispatch::GraphicsOptions::BoldBright;
+        _pTest->_wExpectedAttribute = FOREGROUND_BLUE | FOREGROUND_INTENSITY;
+        _pTest->_fExpectedForeground = true;
+        VERIFY_IS_TRUE(_pDispatch->SetGraphicsRendition(rgOptions, cOptions));
+
+        Log::Comment(L"Testing graphics 'Foreground Color Green, with brightness'");
+        rgOptions[0] = TermDispatch::GraphicsOptions::ForegroundGreen;
+        _pTest->_wExpectedAttribute = FOREGROUND_GREEN | FOREGROUND_INTENSITY;
+        _pTest->_fExpectedForeground = true;
+        VERIFY_IS_TRUE(_pDispatch->SetGraphicsRendition(rgOptions, cOptions));
+
+        Log::Comment(L"Test 2: Disable brightness, use a bright color, next normal call remains not bright");
+        Log::Comment(L"Reseting graphics options");
+        rgOptions[0] = TermDispatch::GraphicsOptions::Off;
+        _pTest->_wExpectedAttribute = FOREGROUND_BLUE | FOREGROUND_GREEN | FOREGROUND_RED;
+        _pTest->_fExpectedForeground = true;
+        _pTest->_fExpectedBackground = true;
+        _pTest->_fExpectedMeta = true;
+        VERIFY_IS_TRUE(_pDispatch->SetGraphicsRendition(rgOptions, cOptions));
+
+        Log::Comment(L"Testing graphics 'Foreground Color Bright Blue'");
+        rgOptions[0] = TermDispatch::GraphicsOptions::BrightForegroundBlue;
+        _pTest->_wExpectedAttribute = FOREGROUND_BLUE | FOREGROUND_INTENSITY;
+        _pTest->_fExpectedForeground = true;
+        VERIFY_IS_TRUE(_pDispatch->SetGraphicsRendition(rgOptions, cOptions));
+
+        Log::Comment(L"Testing graphics 'Foreground Color Blue', brightness of 9x series doesn't persist");
+        rgOptions[0] = TermDispatch::GraphicsOptions::ForegroundBlue;
+        _pTest->_wExpectedAttribute = FOREGROUND_BLUE;
+        _pTest->_fExpectedForeground = true;
+        VERIFY_IS_TRUE(_pDispatch->SetGraphicsRendition(rgOptions, cOptions));
+
+        Log::Comment(L"Test 3: Enable brightness, use a bright color, brightness persists to next normal call");
+        Log::Comment(L"Reseting graphics options");
+        rgOptions[0] = TermDispatch::GraphicsOptions::Off;
+        _pTest->_wExpectedAttribute = FOREGROUND_BLUE | FOREGROUND_GREEN | FOREGROUND_RED;
+        _pTest->_fExpectedForeground = true;
+        _pTest->_fExpectedBackground = true;
+        _pTest->_fExpectedMeta = true;
+        VERIFY_IS_TRUE(_pDispatch->SetGraphicsRendition(rgOptions, cOptions));
+
+        Log::Comment(L"Testing graphics 'Foreground Color Blue'");
+        rgOptions[0] = TermDispatch::GraphicsOptions::ForegroundBlue;
+        _pTest->_wExpectedAttribute = FOREGROUND_BLUE;
+        _pTest->_fExpectedForeground = true;
+        VERIFY_IS_TRUE(_pDispatch->SetGraphicsRendition(rgOptions, cOptions));
+
+        Log::Comment(L"Enabling brightness");
+        rgOptions[0] = TermDispatch::GraphicsOptions::BoldBright;
+        _pTest->_wExpectedAttribute = FOREGROUND_BLUE | FOREGROUND_INTENSITY;
+        _pTest->_fExpectedForeground = true;
+        VERIFY_IS_TRUE(_pDispatch->SetGraphicsRendition(rgOptions, cOptions));
+
+        Log::Comment(L"Testing graphics 'Foreground Color Bright Blue'");
+        rgOptions[0] = TermDispatch::GraphicsOptions::BrightForegroundBlue;
+        _pTest->_wExpectedAttribute = FOREGROUND_BLUE | FOREGROUND_INTENSITY;
+        _pTest->_fExpectedForeground = true;
+        VERIFY_IS_TRUE(_pDispatch->SetGraphicsRendition(rgOptions, cOptions));
+
+        Log::Comment(L"Testing graphics 'Foreground Color Blue, with brightness', brightness of 9x series doesn't affect brightness");
+        rgOptions[0] = TermDispatch::GraphicsOptions::ForegroundBlue;
+        _pTest->_wExpectedAttribute = FOREGROUND_BLUE | FOREGROUND_INTENSITY;
+        _pTest->_fExpectedForeground = true;
+        VERIFY_IS_TRUE(_pDispatch->SetGraphicsRendition(rgOptions, cOptions));
+
+        Log::Comment(L"Testing graphics 'Foreground Color Green, with brightness'");
+        rgOptions[0] = TermDispatch::GraphicsOptions::ForegroundGreen;
+        _pTest->_wExpectedAttribute = FOREGROUND_GREEN | FOREGROUND_INTENSITY;
+        _pTest->_fExpectedForeground = true;
+        VERIFY_IS_TRUE(_pDispatch->SetGraphicsRendition(rgOptions, cOptions));
+    }
+
+    TEST_METHOD(DeviceStatusReportTests)
+    {
+        Log::Comment(L"Starting test...");
+
+        Log::Comment(L"Test 1: Verify failure when using bad status.");
+        _pTest->PrepData();
+        VERIFY_IS_FALSE(_pDispatch->DeviceStatusReport((TermDispatch::AnsiStatusType) -1));
+    }
+
+    TEST_METHOD(DeviceStatus_CursorPositionReportTests)
+    {
+        Log::Comment(L"Starting test...");
+
+        Log::Comment(L"Test 1: Verify normal cursor response position.");
+        _pTest->PrepData(CursorX::XCENTER, CursorY::YCENTER);
+
+        // start with the cursor position in the buffer.
+        COORD coordCursorExpected = _pTest->_coordCursorPos;
+
+        // to get to VT, we have to adjust it to its position relative to the viewport.
+        coordCursorExpected.X -= _pTest->_srViewport.Left;
+        coordCursorExpected.Y -= _pTest->_srViewport.Top;
+
+        // Then note that VT is 1,1 based for the top left, so add 1. (The rest of the console uses 0,0 for array index bases.)
+        coordCursorExpected.X++;
+        coordCursorExpected.Y++;
+
+        VERIFY_IS_TRUE(_pDispatch->DeviceStatusReport(TermDispatch::AnsiStatusType::CPR_CursorPositionReport));
+
+        wchar_t pwszBuffer[50];
+
+        swprintf_s(pwszBuffer, ARRAYSIZE(pwszBuffer), L"\x1b[%d;%dR", coordCursorExpected.Y, coordCursorExpected.X);
+        _pTest->ValidateInputEvent(pwszBuffer);
+    }
+
+    TEST_METHOD(DeviceAttributesTests)
+    {
+        Log::Comment(L"Starting test...");
+
+        Log::Comment(L"Test 1: Verify normal response.");
+        _pTest->PrepData();
+        VERIFY_IS_TRUE(_pDispatch->DeviceAttributes());
+
+        PCWSTR pwszExpectedResponse = L"\x1b[?1;0c";
+        _pTest->ValidateInputEvent(pwszExpectedResponse);
+
+        Log::Comment(L"Test 2: Verify failure when WriteConsoleInput doesn't work.");
+        _pTest->PrepData();
+        _pTest->_fPrivatePrependConsoleInputResult = FALSE;
+
+        VERIFY_IS_FALSE(_pDispatch->DeviceAttributes());
+    }
+
+    TEST_METHOD(ScrollTest)
+    {
+        BEGIN_TEST_METHOD_PROPERTIES()
+            TEST_METHOD_PROPERTY(L"Data:uiDirection", L"{0, 1}") // These values align with the ScrollDirection enum class to try all the directions.
+            TEST_METHOD_PROPERTY(L"Data:uiMagnitude", L"{1, 2, 5}") // These values align with the ScrollDirection enum class to try all the directions.
+        END_TEST_METHOD_PROPERTIES()
+
+        Log::Comment(L"Starting test...");
+
+        // Used to switch between the various function options.
+        typedef bool(AdaptDispatch::*ScrollFunc)(const unsigned int);
+        ScrollFunc scrollFunc = nullptr;
+
+        // Modify variables based on directionality of this test
+        ScrollDirection direction;
+        unsigned int dir;
+        VERIFY_SUCCEEDED_RETURN(TestData::TryGetValue(L"uiDirection", dir));
+        direction = (ScrollDirection)dir;
+        unsigned int uiMagnitude;
+        VERIFY_SUCCEEDED_RETURN(TestData::TryGetValue(L"uiMagnitude", uiMagnitude));
+        SHORT sMagnitude = (SHORT)uiMagnitude;
+
+        switch (direction)
+        {
+        case ScrollDirection::UP:
+            Log::Comment(L"Testing up direction.");
+            scrollFunc = &AdaptDispatch::ScrollUp;
+            break;
+        case ScrollDirection::DOWN:
+            Log::Comment(L"Testing down direction.");
+            scrollFunc = &AdaptDispatch::ScrollDown;
+            break;
+        }
+        Log::Comment(NoThrowString().Format(L"Scrolling by %d lines", uiMagnitude));
+        if (scrollFunc == nullptr)
+        {
+            VERIFY_FAIL();
+            return;
+        }
+
+        // place the cursor in the center.
+        _pTest->PrepData(CursorX::XCENTER, CursorY::YCENTER);
+
+        // Save the cursor position. It shouldn't move for the rest of the test.
+        COORD coordCursorExpected = _pTest->_coordCursorPos;
+
+        // Fill the entire buffer with Qs. Blue on Green.
+        WCHAR const wchOuterBuffer = 'Q';
+        WORD const wAttrOuterBuffer = FOREGROUND_BLUE | BACKGROUND_GREEN;
+        SMALL_RECT srOuterBuffer;
+        srOuterBuffer.Top = 0;
+        srOuterBuffer.Left = 0;
+        srOuterBuffer.Bottom = _pTest->_coordBufferSize.Y;
+        srOuterBuffer.Right= _pTest->_coordBufferSize.X;
+        _pTest->FillRectangle(srOuterBuffer, wchOuterBuffer, wAttrOuterBuffer);
+
+        // Fill the viewport with Rs. Red on Blue.
+        WCHAR const wchViewport = 'R';
+        WORD const wAttrViewport = FOREGROUND_RED | BACKGROUND_BLUE;
+        SMALL_RECT srViewport = _pTest->_srViewport;
+        _pTest->FillRectangle(srViewport, wchViewport, wAttrViewport);
+
+        // Add some characters to see if they moved.
+        // change the color too so we can make sure that it's fine
+
+        WORD const wAttrTestText = FOREGROUND_GREEN;
+        PWSTR const pwszTestText = L"ABCDE"; // Text is written at y=34, moves to y=33
+        size_t cchTestText = wcslen(pwszTestText);
+        SMALL_RECT srTestText;
+        srTestText.Top = _pTest->_coordCursorPos.Y;
+        srTestText.Bottom = srTestText.Top + 1;
+        srTestText.Left = _pTest->_coordCursorPos.X;
+        srTestText.Right = srTestText.Left + (SHORT)cchTestText;
+        _pTest->InsertString(_pTest->_coordCursorPos, pwszTestText, wAttrTestText);
+
+        //Scroll Up one line
+        VERIFY_IS_TRUE((_pDispatch->*(scrollFunc))(sMagnitude), L"Verify Scroll call was sucessful.");
+
+        // verify cursor didn't move
+        VERIFY_ARE_EQUAL(coordCursorExpected, _pTest->_coordCursorPos, L"Verify cursor didn't move from insert operation.");
+
+        // Verify the field of Qs didn't change outside the viewport.
+        VERIFY_IS_TRUE(_pTest->ValidateRectangleContains(srOuterBuffer, wchOuterBuffer, wAttrOuterBuffer, srViewport),
+                       L"Field of Qs outside viewport should remain unchanged.");
+
+        // Okay, this part get confusing. These change depending on the direction of the test.
+        // direction    InViewport      Outside
+        // UP           Bottom Line     Top minus One
+        // DOWN         Top Line        Bottom plus One
+        const bool fScrollUp = (direction == ScrollDirection::UP);
+        SMALL_RECT srInViewport = srViewport;
+        srInViewport.Top = (fScrollUp)? (srViewport.Bottom - sMagnitude) : (srViewport.Top);
+        srInViewport.Bottom = srInViewport.Top + sMagnitude;
+        WCHAR const wchInViewport = ' ';
+        WORD const wAttrInViewport = _pTest->_wAttribute;
+
+        // Verify the bottom line is now empty
+        VERIFY_IS_TRUE(_pTest->ValidateRectangleContains(srInViewport, wchInViewport, wAttrInViewport),
+                       L"InViewport line(s) should now be blank, with default buffer attributes");
+
+        SMALL_RECT srOutside = srViewport;
+        srOutside.Top = (fScrollUp)? (srViewport.Top - sMagnitude) : (srViewport.Bottom);
+        srOutside.Bottom = srOutside.Top + sMagnitude;
+        WCHAR const wchOutside = wchOuterBuffer;
+        WORD const wAttrOutside = wAttrOuterBuffer;
+
+        // Verify the line above the viewport is unchanged
+        VERIFY_IS_TRUE(_pTest->ValidateRectangleContains(srOutside, wchOutside, wAttrOutside),
+                       L"Line(s) above the viewport is unchanged");
+
+        // Verify that the line where the ABCDE is now wchViewport
+        COORD coordTestText;
+        PWSTR const pwszNewTestText = L"RRRRR";
+        coordTestText.X = srTestText.Left;
+        coordTestText.Y = srTestText.Top;
+        VERIFY_IS_TRUE(_pTest->ValidateString(coordTestText, pwszNewTestText, wAttrViewport), L"Contents of viewport should have shifted to where the string used to be.");
+
+        // Verify that the line above/below the ABCDE now has the ABCDE
+        coordTestText.X = srTestText.Left;
+        coordTestText.Y = (fScrollUp)? (srTestText.Top - sMagnitude) : (srTestText.Top + sMagnitude);
+        VERIFY_IS_TRUE(_pTest->ValidateString(coordTestText, pwszTestText, wAttrTestText), L"String should have moved up/down by given magnitude.");
+
+    }
+
+    TEST_METHOD(CursorKeysModeTest)
+    {
+
+        Log::Comment(L"Starting test...");
+
+        // success cases
+        // set numeric mode = true
+        Log::Comment(L"Test 1: application mode = false");
+        _pTest->_fPrivateSetCursorKeysModeResult = TRUE;
+        _pTest->_fCursorKeysApplicationMode = false;
+
+        VERIFY_IS_TRUE(_pDispatch->SetCursorKeysMode(false));
+
+        // set numeric mode = false
+        Log::Comment(L"Test 2: application mode = true");
+        _pTest->_fPrivateSetCursorKeysModeResult = TRUE;
+        _pTest->_fCursorKeysApplicationMode = true;
+
+        VERIFY_IS_TRUE(_pDispatch->SetCursorKeysMode(true));
+
+    }
+
+    TEST_METHOD(KeypadModeTest)
+    {
+
+        Log::Comment(L"Starting test...");
+
+        // success cases
+        // set numeric mode = true
+        Log::Comment(L"Test 1: application mode = false");
+        _pTest->_fPrivateSetKeypadModeResult = TRUE;
+        _pTest->_fKeypadApplicationMode = false;
+
+        VERIFY_IS_TRUE(_pDispatch->SetKeypadMode(false));
+
+        // set numeric mode = false
+        Log::Comment(L"Test 2: application mode = true");
+        _pTest->_fPrivateSetKeypadModeResult = TRUE;
+        _pTest->_fKeypadApplicationMode = true;
+
+        VERIFY_IS_TRUE(_pDispatch->SetKeypadMode(true));
+
+    }
+
+    TEST_METHOD(AllowBlinkingTest)
+    {
+
+        Log::Comment(L"Starting test...");
+
+        // success cases
+        // set numeric mode = true
+        Log::Comment(L"Test 1: enable blinking = true");
+        _pTest->_fPrivateAllowCursorBlinkingResult = TRUE;
+        _pTest->_fEnable = true;
+
+        VERIFY_IS_TRUE(_pDispatch->EnableCursorBlinking(true));
+
+        // set numeric mode = false
+        Log::Comment(L"Test 2: enable blinking = false");
+        _pTest->_fPrivateAllowCursorBlinkingResult = TRUE;
+        _pTest->_fEnable = false;
+
+        VERIFY_IS_TRUE(_pDispatch->EnableCursorBlinking(false));
+
+    }
+
+    TEST_METHOD(ScrollMarginsTest)
+    {
+        Log::Comment(L"Starting test...");
+
+        SMALL_RECT srTestMargins = {0};
+        _pTest->_srViewport.Bottom = 8;
+        _pTest->_fGetConsoleScreenBufferInfoExResult = TRUE;
+
+        Log::Comment(L"Test 1: Verify having both values is valid.");
+        _pTest->_SetMarginsHelper(&srTestMargins, 2, 6);
+        _pTest->_fPrivateSetScrollingRegionResult = TRUE;
+        VERIFY_IS_TRUE(_pDispatch->SetTopBottomScrollingMargins(srTestMargins.Top, srTestMargins.Bottom, true));
+
+        Log::Comment(L"Test 2: Verify having only top is valid.");
+
+        _pTest->_SetMarginsHelper(&srTestMargins, 7, 0);
+        _pTest->_srExpectedScrollRegion.Bottom = _pTest->_srViewport.Bottom - 1; // We expect the bottom to be the bottom of the viewport, exclusive.
+        _pTest->_fPrivateSetScrollingRegionResult = TRUE;
+        VERIFY_IS_TRUE(_pDispatch->SetTopBottomScrollingMargins(srTestMargins.Top, srTestMargins.Bottom, true));
+
+        Log::Comment(L"Test 3: Verify having only bottom is valid.");
+
+        _pTest->_SetMarginsHelper(&srTestMargins, 0, 7);
+        _pTest->_fPrivateSetScrollingRegionResult = TRUE;
+        VERIFY_IS_TRUE(_pDispatch->SetTopBottomScrollingMargins(srTestMargins.Top, srTestMargins.Bottom, true));
+
+        Log::Comment(L"Test 4: Verify having no values is valid.");
+
+        _pTest->_SetMarginsHelper(&srTestMargins, 0, 0);
+        _pTest->_fPrivateSetScrollingRegionResult = TRUE;
+        VERIFY_IS_TRUE(_pDispatch->SetTopBottomScrollingMargins(srTestMargins.Top, srTestMargins.Bottom, true));
+
+        Log::Comment(L"Test 5: Verify having both values, but bad bounds is invalid.");
+
+        _pTest->_SetMarginsHelper(&srTestMargins, 7, 3);
+        _pTest->_fPrivateSetScrollingRegionResult = TRUE;
+        VERIFY_IS_FALSE(_pDispatch->SetTopBottomScrollingMargins(srTestMargins.Top, srTestMargins.Bottom, true));
+
+
+        Log::Comment(L"Test 6: Verify Setting margins to (0, height) clears them");
+        // First set,
+        _pTest->_fPrivateSetScrollingRegionResult = TRUE;
+        _pTest->_SetMarginsHelper(&srTestMargins, 2, 6);
+        VERIFY_IS_TRUE(_pDispatch->SetTopBottomScrollingMargins(srTestMargins.Top, srTestMargins.Bottom, true));
+        // Then clear
+        _pTest->_srExpectedScrollRegion.Top = 0;
+        _pTest->_srExpectedScrollRegion.Bottom = 0;
+        _pTest->_SetMarginsHelper(&srTestMargins, 0, 7);
+        VERIFY_IS_TRUE(_pDispatch->SetTopBottomScrollingMargins(srTestMargins.Top, srTestMargins.Bottom, true));
+
+
+        Log::Comment(L"Test 7: Verify Setting margins to (1, height) clears them");
+        // First set,
+        _pTest->_fPrivateSetScrollingRegionResult = TRUE;
+        _pTest->_SetMarginsHelper(&srTestMargins, 2, 6);
+        VERIFY_IS_TRUE(_pDispatch->SetTopBottomScrollingMargins(srTestMargins.Top, srTestMargins.Bottom, true));
+        // Then clear
+        _pTest->_srExpectedScrollRegion.Top = 0;
+        _pTest->_srExpectedScrollRegion.Bottom = 0;
+        _pTest->_SetMarginsHelper(&srTestMargins, 0, 7);
+        VERIFY_IS_TRUE(_pDispatch->SetTopBottomScrollingMargins(srTestMargins.Top, srTestMargins.Bottom, true));
+
+    }
+
+
+    TEST_METHOD(TabSetClearTests)
+    {
+        Log::Comment(L"Starting test...");
+
+        _pTest->_fPrivateHorizontalTabSetResult = TRUE;
+        VERIFY_IS_TRUE(_pDispatch->HorizontalTabSet());
+
+        _pTest->_sExpectedNumTabs = 16;
+
+        _pTest->_fPrivateForwardTabResult = TRUE;
+        VERIFY_IS_TRUE(_pDispatch->ForwardTab(16));
+
+        _pTest->_fPrivateBackwardsTabResult = TRUE;
+        VERIFY_IS_TRUE(_pDispatch->BackwardsTab(16));
+
+        _pTest->_fPrivateTabClearResult = TRUE;
+        _pTest->_fExpectedClearAll = true;
+        VERIFY_IS_TRUE(_pDispatch->TabClear(TermDispatch::TabClearType::ClearAllColumns));
+
+        _pTest->_fExpectedClearAll = false;
+        VERIFY_IS_TRUE(_pDispatch->TabClear(TermDispatch::TabClearType::ClearCurrentColumn));
+
+    }
+
+    TEST_METHOD(SetConsoleTitleTest)
+    {
+
+        Log::Comment(L"Starting test...");
+
+        Log::Comment(L"Test 1: set title to be non-null");
+        _pTest->_fSetConsoleTitleWResult = TRUE;
+        wchar_t* pwchTestString = L"Foo bar";
+        _pTest->_pwchExpectedWindowTitle = pwchTestString;
+        _pTest->_sCchExpectedTitleLength = 8;
+
+        VERIFY_IS_TRUE(_pDispatch->SetWindowTitle(pwchTestString, 8));
+
+        Log::Comment(L"Test 2: set title to be null");
+        _pTest->_fSetConsoleTitleWResult = FALSE;
+        _pTest->_pwchExpectedWindowTitle = nullptr;
+
+        VERIFY_IS_TRUE(_pDispatch->SetWindowTitle(nullptr, 8));
+
+    }
+
+    TEST_METHOD(TestMouseModes)
+    {
+        Log::Comment(L"Starting test...");
+
+        Log::Comment(L"Test 1: Test Default Mouse Mode");
+        _pTest->_fExpectedMouseEnabled = true;
+        _pTest->_fPrivateEnableVT200MouseModeResult = TRUE;
+        VERIFY_IS_TRUE(_pDispatch->EnableVT200MouseMode(true));
+        _pTest->_fExpectedMouseEnabled = false;
+        VERIFY_IS_TRUE(_pDispatch->EnableVT200MouseMode(false));
+
+        Log::Comment(L"Test 2: Test UTF-8 Extended Mouse Mode");
+        _pTest->_fExpectedMouseEnabled = true;
+        _pTest->_fPrivateEnableUTF8ExtendedMouseModeResult = TRUE;
+        VERIFY_IS_TRUE(_pDispatch->EnableUTF8ExtendedMouseMode(true));
+        _pTest->_fExpectedMouseEnabled = false;
+        VERIFY_IS_TRUE(_pDispatch->EnableUTF8ExtendedMouseMode(false));
+
+        Log::Comment(L"Test 3: Test SGR Extended Mouse Mode");
+        _pTest->_fExpectedMouseEnabled = true;
+        _pTest->_fPrivateEnableSGRExtendedMouseModeResult = TRUE;
+        VERIFY_IS_TRUE(_pDispatch->EnableSGRExtendedMouseMode(true));
+        _pTest->_fExpectedMouseEnabled = false;
+        VERIFY_IS_TRUE(_pDispatch->EnableSGRExtendedMouseMode(false));
+
+        Log::Comment(L"Test 4: Test Button-Event Mouse Mode");
+        _pTest->_fExpectedMouseEnabled = true;
+        _pTest->_fPrivateEnableButtonEventMouseModeResult = TRUE;
+        VERIFY_IS_TRUE(_pDispatch->EnableButtonEventMouseMode(true));
+        _pTest->_fExpectedMouseEnabled = false;
+        VERIFY_IS_TRUE(_pDispatch->EnableButtonEventMouseMode(false));
+
+        Log::Comment(L"Test 5: Test Any-Event Mouse Mode");
+        _pTest->_fExpectedMouseEnabled = true;
+        _pTest->_fPrivateEnableAnyEventMouseModeResult = TRUE;
+        VERIFY_IS_TRUE(_pDispatch->EnableAnyEventMouseMode(true));
+        _pTest->_fExpectedMouseEnabled = false;
+        VERIFY_IS_TRUE(_pDispatch->EnableAnyEventMouseMode(false));
+
+        Log::Comment(L"Test 6: Test Alt Scroll Mouse Mode");
+        _pTest->_fExpectedAlternateScrollEnabled = true;
+        _pTest->_fPrivateEnableAlternateScrollResult = TRUE;
+        VERIFY_IS_TRUE(_pDispatch->EnableAlternateScroll(true));
+        _pTest->_fExpectedAlternateScrollEnabled = false;
+        VERIFY_IS_TRUE(_pDispatch->EnableAlternateScroll(false));
+    }
+
+    TEST_METHOD(Xterm256ColorTest)
+    {
+        Log::Comment(L"Starting test...");
+
+        _pTest->PrepData(); // default color from here is gray on black, FOREGROUND_BLUE | FOREGROUND_GREEN | FOREGROUND_RED
+
+
+        TermDispatch::GraphicsOptions rgOptions[16];
+        size_t cOptions = 3;
+
+        _pTest->_fSetConsoleXtermTextAttributeResult = true;
+
+        Log::Comment(L"Test 1: Change Foreground");
+        rgOptions[0] = TermDispatch::GraphicsOptions::ForegroundExtended;
+        rgOptions[1] = TermDispatch::GraphicsOptions::Xterm256Index;
+        rgOptions[2] = (TermDispatch::GraphicsOptions)2; // Green
+        _pTest->_wExpectedAttribute = FOREGROUND_GREEN;
+        _pTest->_iExpectedXtermTableEntry = 2;
+        _pTest->_fExpectedIsForeground = true;
+        _pTest->_fUsingRgbColor = false;
+        VERIFY_IS_TRUE(_pDispatch->SetGraphicsRendition(rgOptions, cOptions));
+
+        Log::Comment(L"Test 2: Change Background");
+        rgOptions[0] = TermDispatch::GraphicsOptions::BackgroundExtended;
+        rgOptions[1] = TermDispatch::GraphicsOptions::Xterm256Index;
+        rgOptions[2] = (TermDispatch::GraphicsOptions)9; // Bright Red
+        _pTest->_wExpectedAttribute = FOREGROUND_GREEN | BACKGROUND_RED | BACKGROUND_INTENSITY;
+        _pTest->_iExpectedXtermTableEntry = 9;
+        _pTest->_fExpectedIsForeground = false;
+        _pTest->_fUsingRgbColor = false;
+        VERIFY_IS_TRUE(_pDispatch->SetGraphicsRendition(rgOptions, cOptions));
+
+
+
+        Log::Comment(L"Test 3: Change Foreground to RGB color");
+        rgOptions[0] = TermDispatch::GraphicsOptions::ForegroundExtended;
+        rgOptions[1] = TermDispatch::GraphicsOptions::Xterm256Index;
+        rgOptions[2] = (TermDispatch::GraphicsOptions)42; // Arbitrary Color
+        _pTest->_iExpectedXtermTableEntry = 42;
+        _pTest->_fExpectedIsForeground = true;
+        _pTest->_fUsingRgbColor = true;
+        VERIFY_IS_TRUE(_pDispatch->SetGraphicsRendition(rgOptions, cOptions));
+
+
+        Log::Comment(L"Test 4: Change Background to RGB color");
+        rgOptions[0] = TermDispatch::GraphicsOptions::BackgroundExtended;
+        rgOptions[1] = TermDispatch::GraphicsOptions::Xterm256Index;
+        rgOptions[2] = (TermDispatch::GraphicsOptions)142; // Arbitrary Color
+        _pTest->_iExpectedXtermTableEntry = 142;
+        _pTest->_fExpectedIsForeground = false;
+        _pTest->_fUsingRgbColor = true;
+        VERIFY_IS_TRUE(_pDispatch->SetGraphicsRendition(rgOptions, cOptions));
+
+        Log::Comment(L"Test 5: Change Foreground to Legacy Attr while BG is RGB color");
+        // Unfortunately this test isn't all that good, because the adapterTest adapter isn't smart enough
+        //   to have it's own color table and translate the pre-existing RGB BG into a legacy BG.
+        // Fortunately, the ft_api:RgbColorTests IS smart enough to test that.
+        rgOptions[0] = TermDispatch::GraphicsOptions::ForegroundExtended;
+        rgOptions[1] = TermDispatch::GraphicsOptions::Xterm256Index;
+        rgOptions[2] = (TermDispatch::GraphicsOptions)9; // Bright Red
+        _pTest->_wExpectedAttribute = FOREGROUND_RED | FOREGROUND_INTENSITY | BACKGROUND_RED | BACKGROUND_INTENSITY;
+        _pTest->_iExpectedXtermTableEntry = 9;
+        _pTest->_fExpectedIsForeground = true;
+        _pTest->_fUsingRgbColor = false;
+        VERIFY_IS_TRUE(_pDispatch->SetGraphicsRendition(rgOptions, cOptions));
+
+    }
+
+
+    TEST_METHOD(HardReset)
+    {
+        Log::Comment(L"Starting test...");
+
+        _pTest->PrepData();
+
+        ///////////////// Components of a EraseScrollback //////////////////////
+        _pTest->_fExpectedWindowAbsolute = true;
+        SMALL_RECT srRegion = { 0 };
+        srRegion.Bottom = _pTest->_srViewport.Bottom - _pTest->_srViewport.Top - 1;
+        srRegion.Right = _pTest->_srViewport.Right - _pTest->_srViewport.Left - 1;
+        _pTest->_srExpectedConsoleWindow = srRegion;
+        // The cursor will be moved to the same relative location in the new viewport with origin @ 0, 0
+        const COORD coordRelativeCursor = { _pTest->_coordCursorPos.X - _pTest->_srViewport.Left,
+                                            _pTest->_coordCursorPos.Y - _pTest->_srViewport.Top };
+
+        // Cursor to 1,1
+        _pTest->_coordExpectedCursorPos = {0, 0};
+        _pTest->_fSetConsoleCursorPositionResult = true;
+        _pTest->_fPrivateSetLegacyAttributesResult = true;
+        _pTest->_fExpectedForeground = true;
+        _pTest->_fExpectedBackground = true;
+        _pTest->_fExpectedMeta = true;
+        const COORD coordExpectedCursorPos = {0, 0};
+
+        // Sets the SGR state to normal.
+        _pTest->_wExpectedAttribute = FOREGROUND_BLUE | FOREGROUND_GREEN | FOREGROUND_RED;
+
+        VERIFY_IS_TRUE(_pDispatch->HardReset());
+        VERIFY_ARE_EQUAL(_pTest->_coordCursorPos, coordExpectedCursorPos);
+        VERIFY_ARE_EQUAL(_pTest->_fUsingRgbColor, false);
+
+        Log::Comment(L"Test 2: Gracefully fail when getting console information fails.");
+        _pTest->PrepData();
+        _pTest->_fGetConsoleScreenBufferInfoExResult = false;
+
+        VERIFY_IS_FALSE(_pDispatch->HardReset());
+
+        Log::Comment(L"Test 3: Gracefully fail when filling the rectangle fails.");
+        _pTest->PrepData();
+        _pTest->_fFillConsoleOutputCharacterWResult = false;
+
+        VERIFY_IS_FALSE(_pDispatch->HardReset());
+
+        Log::Comment(L"Test 4: Gracefully fail when setting the window fails.");
+        _pTest->PrepData();
+        _pTest->_fSetConsoleWindowInfoResult = false;
+
+        VERIFY_IS_FALSE(_pDispatch->HardReset());
+    }
+
+private:
+    TestGetSet* _pTest;
+    AdaptDispatch* _pDispatch;
+    static const WORD s_wDefaultFill = FOREGROUND_BLUE | FOREGROUND_GREEN | FOREGROUND_RED; // dark gray on black.
+};