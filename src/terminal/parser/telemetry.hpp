--- conflicted
+++ resolved
@@ -1,123 +1,120 @@
-/*++
-Copyright (c) Microsoft Corporation
-
-Module Name:
-- telemetry.hpp
-
-Abstract:
-- This module is used for recording all telemetry feedback from the console virtual terminal parser
-
---*/
-#pragma once
-
-// Including TraceLogging essentials for the binary
-#include <windows.h>
-#include <winmeta.h>
-#include <TraceLoggingProvider.h>
-#include <telemetry\microsofttelemetry.h>
-#include "limits.h"
-
-TRACELOGGING_DECLARE_PROVIDER(g_hConsoleVirtTermParserEventTraceProvider);
-
-namespace Microsoft
-{
-    namespace Console
-    {
-        namespace VirtualTerminal
-        {
-            class TermTelemetry sealed
-            {
-
-            public:
-                // Implement this as a singleton class.
-                static TermTelemetry& Instance()
-                {
-                    static TermTelemetry s_Instance;
-                    return s_Instance;
-                }
-
-                // Names primarily from http://inwap.com/pdp10/ansicode.txt
-                enum Codes
-                {
-                    CUU = 0,
-                    CUD,
-                    CUF,
-                    CUB,
-                    CNL,
-                    CPL,
-                    CHA,
-                    CUP,
-                    ED,
-                    EL,
-                    SGR,
-                    DECSC,
-                    DECRC,
-                    DECSET,
-                    DECRST,
-                    DECKPAM,
-                    DECKPNM,
-                    DSR,
-                    DA,
-                    VPA,
-                    ICH,
-                    DCH,
-                    SU,
-                    SD,
-                    ANSISYSSC,
-                    ANSISYSRC,
-                    IL,
-                    DL,
-                    DECSTBM,
-                    RI,
-                    OSCWT,
-                    HTS,
-                    CHT,
-                    CBT,
-                    TBC,
-                    ECH,
-                    DesignateG0,
-                    DesignateG1,
-                    DesignateG2,
-                    DesignateG3,
-                    HVP,
-                    DECSTR,
-                    RIS,
-<<<<<<< HEAD
-                    DECSCUSR,
-=======
-                    DTTERM_WM,
-                    OSCCT,
->>>>>>> 17b10371
-                    // Only use this last enum as a count of the number of codes.
-                    NUMBER_OF_CODES
-                };
-                void Log(_In_ Codes const code);
-                void LogFailed(_In_ const wchar_t wch);
-                void SetShouldWriteFinalLog(_In_ bool const writeLog);
-                void SetActivityId(_In_ GUID const *activityId);
-                unsigned int GetAndResetTimesUsedCurrent();
-                unsigned int GetAndResetTimesFailedCurrent();
-                unsigned int GetAndResetTimesFailedOutsideRangeCurrent();
-
-            private:
-                // Used to prevent multiple instances
-                TermTelemetry();
-                ~TermTelemetry();
-                TermTelemetry(TermTelemetry const&);
-                void operator=(TermTelemetry const&);
-
-                void WriteFinalTraceLog() const;
-
-                unsigned int _uiTimesUsedCurrent;
-                unsigned int _uiTimesFailedCurrent;
-                unsigned int _uiTimesFailedOutsideRangeCurrent;
-                unsigned int _uiTimesUsed[NUMBER_OF_CODES];
-                unsigned int _uiTimesFailed[CHAR_MAX + 1];
-                unsigned int _uiTimesFailedOutsideRange;
-                GUID _activityId;
-
-                bool _fShouldWriteFinalLog;
-            };
-        };
-    };
-};
+/*++
+Copyright (c) Microsoft Corporation
+
+Module Name:
+- telemetry.hpp
+
+Abstract:
+- This module is used for recording all telemetry feedback from the console virtual terminal parser
+
+--*/
+#pragma once
+
+// Including TraceLogging essentials for the binary
+#include <windows.h>
+#include <winmeta.h>
+#include <TraceLoggingProvider.h>
+#include <telemetry\microsofttelemetry.h>
+#include "limits.h"
+
+TRACELOGGING_DECLARE_PROVIDER(g_hConsoleVirtTermParserEventTraceProvider);
+
+namespace Microsoft
+{
+    namespace Console
+    {
+        namespace VirtualTerminal
+        {
+            class TermTelemetry sealed
+            {
+
+            public:
+                // Implement this as a singleton class.
+                static TermTelemetry& Instance()
+                {
+                    static TermTelemetry s_Instance;
+                    return s_Instance;
+                }
+
+                // Names primarily from http://inwap.com/pdp10/ansicode.txt
+                enum Codes
+                {
+                    CUU = 0,
+                    CUD,
+                    CUF,
+                    CUB,
+                    CNL,
+                    CPL,
+                    CHA,
+                    CUP,
+                    ED,
+                    EL,
+                    SGR,
+                    DECSC,
+                    DECRC,
+                    DECSET,
+                    DECRST,
+                    DECKPAM,
+                    DECKPNM,
+                    DSR,
+                    DA,
+                    VPA,
+                    ICH,
+                    DCH,
+                    SU,
+                    SD,
+                    ANSISYSSC,
+                    ANSISYSRC,
+                    IL,
+                    DL,
+                    DECSTBM,
+                    RI,
+                    OSCWT,
+                    HTS,
+                    CHT,
+                    CBT,
+                    TBC,
+                    ECH,
+                    DesignateG0,
+                    DesignateG1,
+                    DesignateG2,
+                    DesignateG3,
+                    HVP,
+                    DECSTR,
+                    RIS,
+                    DECSCUSR,
+                    DTTERM_WM,
+                    OSCCT,
+                    // Only use this last enum as a count of the number of codes.
+                    NUMBER_OF_CODES
+                };
+                void Log(_In_ Codes const code);
+                void LogFailed(_In_ const wchar_t wch);
+                void SetShouldWriteFinalLog(_In_ bool const writeLog);
+                void SetActivityId(_In_ GUID const *activityId);
+                unsigned int GetAndResetTimesUsedCurrent();
+                unsigned int GetAndResetTimesFailedCurrent();
+                unsigned int GetAndResetTimesFailedOutsideRangeCurrent();
+
+            private:
+                // Used to prevent multiple instances
+                TermTelemetry();
+                ~TermTelemetry();
+                TermTelemetry(TermTelemetry const&);
+                void operator=(TermTelemetry const&);
+
+                void WriteFinalTraceLog() const;
+
+                unsigned int _uiTimesUsedCurrent;
+                unsigned int _uiTimesFailedCurrent;
+                unsigned int _uiTimesFailedOutsideRangeCurrent;
+                unsigned int _uiTimesUsed[NUMBER_OF_CODES];
+                unsigned int _uiTimesFailed[CHAR_MAX + 1];
+                unsigned int _uiTimesFailedOutsideRange;
+                GUID _activityId;
+
+                bool _fShouldWriteFinalLog;
+            };
+        };
+    };
+};