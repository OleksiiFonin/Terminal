/*++
Copyright (c) Microsoft Corporation

Module Name:
- IStateMachineEngine.hpp

Abstract:
- This is the interface for a VT state machine language
    The terminal handles input sequences and output sequences differently,
    almost as two seperate grammars. This enables different grammars to leverage
    the existing VT parsing.

Author(s):
- Mike Griese (migrie) 18 Aug 2017
--*/
#pragma once
namespace Microsoft
{
    namespace Console
    {
        namespace VirtualTerminal
        {
            class IStateMachineEngine
            {
            public:

                virtual ~IStateMachineEngine() = 0;

                virtual bool ActionExecute(_In_ wchar_t const wch) = 0;
                virtual bool ActionPrint(_In_ wchar_t const wch) = 0;
<<<<<<< HEAD
                virtual bool ActionPrintString(_Inout_updates_(cch) wchar_t* const rgwch, _In_ size_t const cch) = 0;
                virtual bool ActionEscDispatch(_In_ wchar_t const wch, _In_ const unsigned short cIntermediate, _In_ const wchar_t wchIntermediate) = 0;
=======
                virtual bool ActionPrintString(_Inout_updates_(cch) wchar_t* const rgwch,
                                               _In_ size_t const cch) = 0;
                virtual bool ActionEscDispatch(_In_ wchar_t const wch,
                                               _In_ const unsigned short cIntermediate,
                                               _In_ const wchar_t wchIntermediate) = 0;
>>>>>>> 5099d41f
                virtual bool ActionCsiDispatch(_In_ wchar_t const wch,
                                               _In_ const unsigned short cIntermediate,
                                               _In_ const wchar_t wchIntermediate,
                                               _In_reads_(cParams) const unsigned short* const rgusParams,
                                               _In_ const unsigned short cParams) = 0;
                virtual bool ActionClear() = 0;
                virtual bool ActionIgnore() = 0;
<<<<<<< HEAD
                virtual bool ActionOscDispatch(_In_ wchar_t const wch, _In_ const unsigned short sOscParam, _Inout_ wchar_t* const pwchOscStringBuffer, _In_ const unsigned short cchOscString) = 0;
                virtual bool ActionSs3Dispatch(_In_ wchar_t const wch,
                                               _In_ const unsigned short* const rgusParams,
=======
                virtual bool ActionOscDispatch(_In_ wchar_t const wch,
                                               _In_ const unsigned short sOscParam,
                                               _Inout_updates_(cchOscString) wchar_t* const pwchOscStringBuffer,
                                               _In_ const unsigned short cchOscString) = 0;
                virtual bool ActionSs3Dispatch(_In_ wchar_t const wch,
                                               _In_reads_(cParams) const unsigned short* const rgusParams,
>>>>>>> 5099d41f
                                               _In_ const unsigned short cParams) = 0;
                virtual bool FlushAtEndOfString() const = 0;

            };

            inline IStateMachineEngine::~IStateMachineEngine() {}
        }
    }
}
<|MERGE_RESOLUTION|>--- conflicted
+++ resolved
@@ -1,68 +1,57 @@
-/*++
-Copyright (c) Microsoft Corporation
-
-Module Name:
-- IStateMachineEngine.hpp
-
-Abstract:
-- This is the interface for a VT state machine language
-    The terminal handles input sequences and output sequences differently,
-    almost as two seperate grammars. This enables different grammars to leverage
-    the existing VT parsing.
-
-Author(s):
-- Mike Griese (migrie) 18 Aug 2017
---*/
-#pragma once
-namespace Microsoft
-{
-    namespace Console
-    {
-        namespace VirtualTerminal
-        {
-            class IStateMachineEngine
-            {
-            public:
-
-                virtual ~IStateMachineEngine() = 0;
-
-                virtual bool ActionExecute(_In_ wchar_t const wch) = 0;
-                virtual bool ActionPrint(_In_ wchar_t const wch) = 0;
-<<<<<<< HEAD
-                virtual bool ActionPrintString(_Inout_updates_(cch) wchar_t* const rgwch, _In_ size_t const cch) = 0;
-                virtual bool ActionEscDispatch(_In_ wchar_t const wch, _In_ const unsigned short cIntermediate, _In_ const wchar_t wchIntermediate) = 0;
-=======
-                virtual bool ActionPrintString(_Inout_updates_(cch) wchar_t* const rgwch,
-                                               _In_ size_t const cch) = 0;
-                virtual bool ActionEscDispatch(_In_ wchar_t const wch,
-                                               _In_ const unsigned short cIntermediate,
-                                               _In_ const wchar_t wchIntermediate) = 0;
->>>>>>> 5099d41f
-                virtual bool ActionCsiDispatch(_In_ wchar_t const wch,
-                                               _In_ const unsigned short cIntermediate,
-                                               _In_ const wchar_t wchIntermediate,
-                                               _In_reads_(cParams) const unsigned short* const rgusParams,
-                                               _In_ const unsigned short cParams) = 0;
-                virtual bool ActionClear() = 0;
-                virtual bool ActionIgnore() = 0;
-<<<<<<< HEAD
-                virtual bool ActionOscDispatch(_In_ wchar_t const wch, _In_ const unsigned short sOscParam, _Inout_ wchar_t* const pwchOscStringBuffer, _In_ const unsigned short cchOscString) = 0;
-                virtual bool ActionSs3Dispatch(_In_ wchar_t const wch,
-                                               _In_ const unsigned short* const rgusParams,
-=======
-                virtual bool ActionOscDispatch(_In_ wchar_t const wch,
-                                               _In_ const unsigned short sOscParam,
-                                               _Inout_updates_(cchOscString) wchar_t* const pwchOscStringBuffer,
-                                               _In_ const unsigned short cchOscString) = 0;
-                virtual bool ActionSs3Dispatch(_In_ wchar_t const wch,
-                                               _In_reads_(cParams) const unsigned short* const rgusParams,
->>>>>>> 5099d41f
-                                               _In_ const unsigned short cParams) = 0;
-                virtual bool FlushAtEndOfString() const = 0;
-
-            };
-
-            inline IStateMachineEngine::~IStateMachineEngine() {}
-        }
-    }
-}
+/*++
+Copyright (c) Microsoft Corporation
+
+Module Name:
+- IStateMachineEngine.hpp
+
+Abstract:
+- This is the interface for a VT state machine language
+    The terminal handles input sequences and output sequences differently,
+    almost as two seperate grammars. This enables different grammars to leverage
+    the existing VT parsing.
+
+Author(s):
+- Mike Griese (migrie) 18 Aug 2017
+--*/
+#pragma once
+namespace Microsoft
+{
+    namespace Console
+    {
+        namespace VirtualTerminal
+        {
+            class IStateMachineEngine
+            {
+            public:
+
+                virtual ~IStateMachineEngine() = 0;
+
+                virtual bool ActionExecute(_In_ wchar_t const wch) = 0;
+                virtual bool ActionPrint(_In_ wchar_t const wch) = 0;
+                virtual bool ActionPrintString(_Inout_updates_(cch) wchar_t* const rgwch,
+                                               _In_ size_t const cch) = 0;
+                virtual bool ActionEscDispatch(_In_ wchar_t const wch,
+                                               _In_ const unsigned short cIntermediate,
+                                               _In_ const wchar_t wchIntermediate) = 0;
+                virtual bool ActionCsiDispatch(_In_ wchar_t const wch,
+                                               _In_ const unsigned short cIntermediate,
+                                               _In_ const wchar_t wchIntermediate,
+                                               _In_reads_(cParams) const unsigned short* const rgusParams,
+                                               _In_ const unsigned short cParams) = 0;
+                virtual bool ActionClear() = 0;
+                virtual bool ActionIgnore() = 0;
+                virtual bool ActionOscDispatch(_In_ wchar_t const wch,
+                                               _In_ const unsigned short sOscParam,
+                                               _Inout_updates_(cchOscString) wchar_t* const pwchOscStringBuffer,
+                                               _In_ const unsigned short cchOscString) = 0;
+                virtual bool ActionSs3Dispatch(_In_ wchar_t const wch,
+                                               _In_reads_(cParams) const unsigned short* const rgusParams,
+                                               _In_ const unsigned short cParams) = 0;
+                virtual bool FlushAtEndOfString() const = 0;
+
+            };
+
+            inline IStateMachineEngine::~IStateMachineEngine() {}
+        }
+    }
+}