--- conflicted
+++ resolved
@@ -1,1331 +1,1324 @@
-/********************************************************
-*                                                       *
-*   Copyright (C) Microsoft. All rights reserved.       *
-*                                                       *
-********************************************************/
-
-#include "precomp.h"
-
-#include "stateMachine.hpp"
-#include "OutputStateMachineEngine.hpp"
-
-#include "ascii.hpp"
-using namespace Microsoft::Console::VirtualTerminal;
-
-
-OutputStateMachineEngine::OutputStateMachineEngine(_In_ TermDispatch* const pDispatch) :
-    _pDispatch(pDispatch)
-{
-}
-
-OutputStateMachineEngine::~OutputStateMachineEngine()
-{
-
-}
-
-// Routine Description:
-// - Triggers the Execute action to indicate that the listener should 
-//      immediately respond to a C0 control character.
-// Arguments:
-// - wch - Character to dispatch.
-// Return Value:
-// - true iff we successfully dispatched the sequence.
-bool OutputStateMachineEngine::ActionExecute(_In_ wchar_t const wch)
-{
-    _pDispatch->Execute(wch);
-    return true;
-}
-
-// Routine Description:
-// - Triggers the Print action to indicate that the listener should render the
-//      character given.
-// Arguments:
-// - wch - Character to dispatch.
-// Return Value:
-// - true iff we successfully dispatched the sequence.
-bool OutputStateMachineEngine::ActionPrint(_In_ wchar_t const wch)
-{
-    _pDispatch->Print(wch); // call print
-    return true;
-}
-
-// Routine Description:
-// - Triggers the Print action to indicate that the listener should render the 
-//      string of characters given.
-// Arguments:
-// - rgwch - string to dispatch.
-// - cch - length of rgwch
-// Return Value:
-// - true iff we successfully dispatched the sequence.
-bool OutputStateMachineEngine::ActionPrintString(_Inout_updates_(cch) wchar_t* const rgwch, _In_ size_t const cch)
-{
-    _pDispatch->PrintString(rgwch, cch); // call print
-    return true;
-}
-
-// Routine Description:
-// - Triggers the EscDispatch action to indicate that the listener should handle
-//      a simple escape sequence. These sequences traditionally start with ESC 
-//      and a simple letter. No complicated parameters.
-// Arguments:
-// - wch - Character to dispatch.
-// - cIntermediate - Number of "Intermediate" characters found - such as '!', '?'
-// - wchIntermediate - Intermediate character in the sequence, if there was one.
-// Return Value:
-// - true iff we successfully dispatched the sequence.
-bool OutputStateMachineEngine::ActionEscDispatch(_In_ wchar_t const wch, 
-                                                 _In_ const unsigned short cIntermediate,
-                                                 _In_ const wchar_t wchIntermediate)
-{
-    bool fSuccess = false;
-
-    // no intermediates.
-    if (cIntermediate == 0)
-    {
-        switch (wch)
-        {
-        case VTActionCodes::CUU_CursorUp:
-            fSuccess = _pDispatch->CursorUp(1);
-            TermTelemetry::Instance().Log(TermTelemetry::Codes::CUU);
-            break;
-        case VTActionCodes::CUD_CursorDown:
-            fSuccess = _pDispatch->CursorDown(1);
-            TermTelemetry::Instance().Log(TermTelemetry::Codes::CUD);
-            break;
-        case VTActionCodes::CUF_CursorForward:
-            fSuccess = _pDispatch->CursorForward(1);
-            TermTelemetry::Instance().Log(TermTelemetry::Codes::CUF);
-            break;
-        case VTActionCodes::CUB_CursorBackward:
-            fSuccess = _pDispatch->CursorBackward(1);
-            TermTelemetry::Instance().Log(TermTelemetry::Codes::CUB);
-            break;
-        case VTActionCodes::DECSC_CursorSave:
-            fSuccess = _pDispatch->CursorSavePosition();
-            TermTelemetry::Instance().Log(TermTelemetry::Codes::DECSC);
-            break;
-        case VTActionCodes::DECRC_CursorRestore:
-            fSuccess = _pDispatch->CursorRestorePosition();
-            TermTelemetry::Instance().Log(TermTelemetry::Codes::DECRC);
-            break;
-        case VTActionCodes::DECKPAM_KeypadApplicationMode:
-            fSuccess = _pDispatch->SetKeypadMode(true);
-            TermTelemetry::Instance().Log(TermTelemetry::Codes::DECKPAM);
-            break;
-        case VTActionCodes::DECKPNM_KeypadNumericMode:
-            fSuccess = _pDispatch->SetKeypadMode(false);
-            TermTelemetry::Instance().Log(TermTelemetry::Codes::DECKPNM);
-            break;
-        case VTActionCodes::RI_ReverseLineFeed:
-            fSuccess = _pDispatch->ReverseLineFeed();
-            TermTelemetry::Instance().Log(TermTelemetry::Codes::RI);
-            break;
-        case VTActionCodes::HTS_HorizontalTabSet:
-            fSuccess = _pDispatch->HorizontalTabSet();
-            TermTelemetry::Instance().Log(TermTelemetry::Codes::HTS);
-            break;
-        case VTActionCodes::RIS_ResetToInitialState:
-            fSuccess = _pDispatch->HardReset();
-            TermTelemetry::Instance().Log(TermTelemetry::Codes::RIS);
-            break;
-        default:
-            // If no functions to call, overall dispatch was a failure.
-            fSuccess = false;
-            break;
-        }
-    }
-    else if (cIntermediate == 1)
-    {
-        DesignateCharsetTypes designateType = s_DefaultDesignateCharsetType;
-        fSuccess = _GetDesignateType(wchIntermediate, &designateType);
-        if (fSuccess)
-        {
-            switch (designateType)
-            {
-            case DesignateCharsetTypes::G0:
-                fSuccess = _pDispatch->DesignateCharset(wch);
-                TermTelemetry::Instance().Log(TermTelemetry::Codes::DesignateG0);
-                break;
-            case DesignateCharsetTypes::G1:
-                fSuccess = false;
-                TermTelemetry::Instance().Log(TermTelemetry::Codes::DesignateG1);
-                break;
-            case DesignateCharsetTypes::G2:
-                fSuccess = false;
-                TermTelemetry::Instance().Log(TermTelemetry::Codes::DesignateG2);
-                break;
-            case DesignateCharsetTypes::G3:
-                fSuccess = false;
-                TermTelemetry::Instance().Log(TermTelemetry::Codes::DesignateG3);
-                break;
-            default:
-                // If no functions to call, overall dispatch was a failure.
-                fSuccess = false;
-                break;
-            }
-        }
-    }
-    return fSuccess;
-}
-
-// Routine Description:
-// - Triggers the CsiDispatch action to indicate that the listener should handle
-//      a control sequence. These sequences perform various API-type commands 
-//      that can include many parameters.
-// Arguments:
-// - wch - Character to dispatch.
-// - cIntermediate - Number of "Intermediate" characters found - such as '!', '?'
-// - wchIntermediate - Intermediate character in the sequence, if there was one.
-// - rgusParams - set of numeric parameters collected while pasring the sequence.
-// - cParams - number of parameters found.
-// Return Value:
-// - true iff we successfully dispatched the sequence.
-bool OutputStateMachineEngine::ActionCsiDispatch(_In_ wchar_t const wch, 
-                                                 _In_ const unsigned short cIntermediate,
-                                                 _In_ const wchar_t wchIntermediate,
-                                                 _In_ const unsigned short* const rgusParams,
-                                                 _In_ const unsigned short cParams)
-{
-    bool fSuccess = false;
-    unsigned int uiDistance = 0;
-    unsigned int uiLine = 0;
-    unsigned int uiColumn = 0;
-    SHORT sTopMargin = 0;
-    SHORT sBottomMargin = 0;
-    SHORT sNumTabs = 0;
-    SHORT sClearType = 0;
-    unsigned int uiFunction = 0;
-    TermDispatch::EraseType eraseType = TermDispatch::EraseType::ToEnd;
-    TermDispatch::GraphicsOptions rgGraphicsOptions[StateMachine::s_cParamsMax];
-    size_t cOptions = ARRAYSIZE(rgGraphicsOptions);
-    TermDispatch::AnsiStatusType deviceStatusType = (TermDispatch::AnsiStatusType)-1; // there is no default status type.
-    
-    // This is all the args after the first arg, and the count of args not including the first one.
-    const unsigned short* const rgusRemainingArgs = (cParams > 1) ? rgusParams + 1 : rgusParams;
-    const unsigned short cRemainingArgs = (cParams >= 1) ? cParams - 1 : 0;
-
-    if (cIntermediate == 0)
-    {
-        // fill params
-        switch (wch)
-        {
-        case VTActionCodes::CUU_CursorUp:
-        case VTActionCodes::CUD_CursorDown:
-        case VTActionCodes::CUF_CursorForward:
-        case VTActionCodes::CUB_CursorBackward:
-        case VTActionCodes::CNL_CursorNextLine:
-        case VTActionCodes::CPL_CursorPrevLine:
-        case VTActionCodes::CHA_CursorHorizontalAbsolute:
-        case VTActionCodes::VPA_VerticalLinePositionAbsolute:
-        case VTActionCodes::ICH_InsertCharacter:
-        case VTActionCodes::DCH_DeleteCharacter:
-        case VTActionCodes::ECH_EraseCharacters:
-            fSuccess = _GetCursorDistance(rgusParams, cParams, &uiDistance);
-            break;
-        case VTActionCodes::HVP_HorizontalVerticalPosition:
-        case VTActionCodes::CUP_CursorPosition:
-            fSuccess = _GetXYPosition(rgusParams, cParams, &uiLine, &uiColumn);
-            break;
-        case VTActionCodes::DECSTBM_SetScrollingRegion:
-            fSuccess = _GetTopBottomMargins(rgusParams, cParams, &sTopMargin, &sBottomMargin);
-            break;
-        case VTActionCodes::ED_EraseDisplay:
-        case VTActionCodes::EL_EraseLine:
-            fSuccess = _GetEraseOperation(rgusParams, cParams, &eraseType);
-            break;
-        case VTActionCodes::SGR_SetGraphicsRendition:
-            fSuccess = _GetGraphicsOptions(rgusParams, cParams, rgGraphicsOptions, &cOptions);
-            break;
-        case VTActionCodes::DSR_DeviceStatusReport:
-            fSuccess = _GetDeviceStatusOperation(rgusParams, cParams, &deviceStatusType);
-            break;
-        case VTActionCodes::DA_DeviceAttributes:
-            fSuccess = _VerifyDeviceAttributesParams(rgusParams, cParams);
-            break;
-        case VTActionCodes::SU_ScrollUp:
-        case VTActionCodes::SD_ScrollDown:
-            fSuccess = _GetScrollDistance(rgusParams, cParams, &uiDistance);
-            break;
-        case VTActionCodes::ANSISYSSC_CursorSave:
-        case VTActionCodes::ANSISYSRC_CursorRestore:
-            fSuccess = _VerifyHasNoParameters(cParams);
-            break;
-        case VTActionCodes::IL_InsertLine:
-        case VTActionCodes::DL_DeleteLine:
-            fSuccess = _GetScrollDistance(rgusParams, cParams, &uiDistance);
-            break;
-        case VTActionCodes::CHT_CursorForwardTab:
-        case VTActionCodes::CBT_CursorBackTab:
-            fSuccess = _GetTabDistance(rgusParams, cParams, &sNumTabs);
-            break;
-        case VTActionCodes::TBC_TabClear:
-            fSuccess = _GetTabClearType(rgusParams, cParams, &sClearType);
-            break;
-        case VTActionCodes::DTTERM_WindowManipulation:
-            fSuccess = _GetWindowManipulationType(rgusParams, cParams, &uiFunction);
-            break;
-        default:
-            // If no params to fill, param filling was successful.
-            fSuccess = true;
-            break;
-        }
-
-        // if param filling successful, try to dispatch
-        if (fSuccess)
-        {
-            switch (wch)
-            {
-            case VTActionCodes::CUU_CursorUp:
-                fSuccess = _pDispatch->CursorUp(uiDistance);
-                TermTelemetry::Instance().Log(TermTelemetry::Codes::CUU);
-                break;
-            case VTActionCodes::CUD_CursorDown:
-                fSuccess = _pDispatch->CursorDown(uiDistance);
-                TermTelemetry::Instance().Log(TermTelemetry::Codes::CUD);
-                break;
-            case VTActionCodes::CUF_CursorForward:
-                fSuccess = _pDispatch->CursorForward(uiDistance);
-                TermTelemetry::Instance().Log(TermTelemetry::Codes::CUF);
-                break;
-            case VTActionCodes::CUB_CursorBackward:
-                fSuccess = _pDispatch->CursorBackward(uiDistance);
-                TermTelemetry::Instance().Log(TermTelemetry::Codes::CUB);
-                break;
-            case VTActionCodes::CNL_CursorNextLine:
-                fSuccess = _pDispatch->CursorNextLine(uiDistance);
-                TermTelemetry::Instance().Log(TermTelemetry::Codes::CNL);
-                break;
-            case VTActionCodes::CPL_CursorPrevLine:
-                fSuccess = _pDispatch->CursorPrevLine(uiDistance);
-                TermTelemetry::Instance().Log(TermTelemetry::Codes::CPL);
-                break;
-            case VTActionCodes::CHA_CursorHorizontalAbsolute:
-                fSuccess = _pDispatch->CursorHorizontalPositionAbsolute(uiDistance);
-                TermTelemetry::Instance().Log(TermTelemetry::Codes::CHA);
-                break;
-            case VTActionCodes::VPA_VerticalLinePositionAbsolute:
-                fSuccess = _pDispatch->VerticalLinePositionAbsolute(uiDistance);
-                TermTelemetry::Instance().Log(TermTelemetry::Codes::VPA);
-                break;
-            case VTActionCodes::CUP_CursorPosition:
-            case VTActionCodes::HVP_HorizontalVerticalPosition:
-                fSuccess = _pDispatch->CursorPosition(uiLine, uiColumn);
-                TermTelemetry::Instance().Log(TermTelemetry::Codes::CUP);
-                break;
-            case VTActionCodes::DECSTBM_SetScrollingRegion:
-                fSuccess = _pDispatch->SetTopBottomScrollingMargins(sTopMargin, sBottomMargin);
-                TermTelemetry::Instance().Log(TermTelemetry::Codes::DECSTBM);
-                break;
-            case VTActionCodes::ICH_InsertCharacter:
-                fSuccess = _pDispatch->InsertCharacter(uiDistance);
-                TermTelemetry::Instance().Log(TermTelemetry::Codes::ICH);
-                break;
-            case VTActionCodes::DCH_DeleteCharacter:
-                fSuccess = _pDispatch->DeleteCharacter(uiDistance);
-                TermTelemetry::Instance().Log(TermTelemetry::Codes::DCH);
-                break;
-            case VTActionCodes::ED_EraseDisplay:
-                fSuccess = _pDispatch->EraseInDisplay(eraseType);
-                TermTelemetry::Instance().Log(TermTelemetry::Codes::ED);
-                break;
-            case VTActionCodes::EL_EraseLine:
-                fSuccess = _pDispatch->EraseInLine(eraseType);
-                TermTelemetry::Instance().Log(TermTelemetry::Codes::EL);
-                break;
-            case VTActionCodes::SGR_SetGraphicsRendition:
-                fSuccess = _pDispatch->SetGraphicsRendition(rgGraphicsOptions, cOptions);
-                TermTelemetry::Instance().Log(TermTelemetry::Codes::SGR);
-                break;
-            case VTActionCodes::DSR_DeviceStatusReport:
-                fSuccess = _pDispatch->DeviceStatusReport(deviceStatusType); 
-                TermTelemetry::Instance().Log(TermTelemetry::Codes::DSR);
-                break;
-            case VTActionCodes::DA_DeviceAttributes:
-                fSuccess = _pDispatch->DeviceAttributes();
-                TermTelemetry::Instance().Log(TermTelemetry::Codes::DA);
-                break;
-            case VTActionCodes::SU_ScrollUp:
-                fSuccess = _pDispatch->ScrollUp(uiDistance);
-                TermTelemetry::Instance().Log(TermTelemetry::Codes::SU);
-                break;
-            case VTActionCodes::SD_ScrollDown:
-                fSuccess = _pDispatch->ScrollDown(uiDistance);
-                TermTelemetry::Instance().Log(TermTelemetry::Codes::SD);
-                break;
-            case VTActionCodes::ANSISYSSC_CursorSave:
-                fSuccess = _pDispatch->CursorSavePosition();
-                TermTelemetry::Instance().Log(TermTelemetry::Codes::ANSISYSSC);
-                break;
-            case VTActionCodes::ANSISYSRC_CursorRestore:
-                fSuccess = _pDispatch->CursorRestorePosition();
-                TermTelemetry::Instance().Log(TermTelemetry::Codes::ANSISYSRC);
-                break;
-            case VTActionCodes::IL_InsertLine:
-                fSuccess = _pDispatch->InsertLine(uiDistance);
-                TermTelemetry::Instance().Log(TermTelemetry::Codes::IL);
-                break;
-            case VTActionCodes::DL_DeleteLine:
-                fSuccess = _pDispatch->DeleteLine(uiDistance);
-                TermTelemetry::Instance().Log(TermTelemetry::Codes::DL);
-                break;
-            case VTActionCodes::CHT_CursorForwardTab:
-                fSuccess = _pDispatch->ForwardTab(sNumTabs);
-                TermTelemetry::Instance().Log(TermTelemetry::Codes::CHT);
-                break;
-            case VTActionCodes::CBT_CursorBackTab:
-                fSuccess = _pDispatch->BackwardsTab(sNumTabs);
-                TermTelemetry::Instance().Log(TermTelemetry::Codes::CBT);
-                break;
-            case VTActionCodes::TBC_TabClear:
-                fSuccess = _pDispatch->TabClear(sClearType);
-                TermTelemetry::Instance().Log(TermTelemetry::Codes::TBC);
-                break;
-            case VTActionCodes::ECH_EraseCharacters:
-                fSuccess = _pDispatch->EraseCharacters(uiDistance);
-                TermTelemetry::Instance().Log(TermTelemetry::Codes::ECH);
-                break;
-            case VTActionCodes::DTTERM_WindowManipulation:
-                fSuccess = _pDispatch->WindowManipulation(static_cast<TermDispatch::WindowManipulationType>(uiFunction),
-                                                          rgusRemainingArgs,
-                                                          cRemainingArgs);
-                TermTelemetry::Instance().Log(TermTelemetry::Codes::DTTERM_WM);
-                break;
-            default:
-                // If no functions to call, overall dispatch was a failure.
-                fSuccess = false;
-                break;
-            }
-        }
-    }
-    else if (cIntermediate == 1)
-    {
-        switch (wchIntermediate)
-        {
-        case L'?':
-            fSuccess = _IntermediateQuestionMarkDispatch(wch, rgusParams, cParams);
-            break;
-        case L'!':
-            fSuccess = _IntermediateExclamationDispatch(wch);
-            break;
-        default:
-            // If no functions to call, overall dispatch was a failure.
-            fSuccess = false;
-            break;
-        }
-    }
-    return fSuccess;
-}
-
-
-// Routine Description:
-// - Handles actions that have postfix params on an intermediate '?', such as DECTCEM, DECCOLM, ATT610
-// Arguments:
-// - wch - Character to dispatch.
-// Return Value:
-// - True if handled successfully. False otherwise.
-bool OutputStateMachineEngine::_IntermediateQuestionMarkDispatch(_In_ wchar_t const wchAction, _In_reads_(cParams) const unsigned short* const rgusParams, _In_ const unsigned short cParams)
-{
-    bool fSuccess = false;
-
-    TermDispatch::PrivateModeParams rgPrivateModeParams[StateMachine::s_cParamsMax];
-    size_t cOptions = ARRAYSIZE(rgPrivateModeParams);
-    // Ensure that there was the right number of params
-    switch (wchAction)
-    {
-        case VTActionCodes::DECSET_PrivateModeSet:
-        case VTActionCodes::DECRST_PrivateModeReset:
-            fSuccess = _GetPrivateModeParams(rgusParams, cParams, rgPrivateModeParams, &cOptions);
-            break;
-            
-        default:
-            // If no params to fill, param filling was successful.
-            fSuccess = true;
-            break;
-    }
-    if (fSuccess)
-    {
-        switch(wchAction)
-        {
-        case VTActionCodes::DECSET_PrivateModeSet:
-            fSuccess = _pDispatch->SetPrivateModes(rgPrivateModeParams, cOptions);
-            //TODO: MSFT:6367459 Add specific telemetry for each of the DECSET/DECRST codes
-            TermTelemetry::Instance().Log(TermTelemetry::Codes::DECSET);
-            break;
-        case VTActionCodes::DECRST_PrivateModeReset:
-            fSuccess = _pDispatch->ResetPrivateModes(rgPrivateModeParams, cOptions);
-            TermTelemetry::Instance().Log(TermTelemetry::Codes::DECRST);
-            break;
-        default:
-            // If no functions to call, overall dispatch was a failure.
-            fSuccess = false;
-            break;
-        }
-    }
-    return fSuccess;
-}
-
-
-// Routine Description:
-// - Handles actions that have an intermediate '!', such as DECSTR
-// Arguments:
-// - wch - Character to dispatch.
-// Return Value:
-// - True if handled successfully. False otherwise.
-bool OutputStateMachineEngine::_IntermediateExclamationDispatch(_In_ wchar_t const wchAction)
-{
-    bool fSuccess = false;
-
-    switch(wchAction)
-    {
-    case VTActionCodes::DECSTR_SoftReset:
-        fSuccess = _pDispatch->SoftReset();
-        TermTelemetry::Instance().Log(TermTelemetry::Codes::DECSTR);
-        break;
-    default:
-        // If no functions to call, overall dispatch was a failure.
-        fSuccess = false;
-        break;
-    }
-    return fSuccess;
-}
-
-
-// Routine Description:
-// - Triggers the Clear action to indicate that the state machine should erase 
-//      all internal state.
-// Arguments:
-// - <none>
-// Return Value:
-// - <none>
-bool OutputStateMachineEngine::ActionClear()
-{
-    // do nothing.
-    return true;
-}
-
-// Routine Description:
-// - Triggers the Ignore action to indicate that the state machine should eat 
-//      this character and say nothing.
-// Arguments:
-// - <none>
-// Return Value:
-// - <none>
-bool OutputStateMachineEngine::ActionIgnore()
-{
-    // do nothing.
-    return true;
-}
-
-// Routine Description:
-// - Triggers the OscDispatch action to indicate that the listener should handle a control sequence.
-//   These sequences perform various API-type commands that can include many parameters.
-// Arguments:
-// - wch - Character to dispatch. This will be a BEL or ST char.
-// - sOscParam - identifier of the OSC action to perform
-// - pwchOscStringBuffer - OSC string we've collected. NOT null terminated.
-// - cchOscString - length of pwchOscStringBuffer
-// Return Value:
-// - true if we handled the dsipatch.
-bool OutputStateMachineEngine::ActionOscDispatch(_In_ wchar_t const wch, _In_ const unsigned short sOscParam, _Inout_ wchar_t* const pwchOscStringBuffer, _In_ const unsigned short cchOscString)
-{
-    // The wch here is just the string terminator for the OSC string
-    UNREFERENCED_PARAMETER(wch);
-    bool fSuccess = false;
-    wchar_t* pwchTitle = nullptr;  
-    unsigned short sCchTitleLength = 0;
-    size_t tableIndex = 0;
-    DWORD dwColor = 0;
-
-    switch (sOscParam)
-    {
-    case OscActionCodes::SetIconAndWindowTitle:
-    case OscActionCodes::SetWindowIcon:
-    case OscActionCodes::SetWindowTitle:
-        fSuccess = _GetOscTitle(pwchOscStringBuffer, cchOscString, &pwchTitle, &sCchTitleLength);
-        break;
-    case OscActionCodes::SetColor:
-        fSuccess = _GetOscSetColorTable(pwchOscStringBuffer, cchOscString, &tableIndex, &dwColor);
-        break;
-    default:
-        // If no functions to call, overall dispatch was a failure.
-        fSuccess = false;
-        break;
-    }  
-    if (fSuccess)
-    {
-        switch (sOscParam)
-        {
-        case OscActionCodes::SetIconAndWindowTitle:
-        case OscActionCodes::SetWindowIcon:
-        case OscActionCodes::SetWindowTitle:
-            fSuccess = _pDispatch->SetWindowTitle(pwchTitle, sCchTitleLength);
-            TermTelemetry::Instance().Log(TermTelemetry::Codes::OSCWT);
-            break;
-        case OscActionCodes::SetColor:
-            fSuccess = _pDispatch->SetColorTableEntry(tableIndex, dwColor);
-            // todo replace telemetry
-            TermTelemetry::Instance().Log(TermTelemetry::Codes::OSCWT);
-            break;
-        default:
-            // If no functions to call, overall dispatch was a failure.
-            fSuccess = false;
-            break;
-        }        
-    }  
-
-    return fSuccess;
-}
-
-// Routine Description:
-// - Triggers the Ss3Dispatch action to indicate that the listener should handle
-//      a control sequence. These sequences perform various API-type commands 
-//      that can include many parameters.
-// Arguments:
-// - wch - Character to dispatch.
-// - rgusParams - set of numeric parameters collected while pasring the sequence.
-// - cParams - number of parameters found.
-// Return Value:
-// - true iff we successfully dispatched the sequence.
-bool OutputStateMachineEngine::ActionSs3Dispatch(_In_ wchar_t const /*wch*/, 
-                                                 _In_ const unsigned short* const /*rgusParams*/,
-                                                 _In_ const unsigned short /*cParams*/)
-{
-    // The output engine doesn't handle any SS3 sequences.
-    return false;
-}
-
-// Routine Description:
-// - Retrieves the listed graphics options to be applied in order to the "font style" of the next characters inserted into the buffer.
-// Arguments:
-// - rgGraphicsOptions - Pointer to array space (expected 16 max, the max number of params this can generate) that will be filled with valid options from the GraphicsOptions enum
-// - pcOptions - Pointer to the length of rgGraphicsOptions on the way in, and the count of the array used on the way out.
-// Return Value:
-// - True if we successfully retrieved an array of valid graphics options from the parameters we've stored. False otherwise.
-_Success_(return)
-bool OutputStateMachineEngine::_GetGraphicsOptions(_In_reads_(cParams) const unsigned short* const rgusParams,
-                                                   _In_ const unsigned short cParams,
-                                                   _Out_writes_(*pcOptions) TermDispatch::GraphicsOptions* const rgGraphicsOptions,
-                                                   _Inout_ size_t* const pcOptions) const
-{
-    bool fSuccess = false;
-
-    if (cParams == 0)
-    {
-        if (*pcOptions >= 1)
-        {
-            rgGraphicsOptions[0] = s_defaultGraphicsOption;
-            *pcOptions = 1;
-            fSuccess = true;
-        }
-        else
-        {
-            fSuccess = false; // not enough space in buffer to hold response.
-        }
-    }
-    else
-    {
-        if (*pcOptions >= cParams)
-        {
-            for (size_t i = 0; i < cParams; i++)
-            {
-                // No memcpy. The parameters are shorts. The graphics options are unsigned ints.
-                rgGraphicsOptions[i] = (TermDispatch::GraphicsOptions)rgusParams[i];
-            }
-
-            *pcOptions = cParams;
-            fSuccess = true;
-        }
-        else
-        {
-            fSuccess = false; // not enough space in buffer to hold response.
-        }
-    }
-
-    return fSuccess; 
-}
-
-// Routine Description:
-// - Retrieves the erase type parameter for an upcoming operation.
-// Arguments:
-// - pEraseType - Memory location to receive the erase type parameter
-// Return Value:
-// - True if we successfully pulled an erase type from the parameters we've stored. False otherwise.
-_Success_(return)
-bool OutputStateMachineEngine::_GetEraseOperation(_In_reads_(cParams) const unsigned short* const rgusParams, _In_ const unsigned short cParams, _Out_ TermDispatch::EraseType* const pEraseType) const
-{
-    bool fSuccess = false; // If we have too many parameters or don't know what to do with the given value, return false.
-    *pEraseType = s_defaultEraseType; // if we fail, just put the default type in.
-
-    if (cParams == 0)
-    {
-        // Empty parameter sequences should use the default
-        *pEraseType = s_defaultEraseType;
-        fSuccess = true;
-    }
-    else if (cParams == 1)
-    {
-        // If there's one parameter, attempt to match it to the values we accept.
-        unsigned short const usParam = rgusParams[0];
-
-        switch (usParam)
-        {
-        case TermDispatch::EraseType::ToEnd:
-        case TermDispatch::EraseType::FromBeginning:
-        case TermDispatch::EraseType::All:
-        case TermDispatch::EraseType::Scrollback:
-            *pEraseType = (TermDispatch::EraseType) usParam;
-            fSuccess = true;
-            break;
-        }
-    }
-
-    return fSuccess;
-}
-
-// Routine Description:
-// - Retrieves a distance for a cursor operation from the parameter pool stored during Param actions.
-// Arguments:
-// - puiDistance - Memory location to receive the distance
-// Return Value:
-// - True if we successfully pulled the cursor distance from the parameters we've stored. False otherwise.
-_Success_(return)
-bool OutputStateMachineEngine::_GetCursorDistance(_In_reads_(cParams) const unsigned short* const rgusParams, _In_ const unsigned short cParams, _Out_ unsigned int* const puiDistance) const
-{
-    bool fSuccess = false;
-    *puiDistance = s_uiDefaultCursorDistance;
-
-    if (cParams == 0)
-    {
-        // Empty parameter sequences should use the default
-        fSuccess = true;
-    }
-    else if (cParams == 1)
-    {
-        // If there's one parameter, use it.
-        *puiDistance = rgusParams[0];
-        fSuccess = true;
-    }
-
-    // Distances of 0 should be changed to 1. 
-    if (*puiDistance == 0)
-    {
-        *puiDistance = s_uiDefaultCursorDistance;
-    }
-
-    return fSuccess;
-}
-
-// Routine Description:
-// - Retrieves a distance for a scroll operation from the parameter pool stored during Param actions.
-// Arguments:
-// - puiDistance - Memory location to receive the distance
-// Return Value:
-// - True if we successfully pulled the scroll distance from the parameters we've stored. False otherwise.
-_Success_(return)
-bool OutputStateMachineEngine::_GetScrollDistance(_In_reads_(cParams) const unsigned short* const rgusParams, _In_ const unsigned short cParams, _Out_ unsigned int* const puiDistance) const
-{
-    bool fSuccess = false;
-    *puiDistance = s_uiDefaultScrollDistance;
-
-    if (cParams == 0)
-    {
-        // Empty parameter sequences should use the default
-        fSuccess = true;
-    }
-    else if (cParams == 1)
-    {
-        // If there's one parameter, use it.
-        *puiDistance = rgusParams[0];
-        fSuccess = true;
-    }
-
-    // Distances of 0 should be changed to 1. 
-    if (*puiDistance == 0)
-    {
-        *puiDistance = s_uiDefaultScrollDistance;
-    }
-
-    return fSuccess;
-}
-
-// Routine Description:
-// - Retrieves a width for the console window from the parameter pool stored during Param actions.
-// Arguments:
-// - puiConsoleWidth - Memory location to receive the width
-// Return Value:
-// - True if we successfully pulled the width from the parameters we've stored. False otherwise.
-_Success_(return)
-bool OutputStateMachineEngine::_GetConsoleWidth(_In_reads_(cParams) const unsigned short* const rgusParams, _In_ const unsigned short cParams, _Out_ unsigned int* const puiConsoleWidth) const
-{
-    bool fSuccess = false;
-    *puiConsoleWidth = s_uiDefaultConsoleWidth;
-
-    if (cParams == 0)
-    {
-        // Empty parameter sequences should use the default
-        fSuccess = true;
-    }
-    else if (cParams == 1)
-    {
-        // If there's one parameter, use it.
-        *puiConsoleWidth = rgusParams[0];
-        fSuccess = true;
-    }
-
-    // Distances of 0 should be changed to 80. 
-    if (*puiConsoleWidth == 0)
-    {
-        *puiConsoleWidth = s_uiDefaultConsoleWidth;
-    }
-
-    return fSuccess;
-}
-
-// Routine Description:
-// - Retrieves an X/Y coordinate pair for a cursor operation from the parameter pool stored during Param actions.
-// Arguments:
-// - puiLine - Memory location to receive the Y/Line/Row position
-// - puiColumn - Memory location to receive the X/Column position
-// Return Value:
-// - True if we successfully pulled the cursor coordinates from the parameters we've stored. False otherwise.
-_Success_(return)
-bool OutputStateMachineEngine::_GetXYPosition(_In_reads_(cParams) const unsigned short* const rgusParams, _In_ const unsigned short cParams, _Out_ unsigned int* const puiLine, _Out_ unsigned int* const puiColumn) const
-{
-    bool fSuccess = false;
-    *puiLine = s_uiDefaultLine;
-    *puiColumn = s_uiDefaultColumn;
-
-    if (cParams == 0)
-    {
-        // Empty parameter sequences should use the default
-        fSuccess = true;
-    }
-    else if (cParams == 1)
-    {
-        // If there's only one param, leave the default for the column, and retrieve the specified row.
-        *puiLine = rgusParams[0];
-        fSuccess = true;
-    }
-    else if (cParams == 2)
-    {
-        // If there are exactly two parameters, use them.
-        *puiLine = rgusParams[0];
-        *puiColumn = rgusParams[1];
-        fSuccess = true;
-    }
-
-    // Distances of 0 should be changed to 1. 
-    if (*puiLine == 0)
-    {
-        *puiLine = s_uiDefaultLine;
-    }
-
-    if (*puiColumn == 0)
-    {
-        *puiColumn = s_uiDefaultColumn;
-    }
-
-    return fSuccess;
-}
-
-// Routine Description:
-// - Retrieves a top and bottom pair for setting the margins from the parameter pool stored during Param actions
-// Arguments:
-// - psTopMargin - Memory location to receive the top margin
-// - psBottomMargin - Memory location to receive the bottom margin
-// Return Value:
-// - True if we successfully pulled the margin settings from the parameters we've stored. False otherwise.
-_Success_(return)
-bool OutputStateMachineEngine::_GetTopBottomMargins(_In_reads_(cParams) const unsigned short* const rgusParams, _In_ const unsigned short cParams, _Out_ SHORT* const psTopMargin, _Out_ SHORT* const psBottomMargin) const
-{
-    // Notes:                           (input -> state machine out -> adapter out -> conhost internal)
-    // having only a top param is legal         ([3;r   -> 3,0   -> 3,h  -> 3,h,true)
-    // having only a bottom param is legal      ([;3r   -> 0,3   -> 1,3  -> 1,3,true)
-    // having neither uses the defaults         ([;r [r -> 0,0   -> 3,h  -> 0,0,false)
-    // an illegal combo (eg, 3;2r) is ignored
-
-    bool fSuccess = false;
-    *psTopMargin = s_sDefaultTopMargin;
-    *psBottomMargin = s_sDefaultBottomMargin;
-
-    if (cParams == 0)
-    {
-        // Empty parameter sequences should use the default
-        fSuccess = true;
-    }
-    else if (cParams == 1)
-    {
-        *psTopMargin = rgusParams[0];
-        fSuccess = true;
-    }
-    else if (cParams == 2)
-    {
-        // If there are exactly two parameters, use them.
-        *psTopMargin = rgusParams[0];
-        *psBottomMargin = rgusParams[1];
-        fSuccess = true;
-    }
-
-    if (*psBottomMargin > 0 && *psBottomMargin < *psTopMargin)
-    {
-        fSuccess = false;
-    }
-    return fSuccess;
-}
-// Routine Description:
-// - Retrieves the status type parameter for an upcoming device query operation
-// Arguments:
-// - pStatusType - Memory location to receive the Status Type parameter
-// Return Value:
-// - True if we successfully found a device operation in the parameters stored. False otherwise.
-_Success_(return)
-bool OutputStateMachineEngine::_GetDeviceStatusOperation(_In_reads_(cParams) const unsigned short* const rgusParams, _In_ const unsigned short cParams, _Out_ TermDispatch::AnsiStatusType* const pStatusType) const
-{
-    bool fSuccess = false;
-    *pStatusType = (TermDispatch::AnsiStatusType)0;
-
-    if (cParams == 1)
-    {
-        // If there's one parameter, attempt to match it to the values we accept.
-        unsigned short const usParam = rgusParams[0];
-
-        switch (usParam)
-        {
-        // This looks kinda silly, but I want the parser to reject (fSuccess = false) any status types we haven't put here.
-        case (unsigned short)TermDispatch::AnsiStatusType::CPR_CursorPositionReport:
-            *pStatusType = TermDispatch::AnsiStatusType::CPR_CursorPositionReport;
-            fSuccess = true;
-            break;
-        }
-    }
-
-    return fSuccess;
-}
-
-// Routine Description:
-// - Retrieves the listed private mode params be set/reset by DECSET/DECRST
-// Arguments:
-// - rPrivateModeParams - Pointer to array space (expected 16 max, the max number of params this can generate) that will be filled with valid params from the PrivateModeParams enum
-// - pcParams - Pointer to the length of rPrivateModeParams on the way in, and the count of the array used on the way out.
-// Return Value:
-// - True if we successfully retrieved an array of private mode params from the parameters we've stored. False otherwise.
-_Success_(return)
-bool OutputStateMachineEngine::_GetPrivateModeParams(_In_reads_(cParams) const unsigned short* const rgusParams,
-                                                     _In_ const unsigned short cParams,
-                                                     _Out_writes_(*pcParams) TermDispatch::PrivateModeParams* const rgPrivateModeParams,
-                                                     _Inout_ size_t* const pcParams) const
-{
-    bool fSuccess = false;
-    // Can't just set nothing at all
-    if (cParams > 0)
-    {
-        if (*pcParams >= cParams)
-        {
-            for (size_t i = 0; i < cParams; i++)
-            {
-                // No memcpy. The parameters are shorts. The graphics options are unsigned ints.
-                rgPrivateModeParams[i] = (TermDispatch::PrivateModeParams)rgusParams[i];
-            }
-            *pcParams = cParams;
-            fSuccess = true;
-        }
-        else
-        {
-            fSuccess = false; // not enough space in buffer to hold response.
-        }
-    }
-    return fSuccess; 
-}
-
-// - Verifies that no parameters were parsed for the current CSI sequence
-// Arguments: 
-// - <none>
-// Return Value:
-// - True if there were no parameters. False otherwise.
-_Success_(return)
-bool OutputStateMachineEngine::_VerifyHasNoParameters(_In_ const unsigned short cParams) const
-{
-    return cParams == 0;
-}
-
-// Routine Description:
-// - Validates that we received the correct parameter sequence for the Device Attributes command.
-// - For DA, we should have received either NO parameters or just one 0 parameter. Anything else is not acceptable.
-// Arguments:
-// - <none>
-// Return Value:
-// - True if the DA params were valid. False otherwise.
-_Success_(return)
-bool OutputStateMachineEngine::_VerifyDeviceAttributesParams(_In_reads_(cParams) const unsigned short* const rgusParams, _In_ const unsigned short cParams) const
-{
-    bool fSuccess = false;
-
-    if (cParams == 0)
-    {
-        fSuccess = true;
-    }
-    else if (cParams == 1)
-    {
-        if (rgusParams[0] == 0)
-        {
-            fSuccess = true;
-        }
-    }
-
-    return fSuccess;
-}
-
-// Routine Description:
-// - Null terminates, then returns, the string that we've collected as part of the OSC string.  
-// Arguments: 
-// - ppwchTitle - a pointer to point to the Osc String to use as a title.
-// - pcchTitleLength - a pointer place the length of ppwchTitle into.
-// Return Value:
-// - True if there was a title to output. (a title with length=0 is still valid)
-_Success_(return)
-bool OutputStateMachineEngine::_GetOscTitle(_Inout_ wchar_t* const pwchOscStringBuffer, _In_ const unsigned short cchOscString, _Outptr_result_buffer_(*pcchTitle) wchar_t** const ppwchTitle, _Out_ unsigned short * pcchTitle)
-{
-    *ppwchTitle = pwchOscStringBuffer;
-    *pcchTitle = cchOscString;
-    if (pwchOscStringBuffer != nullptr)
-    {
-        // null terminate the string on the current char
-        pwchOscStringBuffer[cchOscString] = L'\x0';
-    }
-    return pwchOscStringBuffer != nullptr;
-}
-
-// Routine Description:
-// - Retrieves a distance for a tab operation from the parameter pool stored during Param actions.
-// Arguments:
-// - psDistance - Memory location to receive the distance
-// Return Value:
-// - True if we successfully pulled the tab distance from the parameters we've stored. False otherwise.
-_Success_(return)
-bool OutputStateMachineEngine::_GetTabDistance(_In_reads_(cParams) const unsigned short* const rgusParams, _In_ const unsigned short cParams, _Out_ SHORT* const psDistance) const
-{
-    bool fSuccess = false;
-    *psDistance = s_sDefaultTabDistance;
-
-    if (cParams == 0)
-    {
-        // Empty parameter sequences should use the default
-        fSuccess = true;
-    }
-    else if (cParams == 1)
-    {
-        // If there's one parameter, use it.
-        *psDistance = rgusParams[0];
-        fSuccess = true;
-    }
-
-    // Distances of 0 should be changed to 1. 
-    if (*psDistance == 0)
-    {
-        *psDistance = s_sDefaultTabDistance;
-    }
-
-    return fSuccess;
-}
-
-// Routine Description:
-// - Retrieves the type of tab clearing operation from the parameter pool stored during Param actions.
-// Arguments:
-// - psClearType - Memory location to receive the clear type
-// Return Value:
-// - True if we successfully pulled the tab clear type from the parameters we've stored. False otherwise.
-_Success_(return)
-bool OutputStateMachineEngine::_GetTabClearType(_In_reads_(cParams) const unsigned short* const rgusParams, _In_ const unsigned short cParams, _Out_ SHORT* const psClearType) const
-{
-    bool fSuccess = false;
-    *psClearType = s_sDefaultTabClearType;
-
-    if (cParams == 0)
-    {
-        // Empty parameter sequences should use the default
-        fSuccess = true;
-    }
-    else if (cParams == 1)
-    {
-        // If there's one parameter, use it.
-        *psClearType = rgusParams[0];
-        fSuccess = true;
-    }
-    return fSuccess;
-}
-
-// Routine Description:
-// - Retrieves a designate charset type from the intermediate we've stored. False otherwise.
-// Arguments:
-// - pDesignateType - Memory location to receive the designate type.
-// Return Value:
-// - True if we successfully pulled the designate type from the intermediate we've stored. False otherwise.
-_Success_(return)
-bool OutputStateMachineEngine::_GetDesignateType(_In_ const wchar_t wchIntermediate, _Out_ DesignateCharsetTypes* const pDesignateType) const
-{
-    bool fSuccess = false;
-    *pDesignateType = s_DefaultDesignateCharsetType;
-
-    switch(wchIntermediate)
-    {
-    case '(':
-        *pDesignateType = DesignateCharsetTypes::G0;
-        fSuccess = true;
-        break;
-    case ')':
-    case '-':
-        *pDesignateType = DesignateCharsetTypes::G1;
-        fSuccess = true;
-        break;
-    case '*':
-    case '.':
-        *pDesignateType = DesignateCharsetTypes::G2;
-        fSuccess = true;
-        break;
-    case '+':
-    case '/':
-        *pDesignateType = DesignateCharsetTypes::G3;
-        fSuccess = true;
-        break;
-    }
-
-    return fSuccess;
-}
-
-// Routine Description:
-// - Returns true if the engine should dispatch on the last charater of a string 
-//      always, even if the sequence hasn't normally dispatched.
-//   If this is false, the engine will persist it's state across calls to 
-//      ProcessString, and dispatch only at the end of the sequence.
-// Return Value:
-// - True iff we should manually dispatch on the last character of a string.
-bool OutputStateMachineEngine::FlushAtEndOfString() const
-{
-    return false;
-}
-
-<<<<<<< HEAD
-
-// Routine Description:
-// - Determines if a character is a valid hex character, 0-9a-fA-F.
-// Arguments:
-// - wch - Character to check.
-// Return Value:
-// - True if it is. False if it isn't.
-unsigned int OutputStateMachineEngine::s_HexToUint(_In_ wchar_t const wch)
-{
-    unsigned int value = 0;
-    if (wch >= L'0' && wch <= L'9')
-    {
-        value = wch - L'0';
-    }
-    else if (wch >= L'A' && wch <= L'F')
-    {
-        value = (wch - L'A') + 10;
-    }
-    else if (wch >= L'a' && wch <= L'f')
-    {
-        value = (wch - L'a') + 10;
-    }
-    return value;
-}
-
-// Routine Description:
-// - Determines if a character is a valid number character, 0-9.
-// Arguments:
-// - wch - Character to check.
-// Return Value:
-// - True if it is. False if it isn't.
-bool OutputStateMachineEngine::s_IsNumber(_In_ wchar_t const wch)
-{
-    return wch >= L'0' && wch <= L'9'; // 0x30 - 0x39
-}
-
-// Routine Description:
-// - Determines if a character is a valid hex character, 0-9a-fA-F.
-// Arguments:
-// - wch - Character to check.
-// Return Value:
-// - True if it is. False if it isn't.
-bool OutputStateMachineEngine::s_IsHexNumber(_In_ wchar_t const wch)
-{
-    return (wch >= L'0' && wch <= L'9') || // 0x30 - 0x39
-           (wch >= L'A' && wch <= L'F') || 
-           (wch >= L'a' && wch <= L'f');
-}
-
-// Routine Description:
-// - OSC 4 ; c ; spec ST
-//      c: the index of the ansi color table
-//      spec: a color in the following format:
-//          "rgb:<red>/<green>/<blue>"
-//          where <color> is two hex digits
-// Arguments: 
-// - ppwchTitle - a pointer to point to the Osc String to use as a title.
-// - pcchTitleLength - a pointer place the length of ppwchTitle into.
-// Return Value:
-// - True if there was a title to output. (a title with length=0 is still valid)
-bool OutputStateMachineEngine::_GetOscSetColorTable(wchar_t* pwchOscStringBuffer,
-                                                    size_t cchOscString,
-                                                    size_t* pTableIndex,
-                                                    DWORD* pRgb)
-{
-    *pTableIndex = 0;
-    *pRgb = 0;
-    const wchar_t* pwchCurr = pwchOscStringBuffer;
-    const wchar_t*const pwchEnd = pwchOscStringBuffer + cchOscString;
-    size_t _TableIndex = 0;
-    unsigned int rguiColorValues[3] = {0};
-    
-    bool foundTableIndex = false;
-    bool foundRGB = false;
-    bool foundValidColorSpec = false;
-    bool fSuccess = false;
-    // We can have anywhere between [11,15] characters
-    // 11 "#;rgb:h/h/h"
-    // 15 "##;rgb:hh/hh/hh"
-    // Any fewer cannot be valid, and any more will be too many.
-    // Return early in this case. 
-    //      We'll still have to bounds check when parsing the hh/hh/hh values
-    if (cchOscString < 11 || cchOscString > 15)
-    {
-        return false;
-    }
-
-    // First try to get the table index, a number between [0,15]
-    for (size_t i = 0; i < 3; i++)
-    {
-        const wchar_t wch = *pwchCurr;
-        if (s_IsNumber(wch))
-        {
-            _TableIndex *= 10;
-            _TableIndex += wch - L'0';
-
-            pwchCurr++;
-        }
-        else if (wch == L';' && i > 0)
-        {
-            // We need to explicitly pass in a number, we can't default to 0 if 
-            //  there's no param
-            pwchCurr++;
-            foundTableIndex = true;
-            break;
-        }
-        else
-        {
-            // Found an unexpected character, fail.
-            break;
-        } 
-    }
-    // Now we look for "rgb:"
-    // Other colorspaces are theoretically possible, but we don't support them.
-    if (foundTableIndex)
-    {
-        if ((pwchCurr[0] == L'r') && 
-            (pwchCurr[1] == L'g') && 
-            (pwchCurr[2] == L'b') &&
-            (pwchCurr[3] == L':') )
-        {
-            foundRGB = true;
-        }
-        pwchCurr+=4;
-    }
-
-    if (foundRGB)
-    {
-        // Colorspecs are up to hh/hh/hh, for 1-2 h's
-        for (size_t j = 0; j < 3; j++)
-        {
-            bool foundColor = false;
-            unsigned int* const pValue = &(rguiColorValues[j]);
-            for (size_t i = 0; i < 3; i++)
-            {   
-
-                const wchar_t wch = *pwchCurr;
-                pwchCurr++;
-
-                if (s_IsHexNumber(wch))
-                {
-                    *pValue *= 16;
-                    *pValue += s_HexToUint(wch);
-                    // If we're on the blue component, we're not going to see a /.
-                    // Break out once we hit the end.
-                    if (i == 2 && pwchCurr == pwchEnd)
-                    {
-                        foundValidColorSpec = true;
-                        break;
-                    }
-                }
-                else if (wch == L'/')
-                {
-                    // Break this component, and start the next one.
-                    foundColor = true;
-                    break;
-                }
-                else
-                {
-                    // Encountered something weird oh no
-                    foundColor = false;
-                    break;
-                } 
-            }
-            if (!foundColor || pwchCurr == pwchEnd)
-            {
-                // Indicates there was a some error parsing color
-                //  or we're at the end of the string.
-                break;
-            }
-        }
-    }
-
-    // Only if we find a valid colorspec can we pass it out successfully.
-    if (foundValidColorSpec)
-    {
-        DWORD color = RGB(LOBYTE(rguiColorValues[0]),
-                          LOBYTE(rguiColorValues[1]),
-                          LOBYTE(rguiColorValues[2]));
-
-        *pTableIndex = _TableIndex;
-        *pRgb = color;
-        fSuccess = true;
-    }
-
-    return fSuccess;
-}
-
-
-
-=======
-// Method Description:
-// - Retrieves the type of window manipulation operation from the parameter pool
-//      stored during Param actions.
-// Arguments:
-// - rgusParams - Array of parameters collected
-// - cParams - Number of parameters we've collected
-// - puiFunction - Memory location to receive the function type
-// Return Value:
-// - True iff we successfully pulled the function type from the parameters
-bool OutputStateMachineEngine::_GetWindowManipulationType(_In_reads_(cParams) const unsigned short* const rgusParams,
-                                                          _In_ const unsigned short cParams,
-                                                          _Out_ unsigned int* const puiFunction) const
-{
-    bool fSuccess = false;
-    *puiFunction = s_DefaultWindowManipulationType;
-
-    if (cParams > 0)
-    {
-        switch(rgusParams[0])
-        {
-            case TermDispatch::WindowManipulationType::ResizeWindowInCharacters:
-                *puiFunction = TermDispatch::WindowManipulationType::ResizeWindowInCharacters;
-                fSuccess = true;
-                break;
-            default:
-                fSuccess = false;
-        }
-    }
-
-    return fSuccess;
-}
-
->>>>>>> 04692629
+/********************************************************
+*                                                       *
+*   Copyright (C) Microsoft. All rights reserved.       *
+*                                                       *
+********************************************************/
+
+#include "precomp.h"
+
+#include "stateMachine.hpp"
+#include "OutputStateMachineEngine.hpp"
+
+#include "ascii.hpp"
+using namespace Microsoft::Console::VirtualTerminal;
+
+
+OutputStateMachineEngine::OutputStateMachineEngine(_In_ TermDispatch* const pDispatch) :
+    _pDispatch(pDispatch)
+{
+}
+
+OutputStateMachineEngine::~OutputStateMachineEngine()
+{
+
+}
+
+// Routine Description:
+// - Triggers the Execute action to indicate that the listener should 
+//      immediately respond to a C0 control character.
+// Arguments:
+// - wch - Character to dispatch.
+// Return Value:
+// - true iff we successfully dispatched the sequence.
+bool OutputStateMachineEngine::ActionExecute(_In_ wchar_t const wch)
+{
+    _pDispatch->Execute(wch);
+    return true;
+}
+
+// Routine Description:
+// - Triggers the Print action to indicate that the listener should render the
+//      character given.
+// Arguments:
+// - wch - Character to dispatch.
+// Return Value:
+// - true iff we successfully dispatched the sequence.
+bool OutputStateMachineEngine::ActionPrint(_In_ wchar_t const wch)
+{
+    _pDispatch->Print(wch); // call print
+    return true;
+}
+
+// Routine Description:
+// - Triggers the Print action to indicate that the listener should render the 
+//      string of characters given.
+// Arguments:
+// - rgwch - string to dispatch.
+// - cch - length of rgwch
+// Return Value:
+// - true iff we successfully dispatched the sequence.
+bool OutputStateMachineEngine::ActionPrintString(_Inout_updates_(cch) wchar_t* const rgwch, _In_ size_t const cch)
+{
+    _pDispatch->PrintString(rgwch, cch); // call print
+    return true;
+}
+
+// Routine Description:
+// - Triggers the EscDispatch action to indicate that the listener should handle
+//      a simple escape sequence. These sequences traditionally start with ESC 
+//      and a simple letter. No complicated parameters.
+// Arguments:
+// - wch - Character to dispatch.
+// - cIntermediate - Number of "Intermediate" characters found - such as '!', '?'
+// - wchIntermediate - Intermediate character in the sequence, if there was one.
+// Return Value:
+// - true iff we successfully dispatched the sequence.
+bool OutputStateMachineEngine::ActionEscDispatch(_In_ wchar_t const wch, 
+                                                 _In_ const unsigned short cIntermediate,
+                                                 _In_ const wchar_t wchIntermediate)
+{
+    bool fSuccess = false;
+
+    // no intermediates.
+    if (cIntermediate == 0)
+    {
+        switch (wch)
+        {
+        case VTActionCodes::CUU_CursorUp:
+            fSuccess = _pDispatch->CursorUp(1);
+            TermTelemetry::Instance().Log(TermTelemetry::Codes::CUU);
+            break;
+        case VTActionCodes::CUD_CursorDown:
+            fSuccess = _pDispatch->CursorDown(1);
+            TermTelemetry::Instance().Log(TermTelemetry::Codes::CUD);
+            break;
+        case VTActionCodes::CUF_CursorForward:
+            fSuccess = _pDispatch->CursorForward(1);
+            TermTelemetry::Instance().Log(TermTelemetry::Codes::CUF);
+            break;
+        case VTActionCodes::CUB_CursorBackward:
+            fSuccess = _pDispatch->CursorBackward(1);
+            TermTelemetry::Instance().Log(TermTelemetry::Codes::CUB);
+            break;
+        case VTActionCodes::DECSC_CursorSave:
+            fSuccess = _pDispatch->CursorSavePosition();
+            TermTelemetry::Instance().Log(TermTelemetry::Codes::DECSC);
+            break;
+        case VTActionCodes::DECRC_CursorRestore:
+            fSuccess = _pDispatch->CursorRestorePosition();
+            TermTelemetry::Instance().Log(TermTelemetry::Codes::DECRC);
+            break;
+        case VTActionCodes::DECKPAM_KeypadApplicationMode:
+            fSuccess = _pDispatch->SetKeypadMode(true);
+            TermTelemetry::Instance().Log(TermTelemetry::Codes::DECKPAM);
+            break;
+        case VTActionCodes::DECKPNM_KeypadNumericMode:
+            fSuccess = _pDispatch->SetKeypadMode(false);
+            TermTelemetry::Instance().Log(TermTelemetry::Codes::DECKPNM);
+            break;
+        case VTActionCodes::RI_ReverseLineFeed:
+            fSuccess = _pDispatch->ReverseLineFeed();
+            TermTelemetry::Instance().Log(TermTelemetry::Codes::RI);
+            break;
+        case VTActionCodes::HTS_HorizontalTabSet:
+            fSuccess = _pDispatch->HorizontalTabSet();
+            TermTelemetry::Instance().Log(TermTelemetry::Codes::HTS);
+            break;
+        case VTActionCodes::RIS_ResetToInitialState:
+            fSuccess = _pDispatch->HardReset();
+            TermTelemetry::Instance().Log(TermTelemetry::Codes::RIS);
+            break;
+        default:
+            // If no functions to call, overall dispatch was a failure.
+            fSuccess = false;
+            break;
+        }
+    }
+    else if (cIntermediate == 1)
+    {
+        DesignateCharsetTypes designateType = s_DefaultDesignateCharsetType;
+        fSuccess = _GetDesignateType(wchIntermediate, &designateType);
+        if (fSuccess)
+        {
+            switch (designateType)
+            {
+            case DesignateCharsetTypes::G0:
+                fSuccess = _pDispatch->DesignateCharset(wch);
+                TermTelemetry::Instance().Log(TermTelemetry::Codes::DesignateG0);
+                break;
+            case DesignateCharsetTypes::G1:
+                fSuccess = false;
+                TermTelemetry::Instance().Log(TermTelemetry::Codes::DesignateG1);
+                break;
+            case DesignateCharsetTypes::G2:
+                fSuccess = false;
+                TermTelemetry::Instance().Log(TermTelemetry::Codes::DesignateG2);
+                break;
+            case DesignateCharsetTypes::G3:
+                fSuccess = false;
+                TermTelemetry::Instance().Log(TermTelemetry::Codes::DesignateG3);
+                break;
+            default:
+                // If no functions to call, overall dispatch was a failure.
+                fSuccess = false;
+                break;
+            }
+        }
+    }
+    return fSuccess;
+}
+
+// Routine Description:
+// - Triggers the CsiDispatch action to indicate that the listener should handle
+//      a control sequence. These sequences perform various API-type commands 
+//      that can include many parameters.
+// Arguments:
+// - wch - Character to dispatch.
+// - cIntermediate - Number of "Intermediate" characters found - such as '!', '?'
+// - wchIntermediate - Intermediate character in the sequence, if there was one.
+// - rgusParams - set of numeric parameters collected while pasring the sequence.
+// - cParams - number of parameters found.
+// Return Value:
+// - true iff we successfully dispatched the sequence.
+bool OutputStateMachineEngine::ActionCsiDispatch(_In_ wchar_t const wch, 
+                                                 _In_ const unsigned short cIntermediate,
+                                                 _In_ const wchar_t wchIntermediate,
+                                                 _In_ const unsigned short* const rgusParams,
+                                                 _In_ const unsigned short cParams)
+{
+    bool fSuccess = false;
+    unsigned int uiDistance = 0;
+    unsigned int uiLine = 0;
+    unsigned int uiColumn = 0;
+    SHORT sTopMargin = 0;
+    SHORT sBottomMargin = 0;
+    SHORT sNumTabs = 0;
+    SHORT sClearType = 0;
+    unsigned int uiFunction = 0;
+    TermDispatch::EraseType eraseType = TermDispatch::EraseType::ToEnd;
+    TermDispatch::GraphicsOptions rgGraphicsOptions[StateMachine::s_cParamsMax];
+    size_t cOptions = ARRAYSIZE(rgGraphicsOptions);
+    TermDispatch::AnsiStatusType deviceStatusType = (TermDispatch::AnsiStatusType)-1; // there is no default status type.
+    
+    // This is all the args after the first arg, and the count of args not including the first one.
+    const unsigned short* const rgusRemainingArgs = (cParams > 1) ? rgusParams + 1 : rgusParams;
+    const unsigned short cRemainingArgs = (cParams >= 1) ? cParams - 1 : 0;
+
+    if (cIntermediate == 0)
+    {
+        // fill params
+        switch (wch)
+        {
+        case VTActionCodes::CUU_CursorUp:
+        case VTActionCodes::CUD_CursorDown:
+        case VTActionCodes::CUF_CursorForward:
+        case VTActionCodes::CUB_CursorBackward:
+        case VTActionCodes::CNL_CursorNextLine:
+        case VTActionCodes::CPL_CursorPrevLine:
+        case VTActionCodes::CHA_CursorHorizontalAbsolute:
+        case VTActionCodes::VPA_VerticalLinePositionAbsolute:
+        case VTActionCodes::ICH_InsertCharacter:
+        case VTActionCodes::DCH_DeleteCharacter:
+        case VTActionCodes::ECH_EraseCharacters:
+            fSuccess = _GetCursorDistance(rgusParams, cParams, &uiDistance);
+            break;
+        case VTActionCodes::HVP_HorizontalVerticalPosition:
+        case VTActionCodes::CUP_CursorPosition:
+            fSuccess = _GetXYPosition(rgusParams, cParams, &uiLine, &uiColumn);
+            break;
+        case VTActionCodes::DECSTBM_SetScrollingRegion:
+            fSuccess = _GetTopBottomMargins(rgusParams, cParams, &sTopMargin, &sBottomMargin);
+            break;
+        case VTActionCodes::ED_EraseDisplay:
+        case VTActionCodes::EL_EraseLine:
+            fSuccess = _GetEraseOperation(rgusParams, cParams, &eraseType);
+            break;
+        case VTActionCodes::SGR_SetGraphicsRendition:
+            fSuccess = _GetGraphicsOptions(rgusParams, cParams, rgGraphicsOptions, &cOptions);
+            break;
+        case VTActionCodes::DSR_DeviceStatusReport:
+            fSuccess = _GetDeviceStatusOperation(rgusParams, cParams, &deviceStatusType);
+            break;
+        case VTActionCodes::DA_DeviceAttributes:
+            fSuccess = _VerifyDeviceAttributesParams(rgusParams, cParams);
+            break;
+        case VTActionCodes::SU_ScrollUp:
+        case VTActionCodes::SD_ScrollDown:
+            fSuccess = _GetScrollDistance(rgusParams, cParams, &uiDistance);
+            break;
+        case VTActionCodes::ANSISYSSC_CursorSave:
+        case VTActionCodes::ANSISYSRC_CursorRestore:
+            fSuccess = _VerifyHasNoParameters(cParams);
+            break;
+        case VTActionCodes::IL_InsertLine:
+        case VTActionCodes::DL_DeleteLine:
+            fSuccess = _GetScrollDistance(rgusParams, cParams, &uiDistance);
+            break;
+        case VTActionCodes::CHT_CursorForwardTab:
+        case VTActionCodes::CBT_CursorBackTab:
+            fSuccess = _GetTabDistance(rgusParams, cParams, &sNumTabs);
+            break;
+        case VTActionCodes::TBC_TabClear:
+            fSuccess = _GetTabClearType(rgusParams, cParams, &sClearType);
+            break;
+        case VTActionCodes::DTTERM_WindowManipulation:
+            fSuccess = _GetWindowManipulationType(rgusParams, cParams, &uiFunction);
+            break;
+        default:
+            // If no params to fill, param filling was successful.
+            fSuccess = true;
+            break;
+        }
+
+        // if param filling successful, try to dispatch
+        if (fSuccess)
+        {
+            switch (wch)
+            {
+            case VTActionCodes::CUU_CursorUp:
+                fSuccess = _pDispatch->CursorUp(uiDistance);
+                TermTelemetry::Instance().Log(TermTelemetry::Codes::CUU);
+                break;
+            case VTActionCodes::CUD_CursorDown:
+                fSuccess = _pDispatch->CursorDown(uiDistance);
+                TermTelemetry::Instance().Log(TermTelemetry::Codes::CUD);
+                break;
+            case VTActionCodes::CUF_CursorForward:
+                fSuccess = _pDispatch->CursorForward(uiDistance);
+                TermTelemetry::Instance().Log(TermTelemetry::Codes::CUF);
+                break;
+            case VTActionCodes::CUB_CursorBackward:
+                fSuccess = _pDispatch->CursorBackward(uiDistance);
+                TermTelemetry::Instance().Log(TermTelemetry::Codes::CUB);
+                break;
+            case VTActionCodes::CNL_CursorNextLine:
+                fSuccess = _pDispatch->CursorNextLine(uiDistance);
+                TermTelemetry::Instance().Log(TermTelemetry::Codes::CNL);
+                break;
+            case VTActionCodes::CPL_CursorPrevLine:
+                fSuccess = _pDispatch->CursorPrevLine(uiDistance);
+                TermTelemetry::Instance().Log(TermTelemetry::Codes::CPL);
+                break;
+            case VTActionCodes::CHA_CursorHorizontalAbsolute:
+                fSuccess = _pDispatch->CursorHorizontalPositionAbsolute(uiDistance);
+                TermTelemetry::Instance().Log(TermTelemetry::Codes::CHA);
+                break;
+            case VTActionCodes::VPA_VerticalLinePositionAbsolute:
+                fSuccess = _pDispatch->VerticalLinePositionAbsolute(uiDistance);
+                TermTelemetry::Instance().Log(TermTelemetry::Codes::VPA);
+                break;
+            case VTActionCodes::CUP_CursorPosition:
+            case VTActionCodes::HVP_HorizontalVerticalPosition:
+                fSuccess = _pDispatch->CursorPosition(uiLine, uiColumn);
+                TermTelemetry::Instance().Log(TermTelemetry::Codes::CUP);
+                break;
+            case VTActionCodes::DECSTBM_SetScrollingRegion:
+                fSuccess = _pDispatch->SetTopBottomScrollingMargins(sTopMargin, sBottomMargin);
+                TermTelemetry::Instance().Log(TermTelemetry::Codes::DECSTBM);
+                break;
+            case VTActionCodes::ICH_InsertCharacter:
+                fSuccess = _pDispatch->InsertCharacter(uiDistance);
+                TermTelemetry::Instance().Log(TermTelemetry::Codes::ICH);
+                break;
+            case VTActionCodes::DCH_DeleteCharacter:
+                fSuccess = _pDispatch->DeleteCharacter(uiDistance);
+                TermTelemetry::Instance().Log(TermTelemetry::Codes::DCH);
+                break;
+            case VTActionCodes::ED_EraseDisplay:
+                fSuccess = _pDispatch->EraseInDisplay(eraseType);
+                TermTelemetry::Instance().Log(TermTelemetry::Codes::ED);
+                break;
+            case VTActionCodes::EL_EraseLine:
+                fSuccess = _pDispatch->EraseInLine(eraseType);
+                TermTelemetry::Instance().Log(TermTelemetry::Codes::EL);
+                break;
+            case VTActionCodes::SGR_SetGraphicsRendition:
+                fSuccess = _pDispatch->SetGraphicsRendition(rgGraphicsOptions, cOptions);
+                TermTelemetry::Instance().Log(TermTelemetry::Codes::SGR);
+                break;
+            case VTActionCodes::DSR_DeviceStatusReport:
+                fSuccess = _pDispatch->DeviceStatusReport(deviceStatusType); 
+                TermTelemetry::Instance().Log(TermTelemetry::Codes::DSR);
+                break;
+            case VTActionCodes::DA_DeviceAttributes:
+                fSuccess = _pDispatch->DeviceAttributes();
+                TermTelemetry::Instance().Log(TermTelemetry::Codes::DA);
+                break;
+            case VTActionCodes::SU_ScrollUp:
+                fSuccess = _pDispatch->ScrollUp(uiDistance);
+                TermTelemetry::Instance().Log(TermTelemetry::Codes::SU);
+                break;
+            case VTActionCodes::SD_ScrollDown:
+                fSuccess = _pDispatch->ScrollDown(uiDistance);
+                TermTelemetry::Instance().Log(TermTelemetry::Codes::SD);
+                break;
+            case VTActionCodes::ANSISYSSC_CursorSave:
+                fSuccess = _pDispatch->CursorSavePosition();
+                TermTelemetry::Instance().Log(TermTelemetry::Codes::ANSISYSSC);
+                break;
+            case VTActionCodes::ANSISYSRC_CursorRestore:
+                fSuccess = _pDispatch->CursorRestorePosition();
+                TermTelemetry::Instance().Log(TermTelemetry::Codes::ANSISYSRC);
+                break;
+            case VTActionCodes::IL_InsertLine:
+                fSuccess = _pDispatch->InsertLine(uiDistance);
+                TermTelemetry::Instance().Log(TermTelemetry::Codes::IL);
+                break;
+            case VTActionCodes::DL_DeleteLine:
+                fSuccess = _pDispatch->DeleteLine(uiDistance);
+                TermTelemetry::Instance().Log(TermTelemetry::Codes::DL);
+                break;
+            case VTActionCodes::CHT_CursorForwardTab:
+                fSuccess = _pDispatch->ForwardTab(sNumTabs);
+                TermTelemetry::Instance().Log(TermTelemetry::Codes::CHT);
+                break;
+            case VTActionCodes::CBT_CursorBackTab:
+                fSuccess = _pDispatch->BackwardsTab(sNumTabs);
+                TermTelemetry::Instance().Log(TermTelemetry::Codes::CBT);
+                break;
+            case VTActionCodes::TBC_TabClear:
+                fSuccess = _pDispatch->TabClear(sClearType);
+                TermTelemetry::Instance().Log(TermTelemetry::Codes::TBC);
+                break;
+            case VTActionCodes::ECH_EraseCharacters:
+                fSuccess = _pDispatch->EraseCharacters(uiDistance);
+                TermTelemetry::Instance().Log(TermTelemetry::Codes::ECH);
+                break;
+            case VTActionCodes::DTTERM_WindowManipulation:
+                fSuccess = _pDispatch->WindowManipulation(static_cast<TermDispatch::WindowManipulationType>(uiFunction),
+                                                          rgusRemainingArgs,
+                                                          cRemainingArgs);
+                TermTelemetry::Instance().Log(TermTelemetry::Codes::DTTERM_WM);
+                break;
+            default:
+                // If no functions to call, overall dispatch was a failure.
+                fSuccess = false;
+                break;
+            }
+        }
+    }
+    else if (cIntermediate == 1)
+    {
+        switch (wchIntermediate)
+        {
+        case L'?':
+            fSuccess = _IntermediateQuestionMarkDispatch(wch, rgusParams, cParams);
+            break;
+        case L'!':
+            fSuccess = _IntermediateExclamationDispatch(wch);
+            break;
+        default:
+            // If no functions to call, overall dispatch was a failure.
+            fSuccess = false;
+            break;
+        }
+    }
+    return fSuccess;
+}
+
+
+// Routine Description:
+// - Handles actions that have postfix params on an intermediate '?', such as DECTCEM, DECCOLM, ATT610
+// Arguments:
+// - wch - Character to dispatch.
+// Return Value:
+// - True if handled successfully. False otherwise.
+bool OutputStateMachineEngine::_IntermediateQuestionMarkDispatch(_In_ wchar_t const wchAction, _In_reads_(cParams) const unsigned short* const rgusParams, _In_ const unsigned short cParams)
+{
+    bool fSuccess = false;
+
+    TermDispatch::PrivateModeParams rgPrivateModeParams[StateMachine::s_cParamsMax];
+    size_t cOptions = ARRAYSIZE(rgPrivateModeParams);
+    // Ensure that there was the right number of params
+    switch (wchAction)
+    {
+        case VTActionCodes::DECSET_PrivateModeSet:
+        case VTActionCodes::DECRST_PrivateModeReset:
+            fSuccess = _GetPrivateModeParams(rgusParams, cParams, rgPrivateModeParams, &cOptions);
+            break;
+            
+        default:
+            // If no params to fill, param filling was successful.
+            fSuccess = true;
+            break;
+    }
+    if (fSuccess)
+    {
+        switch(wchAction)
+        {
+        case VTActionCodes::DECSET_PrivateModeSet:
+            fSuccess = _pDispatch->SetPrivateModes(rgPrivateModeParams, cOptions);
+            //TODO: MSFT:6367459 Add specific telemetry for each of the DECSET/DECRST codes
+            TermTelemetry::Instance().Log(TermTelemetry::Codes::DECSET);
+            break;
+        case VTActionCodes::DECRST_PrivateModeReset:
+            fSuccess = _pDispatch->ResetPrivateModes(rgPrivateModeParams, cOptions);
+            TermTelemetry::Instance().Log(TermTelemetry::Codes::DECRST);
+            break;
+        default:
+            // If no functions to call, overall dispatch was a failure.
+            fSuccess = false;
+            break;
+        }
+    }
+    return fSuccess;
+}
+
+
+// Routine Description:
+// - Handles actions that have an intermediate '!', such as DECSTR
+// Arguments:
+// - wch - Character to dispatch.
+// Return Value:
+// - True if handled successfully. False otherwise.
+bool OutputStateMachineEngine::_IntermediateExclamationDispatch(_In_ wchar_t const wchAction)
+{
+    bool fSuccess = false;
+
+    switch(wchAction)
+    {
+    case VTActionCodes::DECSTR_SoftReset:
+        fSuccess = _pDispatch->SoftReset();
+        TermTelemetry::Instance().Log(TermTelemetry::Codes::DECSTR);
+        break;
+    default:
+        // If no functions to call, overall dispatch was a failure.
+        fSuccess = false;
+        break;
+    }
+    return fSuccess;
+}
+
+
+// Routine Description:
+// - Triggers the Clear action to indicate that the state machine should erase 
+//      all internal state.
+// Arguments:
+// - <none>
+// Return Value:
+// - <none>
+bool OutputStateMachineEngine::ActionClear()
+{
+    // do nothing.
+    return true;
+}
+
+// Routine Description:
+// - Triggers the Ignore action to indicate that the state machine should eat 
+//      this character and say nothing.
+// Arguments:
+// - <none>
+// Return Value:
+// - <none>
+bool OutputStateMachineEngine::ActionIgnore()
+{
+    // do nothing.
+    return true;
+}
+
+// Routine Description:
+// - Triggers the OscDispatch action to indicate that the listener should handle a control sequence.
+//   These sequences perform various API-type commands that can include many parameters.
+// Arguments:
+// - wch - Character to dispatch. This will be a BEL or ST char.
+// - sOscParam - identifier of the OSC action to perform
+// - pwchOscStringBuffer - OSC string we've collected. NOT null terminated.
+// - cchOscString - length of pwchOscStringBuffer
+// Return Value:
+// - true if we handled the dsipatch.
+bool OutputStateMachineEngine::ActionOscDispatch(_In_ wchar_t const wch, _In_ const unsigned short sOscParam, _Inout_ wchar_t* const pwchOscStringBuffer, _In_ const unsigned short cchOscString)
+{
+    // The wch here is just the string terminator for the OSC string
+    UNREFERENCED_PARAMETER(wch);
+    bool fSuccess = false;
+    wchar_t* pwchTitle = nullptr;  
+    unsigned short sCchTitleLength = 0;
+    size_t tableIndex = 0;
+    DWORD dwColor = 0;
+
+    switch (sOscParam)
+    {
+    case OscActionCodes::SetIconAndWindowTitle:
+    case OscActionCodes::SetWindowIcon:
+    case OscActionCodes::SetWindowTitle:
+        fSuccess = _GetOscTitle(pwchOscStringBuffer, cchOscString, &pwchTitle, &sCchTitleLength);
+        break;
+    case OscActionCodes::SetColor:
+        fSuccess = _GetOscSetColorTable(pwchOscStringBuffer, cchOscString, &tableIndex, &dwColor);
+        break;
+    default:
+        // If no functions to call, overall dispatch was a failure.
+        fSuccess = false;
+        break;
+    }  
+    if (fSuccess)
+    {
+        switch (sOscParam)
+        {
+        case OscActionCodes::SetIconAndWindowTitle:
+        case OscActionCodes::SetWindowIcon:
+        case OscActionCodes::SetWindowTitle:
+            fSuccess = _pDispatch->SetWindowTitle(pwchTitle, sCchTitleLength);
+            TermTelemetry::Instance().Log(TermTelemetry::Codes::OSCWT);
+            break;
+        case OscActionCodes::SetColor:
+            fSuccess = _pDispatch->SetColorTableEntry(tableIndex, dwColor);
+            // todo replace telemetry
+            TermTelemetry::Instance().Log(TermTelemetry::Codes::OSCWT);
+            break;
+        default:
+            // If no functions to call, overall dispatch was a failure.
+            fSuccess = false;
+            break;
+        }        
+    }  
+
+    return fSuccess;
+}
+
+// Routine Description:
+// - Triggers the Ss3Dispatch action to indicate that the listener should handle
+//      a control sequence. These sequences perform various API-type commands 
+//      that can include many parameters.
+// Arguments:
+// - wch - Character to dispatch.
+// - rgusParams - set of numeric parameters collected while pasring the sequence.
+// - cParams - number of parameters found.
+// Return Value:
+// - true iff we successfully dispatched the sequence.
+bool OutputStateMachineEngine::ActionSs3Dispatch(_In_ wchar_t const /*wch*/, 
+                                                 _In_ const unsigned short* const /*rgusParams*/,
+                                                 _In_ const unsigned short /*cParams*/)
+{
+    // The output engine doesn't handle any SS3 sequences.
+    return false;
+}
+
+// Routine Description:
+// - Retrieves the listed graphics options to be applied in order to the "font style" of the next characters inserted into the buffer.
+// Arguments:
+// - rgGraphicsOptions - Pointer to array space (expected 16 max, the max number of params this can generate) that will be filled with valid options from the GraphicsOptions enum
+// - pcOptions - Pointer to the length of rgGraphicsOptions on the way in, and the count of the array used on the way out.
+// Return Value:
+// - True if we successfully retrieved an array of valid graphics options from the parameters we've stored. False otherwise.
+_Success_(return)
+bool OutputStateMachineEngine::_GetGraphicsOptions(_In_reads_(cParams) const unsigned short* const rgusParams,
+                                                   _In_ const unsigned short cParams,
+                                                   _Out_writes_(*pcOptions) TermDispatch::GraphicsOptions* const rgGraphicsOptions,
+                                                   _Inout_ size_t* const pcOptions) const
+{
+    bool fSuccess = false;
+
+    if (cParams == 0)
+    {
+        if (*pcOptions >= 1)
+        {
+            rgGraphicsOptions[0] = s_defaultGraphicsOption;
+            *pcOptions = 1;
+            fSuccess = true;
+        }
+        else
+        {
+            fSuccess = false; // not enough space in buffer to hold response.
+        }
+    }
+    else
+    {
+        if (*pcOptions >= cParams)
+        {
+            for (size_t i = 0; i < cParams; i++)
+            {
+                // No memcpy. The parameters are shorts. The graphics options are unsigned ints.
+                rgGraphicsOptions[i] = (TermDispatch::GraphicsOptions)rgusParams[i];
+            }
+
+            *pcOptions = cParams;
+            fSuccess = true;
+        }
+        else
+        {
+            fSuccess = false; // not enough space in buffer to hold response.
+        }
+    }
+
+    return fSuccess; 
+}
+
+// Routine Description:
+// - Retrieves the erase type parameter for an upcoming operation.
+// Arguments:
+// - pEraseType - Memory location to receive the erase type parameter
+// Return Value:
+// - True if we successfully pulled an erase type from the parameters we've stored. False otherwise.
+_Success_(return)
+bool OutputStateMachineEngine::_GetEraseOperation(_In_reads_(cParams) const unsigned short* const rgusParams, _In_ const unsigned short cParams, _Out_ TermDispatch::EraseType* const pEraseType) const
+{
+    bool fSuccess = false; // If we have too many parameters or don't know what to do with the given value, return false.
+    *pEraseType = s_defaultEraseType; // if we fail, just put the default type in.
+
+    if (cParams == 0)
+    {
+        // Empty parameter sequences should use the default
+        *pEraseType = s_defaultEraseType;
+        fSuccess = true;
+    }
+    else if (cParams == 1)
+    {
+        // If there's one parameter, attempt to match it to the values we accept.
+        unsigned short const usParam = rgusParams[0];
+
+        switch (usParam)
+        {
+        case TermDispatch::EraseType::ToEnd:
+        case TermDispatch::EraseType::FromBeginning:
+        case TermDispatch::EraseType::All:
+        case TermDispatch::EraseType::Scrollback:
+            *pEraseType = (TermDispatch::EraseType) usParam;
+            fSuccess = true;
+            break;
+        }
+    }
+
+    return fSuccess;
+}
+
+// Routine Description:
+// - Retrieves a distance for a cursor operation from the parameter pool stored during Param actions.
+// Arguments:
+// - puiDistance - Memory location to receive the distance
+// Return Value:
+// - True if we successfully pulled the cursor distance from the parameters we've stored. False otherwise.
+_Success_(return)
+bool OutputStateMachineEngine::_GetCursorDistance(_In_reads_(cParams) const unsigned short* const rgusParams, _In_ const unsigned short cParams, _Out_ unsigned int* const puiDistance) const
+{
+    bool fSuccess = false;
+    *puiDistance = s_uiDefaultCursorDistance;
+
+    if (cParams == 0)
+    {
+        // Empty parameter sequences should use the default
+        fSuccess = true;
+    }
+    else if (cParams == 1)
+    {
+        // If there's one parameter, use it.
+        *puiDistance = rgusParams[0];
+        fSuccess = true;
+    }
+
+    // Distances of 0 should be changed to 1. 
+    if (*puiDistance == 0)
+    {
+        *puiDistance = s_uiDefaultCursorDistance;
+    }
+
+    return fSuccess;
+}
+
+// Routine Description:
+// - Retrieves a distance for a scroll operation from the parameter pool stored during Param actions.
+// Arguments:
+// - puiDistance - Memory location to receive the distance
+// Return Value:
+// - True if we successfully pulled the scroll distance from the parameters we've stored. False otherwise.
+_Success_(return)
+bool OutputStateMachineEngine::_GetScrollDistance(_In_reads_(cParams) const unsigned short* const rgusParams, _In_ const unsigned short cParams, _Out_ unsigned int* const puiDistance) const
+{
+    bool fSuccess = false;
+    *puiDistance = s_uiDefaultScrollDistance;
+
+    if (cParams == 0)
+    {
+        // Empty parameter sequences should use the default
+        fSuccess = true;
+    }
+    else if (cParams == 1)
+    {
+        // If there's one parameter, use it.
+        *puiDistance = rgusParams[0];
+        fSuccess = true;
+    }
+
+    // Distances of 0 should be changed to 1. 
+    if (*puiDistance == 0)
+    {
+        *puiDistance = s_uiDefaultScrollDistance;
+    }
+
+    return fSuccess;
+}
+
+// Routine Description:
+// - Retrieves a width for the console window from the parameter pool stored during Param actions.
+// Arguments:
+// - puiConsoleWidth - Memory location to receive the width
+// Return Value:
+// - True if we successfully pulled the width from the parameters we've stored. False otherwise.
+_Success_(return)
+bool OutputStateMachineEngine::_GetConsoleWidth(_In_reads_(cParams) const unsigned short* const rgusParams, _In_ const unsigned short cParams, _Out_ unsigned int* const puiConsoleWidth) const
+{
+    bool fSuccess = false;
+    *puiConsoleWidth = s_uiDefaultConsoleWidth;
+
+    if (cParams == 0)
+    {
+        // Empty parameter sequences should use the default
+        fSuccess = true;
+    }
+    else if (cParams == 1)
+    {
+        // If there's one parameter, use it.
+        *puiConsoleWidth = rgusParams[0];
+        fSuccess = true;
+    }
+
+    // Distances of 0 should be changed to 80. 
+    if (*puiConsoleWidth == 0)
+    {
+        *puiConsoleWidth = s_uiDefaultConsoleWidth;
+    }
+
+    return fSuccess;
+}
+
+// Routine Description:
+// - Retrieves an X/Y coordinate pair for a cursor operation from the parameter pool stored during Param actions.
+// Arguments:
+// - puiLine - Memory location to receive the Y/Line/Row position
+// - puiColumn - Memory location to receive the X/Column position
+// Return Value:
+// - True if we successfully pulled the cursor coordinates from the parameters we've stored. False otherwise.
+_Success_(return)
+bool OutputStateMachineEngine::_GetXYPosition(_In_reads_(cParams) const unsigned short* const rgusParams, _In_ const unsigned short cParams, _Out_ unsigned int* const puiLine, _Out_ unsigned int* const puiColumn) const
+{
+    bool fSuccess = false;
+    *puiLine = s_uiDefaultLine;
+    *puiColumn = s_uiDefaultColumn;
+
+    if (cParams == 0)
+    {
+        // Empty parameter sequences should use the default
+        fSuccess = true;
+    }
+    else if (cParams == 1)
+    {
+        // If there's only one param, leave the default for the column, and retrieve the specified row.
+        *puiLine = rgusParams[0];
+        fSuccess = true;
+    }
+    else if (cParams == 2)
+    {
+        // If there are exactly two parameters, use them.
+        *puiLine = rgusParams[0];
+        *puiColumn = rgusParams[1];
+        fSuccess = true;
+    }
+
+    // Distances of 0 should be changed to 1. 
+    if (*puiLine == 0)
+    {
+        *puiLine = s_uiDefaultLine;
+    }
+
+    if (*puiColumn == 0)
+    {
+        *puiColumn = s_uiDefaultColumn;
+    }
+
+    return fSuccess;
+}
+
+// Routine Description:
+// - Retrieves a top and bottom pair for setting the margins from the parameter pool stored during Param actions
+// Arguments:
+// - psTopMargin - Memory location to receive the top margin
+// - psBottomMargin - Memory location to receive the bottom margin
+// Return Value:
+// - True if we successfully pulled the margin settings from the parameters we've stored. False otherwise.
+_Success_(return)
+bool OutputStateMachineEngine::_GetTopBottomMargins(_In_reads_(cParams) const unsigned short* const rgusParams, _In_ const unsigned short cParams, _Out_ SHORT* const psTopMargin, _Out_ SHORT* const psBottomMargin) const
+{
+    // Notes:                           (input -> state machine out -> adapter out -> conhost internal)
+    // having only a top param is legal         ([3;r   -> 3,0   -> 3,h  -> 3,h,true)
+    // having only a bottom param is legal      ([;3r   -> 0,3   -> 1,3  -> 1,3,true)
+    // having neither uses the defaults         ([;r [r -> 0,0   -> 3,h  -> 0,0,false)
+    // an illegal combo (eg, 3;2r) is ignored
+
+    bool fSuccess = false;
+    *psTopMargin = s_sDefaultTopMargin;
+    *psBottomMargin = s_sDefaultBottomMargin;
+
+    if (cParams == 0)
+    {
+        // Empty parameter sequences should use the default
+        fSuccess = true;
+    }
+    else if (cParams == 1)
+    {
+        *psTopMargin = rgusParams[0];
+        fSuccess = true;
+    }
+    else if (cParams == 2)
+    {
+        // If there are exactly two parameters, use them.
+        *psTopMargin = rgusParams[0];
+        *psBottomMargin = rgusParams[1];
+        fSuccess = true;
+    }
+
+    if (*psBottomMargin > 0 && *psBottomMargin < *psTopMargin)
+    {
+        fSuccess = false;
+    }
+    return fSuccess;
+}
+// Routine Description:
+// - Retrieves the status type parameter for an upcoming device query operation
+// Arguments:
+// - pStatusType - Memory location to receive the Status Type parameter
+// Return Value:
+// - True if we successfully found a device operation in the parameters stored. False otherwise.
+_Success_(return)
+bool OutputStateMachineEngine::_GetDeviceStatusOperation(_In_reads_(cParams) const unsigned short* const rgusParams, _In_ const unsigned short cParams, _Out_ TermDispatch::AnsiStatusType* const pStatusType) const
+{
+    bool fSuccess = false;
+    *pStatusType = (TermDispatch::AnsiStatusType)0;
+
+    if (cParams == 1)
+    {
+        // If there's one parameter, attempt to match it to the values we accept.
+        unsigned short const usParam = rgusParams[0];
+
+        switch (usParam)
+        {
+        // This looks kinda silly, but I want the parser to reject (fSuccess = false) any status types we haven't put here.
+        case (unsigned short)TermDispatch::AnsiStatusType::CPR_CursorPositionReport:
+            *pStatusType = TermDispatch::AnsiStatusType::CPR_CursorPositionReport;
+            fSuccess = true;
+            break;
+        }
+    }
+
+    return fSuccess;
+}
+
+// Routine Description:
+// - Retrieves the listed private mode params be set/reset by DECSET/DECRST
+// Arguments:
+// - rPrivateModeParams - Pointer to array space (expected 16 max, the max number of params this can generate) that will be filled with valid params from the PrivateModeParams enum
+// - pcParams - Pointer to the length of rPrivateModeParams on the way in, and the count of the array used on the way out.
+// Return Value:
+// - True if we successfully retrieved an array of private mode params from the parameters we've stored. False otherwise.
+_Success_(return)
+bool OutputStateMachineEngine::_GetPrivateModeParams(_In_reads_(cParams) const unsigned short* const rgusParams,
+                                                     _In_ const unsigned short cParams,
+                                                     _Out_writes_(*pcParams) TermDispatch::PrivateModeParams* const rgPrivateModeParams,
+                                                     _Inout_ size_t* const pcParams) const
+{
+    bool fSuccess = false;
+    // Can't just set nothing at all
+    if (cParams > 0)
+    {
+        if (*pcParams >= cParams)
+        {
+            for (size_t i = 0; i < cParams; i++)
+            {
+                // No memcpy. The parameters are shorts. The graphics options are unsigned ints.
+                rgPrivateModeParams[i] = (TermDispatch::PrivateModeParams)rgusParams[i];
+            }
+            *pcParams = cParams;
+            fSuccess = true;
+        }
+        else
+        {
+            fSuccess = false; // not enough space in buffer to hold response.
+        }
+    }
+    return fSuccess; 
+}
+
+// - Verifies that no parameters were parsed for the current CSI sequence
+// Arguments: 
+// - <none>
+// Return Value:
+// - True if there were no parameters. False otherwise.
+_Success_(return)
+bool OutputStateMachineEngine::_VerifyHasNoParameters(_In_ const unsigned short cParams) const
+{
+    return cParams == 0;
+}
+
+// Routine Description:
+// - Validates that we received the correct parameter sequence for the Device Attributes command.
+// - For DA, we should have received either NO parameters or just one 0 parameter. Anything else is not acceptable.
+// Arguments:
+// - <none>
+// Return Value:
+// - True if the DA params were valid. False otherwise.
+_Success_(return)
+bool OutputStateMachineEngine::_VerifyDeviceAttributesParams(_In_reads_(cParams) const unsigned short* const rgusParams, _In_ const unsigned short cParams) const
+{
+    bool fSuccess = false;
+
+    if (cParams == 0)
+    {
+        fSuccess = true;
+    }
+    else if (cParams == 1)
+    {
+        if (rgusParams[0] == 0)
+        {
+            fSuccess = true;
+        }
+    }
+
+    return fSuccess;
+}
+
+// Routine Description:
+// - Null terminates, then returns, the string that we've collected as part of the OSC string.  
+// Arguments: 
+// - ppwchTitle - a pointer to point to the Osc String to use as a title.
+// - pcchTitleLength - a pointer place the length of ppwchTitle into.
+// Return Value:
+// - True if there was a title to output. (a title with length=0 is still valid)
+_Success_(return)
+bool OutputStateMachineEngine::_GetOscTitle(_Inout_ wchar_t* const pwchOscStringBuffer, _In_ const unsigned short cchOscString, _Outptr_result_buffer_(*pcchTitle) wchar_t** const ppwchTitle, _Out_ unsigned short * pcchTitle)
+{
+    *ppwchTitle = pwchOscStringBuffer;
+    *pcchTitle = cchOscString;
+    if (pwchOscStringBuffer != nullptr)
+    {
+        // null terminate the string on the current char
+        pwchOscStringBuffer[cchOscString] = L'\x0';
+    }
+    return pwchOscStringBuffer != nullptr;
+}
+
+// Routine Description:
+// - Retrieves a distance for a tab operation from the parameter pool stored during Param actions.
+// Arguments:
+// - psDistance - Memory location to receive the distance
+// Return Value:
+// - True if we successfully pulled the tab distance from the parameters we've stored. False otherwise.
+_Success_(return)
+bool OutputStateMachineEngine::_GetTabDistance(_In_reads_(cParams) const unsigned short* const rgusParams, _In_ const unsigned short cParams, _Out_ SHORT* const psDistance) const
+{
+    bool fSuccess = false;
+    *psDistance = s_sDefaultTabDistance;
+
+    if (cParams == 0)
+    {
+        // Empty parameter sequences should use the default
+        fSuccess = true;
+    }
+    else if (cParams == 1)
+    {
+        // If there's one parameter, use it.
+        *psDistance = rgusParams[0];
+        fSuccess = true;
+    }
+
+    // Distances of 0 should be changed to 1. 
+    if (*psDistance == 0)
+    {
+        *psDistance = s_sDefaultTabDistance;
+    }
+
+    return fSuccess;
+}
+
+// Routine Description:
+// - Retrieves the type of tab clearing operation from the parameter pool stored during Param actions.
+// Arguments:
+// - psClearType - Memory location to receive the clear type
+// Return Value:
+// - True if we successfully pulled the tab clear type from the parameters we've stored. False otherwise.
+_Success_(return)
+bool OutputStateMachineEngine::_GetTabClearType(_In_reads_(cParams) const unsigned short* const rgusParams, _In_ const unsigned short cParams, _Out_ SHORT* const psClearType) const
+{
+    bool fSuccess = false;
+    *psClearType = s_sDefaultTabClearType;
+
+    if (cParams == 0)
+    {
+        // Empty parameter sequences should use the default
+        fSuccess = true;
+    }
+    else if (cParams == 1)
+    {
+        // If there's one parameter, use it.
+        *psClearType = rgusParams[0];
+        fSuccess = true;
+    }
+    return fSuccess;
+}
+
+// Routine Description:
+// - Retrieves a designate charset type from the intermediate we've stored. False otherwise.
+// Arguments:
+// - pDesignateType - Memory location to receive the designate type.
+// Return Value:
+// - True if we successfully pulled the designate type from the intermediate we've stored. False otherwise.
+_Success_(return)
+bool OutputStateMachineEngine::_GetDesignateType(_In_ const wchar_t wchIntermediate, _Out_ DesignateCharsetTypes* const pDesignateType) const
+{
+    bool fSuccess = false;
+    *pDesignateType = s_DefaultDesignateCharsetType;
+
+    switch(wchIntermediate)
+    {
+    case '(':
+        *pDesignateType = DesignateCharsetTypes::G0;
+        fSuccess = true;
+        break;
+    case ')':
+    case '-':
+        *pDesignateType = DesignateCharsetTypes::G1;
+        fSuccess = true;
+        break;
+    case '*':
+    case '.':
+        *pDesignateType = DesignateCharsetTypes::G2;
+        fSuccess = true;
+        break;
+    case '+':
+    case '/':
+        *pDesignateType = DesignateCharsetTypes::G3;
+        fSuccess = true;
+        break;
+    }
+
+    return fSuccess;
+}
+
+// Routine Description:
+// - Returns true if the engine should dispatch on the last charater of a string 
+//      always, even if the sequence hasn't normally dispatched.
+//   If this is false, the engine will persist it's state across calls to 
+//      ProcessString, and dispatch only at the end of the sequence.
+// Return Value:
+// - True iff we should manually dispatch on the last character of a string.
+bool OutputStateMachineEngine::FlushAtEndOfString() const
+{
+    return false;
+}
+
+// Routine Description:
+// - Determines if a character is a valid hex character, 0-9a-fA-F.
+// Arguments:
+// - wch - Character to check.
+// Return Value:
+// - True if it is. False if it isn't.
+unsigned int OutputStateMachineEngine::s_HexToUint(_In_ wchar_t const wch)
+{
+    unsigned int value = 0;
+    if (wch >= L'0' && wch <= L'9')
+    {
+        value = wch - L'0';
+    }
+    else if (wch >= L'A' && wch <= L'F')
+    {
+        value = (wch - L'A') + 10;
+    }
+    else if (wch >= L'a' && wch <= L'f')
+    {
+        value = (wch - L'a') + 10;
+    }
+    return value;
+}
+
+// Routine Description:
+// - Determines if a character is a valid number character, 0-9.
+// Arguments:
+// - wch - Character to check.
+// Return Value:
+// - True if it is. False if it isn't.
+bool OutputStateMachineEngine::s_IsNumber(_In_ wchar_t const wch)
+{
+    return wch >= L'0' && wch <= L'9'; // 0x30 - 0x39
+}
+
+// Routine Description:
+// - Determines if a character is a valid hex character, 0-9a-fA-F.
+// Arguments:
+// - wch - Character to check.
+// Return Value:
+// - True if it is. False if it isn't.
+bool OutputStateMachineEngine::s_IsHexNumber(_In_ wchar_t const wch)
+{
+    return (wch >= L'0' && wch <= L'9') || // 0x30 - 0x39
+           (wch >= L'A' && wch <= L'F') || 
+           (wch >= L'a' && wch <= L'f');
+}
+
+// Routine Description:
+// - OSC 4 ; c ; spec ST
+//      c: the index of the ansi color table
+//      spec: a color in the following format:
+//          "rgb:<red>/<green>/<blue>"
+//          where <color> is two hex digits
+// Arguments: 
+// - ppwchTitle - a pointer to point to the Osc String to use as a title.
+// - pcchTitleLength - a pointer place the length of ppwchTitle into.
+// Return Value:
+// - True if there was a title to output. (a title with length=0 is still valid)
+bool OutputStateMachineEngine::_GetOscSetColorTable(wchar_t* pwchOscStringBuffer,
+                                                    size_t cchOscString,
+                                                    size_t* pTableIndex,
+                                                    DWORD* pRgb)
+{
+    *pTableIndex = 0;
+    *pRgb = 0;
+    const wchar_t* pwchCurr = pwchOscStringBuffer;
+    const wchar_t*const pwchEnd = pwchOscStringBuffer + cchOscString;
+    size_t _TableIndex = 0;
+    unsigned int rguiColorValues[3] = {0};
+    
+    bool foundTableIndex = false;
+    bool foundRGB = false;
+    bool foundValidColorSpec = false;
+    bool fSuccess = false;
+    // We can have anywhere between [11,15] characters
+    // 11 "#;rgb:h/h/h"
+    // 15 "##;rgb:hh/hh/hh"
+    // Any fewer cannot be valid, and any more will be too many.
+    // Return early in this case. 
+    //      We'll still have to bounds check when parsing the hh/hh/hh values
+    if (cchOscString < 11 || cchOscString > 15)
+    {
+        return false;
+    }
+
+    // First try to get the table index, a number between [0,15]
+    for (size_t i = 0; i < 3; i++)
+    {
+        const wchar_t wch = *pwchCurr;
+        if (s_IsNumber(wch))
+        {
+            _TableIndex *= 10;
+            _TableIndex += wch - L'0';
+
+            pwchCurr++;
+        }
+        else if (wch == L';' && i > 0)
+        {
+            // We need to explicitly pass in a number, we can't default to 0 if 
+            //  there's no param
+            pwchCurr++;
+            foundTableIndex = true;
+            break;
+        }
+        else
+        {
+            // Found an unexpected character, fail.
+            break;
+        } 
+    }
+    // Now we look for "rgb:"
+    // Other colorspaces are theoretically possible, but we don't support them.
+    if (foundTableIndex)
+    {
+        if ((pwchCurr[0] == L'r') && 
+            (pwchCurr[1] == L'g') && 
+            (pwchCurr[2] == L'b') &&
+            (pwchCurr[3] == L':') )
+        {
+            foundRGB = true;
+        }
+        pwchCurr+=4;
+    }
+
+    if (foundRGB)
+    {
+        // Colorspecs are up to hh/hh/hh, for 1-2 h's
+        for (size_t j = 0; j < 3; j++)
+        {
+            bool foundColor = false;
+            unsigned int* const pValue = &(rguiColorValues[j]);
+            for (size_t i = 0; i < 3; i++)
+            {   
+
+                const wchar_t wch = *pwchCurr;
+                pwchCurr++;
+
+                if (s_IsHexNumber(wch))
+                {
+                    *pValue *= 16;
+                    *pValue += s_HexToUint(wch);
+                    // If we're on the blue component, we're not going to see a /.
+                    // Break out once we hit the end.
+                    if (i == 2 && pwchCurr == pwchEnd)
+                    {
+                        foundValidColorSpec = true;
+                        break;
+                    }
+                }
+                else if (wch == L'/')
+                {
+                    // Break this component, and start the next one.
+                    foundColor = true;
+                    break;
+                }
+                else
+                {
+                    // Encountered something weird oh no
+                    foundColor = false;
+                    break;
+                } 
+            }
+            if (!foundColor || pwchCurr == pwchEnd)
+            {
+                // Indicates there was a some error parsing color
+                //  or we're at the end of the string.
+                break;
+            }
+        }
+    }
+
+    // Only if we find a valid colorspec can we pass it out successfully.
+    if (foundValidColorSpec)
+    {
+        DWORD color = RGB(LOBYTE(rguiColorValues[0]),
+                          LOBYTE(rguiColorValues[1]),
+                          LOBYTE(rguiColorValues[2]));
+
+        *pTableIndex = _TableIndex;
+        *pRgb = color;
+        fSuccess = true;
+    }
+
+    return fSuccess;
+}
+
+// Method Description:
+// - Retrieves the type of window manipulation operation from the parameter pool
+//      stored during Param actions.
+// Arguments:
+// - rgusParams - Array of parameters collected
+// - cParams - Number of parameters we've collected
+// - puiFunction - Memory location to receive the function type
+// Return Value:
+// - True iff we successfully pulled the function type from the parameters
+bool OutputStateMachineEngine::_GetWindowManipulationType(_In_reads_(cParams) const unsigned short* const rgusParams,
+                                                          _In_ const unsigned short cParams,
+                                                          _Out_ unsigned int* const puiFunction) const
+{
+    bool fSuccess = false;
+    *puiFunction = s_DefaultWindowManipulationType;
+
+    if (cParams > 0)
+    {
+        switch(rgusParams[0])
+        {
+            case TermDispatch::WindowManipulationType::ResizeWindowInCharacters:
+                *puiFunction = TermDispatch::WindowManipulationType::ResizeWindowInCharacters;
+                fSuccess = true;
+                break;
+            default:
+                fSuccess = false;
+        }
+    }
+
+    return fSuccess;
+}