--- conflicted
+++ resolved
@@ -1,1405 +1,1400 @@
-/********************************************************
-*                                                       *
-*   Copyright (C) Microsoft. All rights reserved.       *
-*                                                       *
-********************************************************/
-
-#include "precomp.h"
-
-#include "stateMachine.hpp"
-
-#include "ascii.hpp"
-
-using namespace Microsoft::Console::VirtualTerminal;
-
-//Takes ownership of the pEngine.
-StateMachine::StateMachine(_In_ std::shared_ptr<IStateMachineEngine> pEngine) :
-    _pEngine(pEngine),
-    _state(VTStates::Ground),
-    _trace(Microsoft::Console::VirtualTerminal::ParserTracing())
-{
-    _ActionClear();
-}
-
-// Routine Description:
-// - Determines if a character indicates an action that should be taken in the ground state -
-//     These are C0 characters and the C1 [single-character] CSI.
-// Arguments:
-// - wch - Character to check.
-// Return Value:
-// - True if it is. False if it isn't.
-bool StateMachine::s_IsActionableFromGround(const wchar_t wch)
-{
-    return (wch <= AsciiChars::US) || s_IsC1Csi(wch) || s_IsDelete(wch);
-}
-
-// Routine Description:
-// - Determines if a character belongs to the C0 escape range.
-//   This is character sequences less than a space character (null, backspace, new line, etc.)
-//   See also https://en.wikipedia.org/wiki/C0_and_C1_control_codes
-// Arguments:
-// - wch - Character to check.
-// Return Value:
-// - True if it is. False if it isn't.
-bool StateMachine::s_IsC0Code(const wchar_t wch)
-{
-    return (wch >= AsciiChars::NUL && wch <= AsciiChars::ETB) ||
-           wch == AsciiChars::EM ||
-           (wch >= AsciiChars::FS && wch <= AsciiChars::US);
-}
-
-// Routine Description:
-// - Determines if a character is a C1 CSI (Control Sequence Introducer)
-//   This is a single-character way to start a control sequence, as opposed to "ESC[".
-//
-//   Not all single-byte codepages support C1 control codes--in some, the range that would
-//   be used for C1 codes are instead used for additional graphic characters.
-//
-//   However, we do not need to worry about confusion whether a single byte \x9b in a
-//   single-byte stream represents a C1 CSI or some other glyph, because by the time we
-//   get here, everything is Unicode. Knowing whether a single-byte \x9b represents a
-//   single-character C1 CSI or some other glyph is handled by MultiByteToWideChar before
-//   we get here (if the stream was not already UTF-16). For instance, in CP_ACP, if a
-//   \x9b shows up, it will get converted to \x203a. So, if we get here, and have a
-//   \x009b, we know that it unambiguously represents a C1 CSI.
-//
-// Arguments:
-// - wch - Character to check.
-// Return Value:
-// - True if it is. False if it isn't.
-bool StateMachine::s_IsC1Csi(const wchar_t wch)
-{
-    return wch == L'\x9b';
-}
-
-// Routine Description:
-// - Determines if a character is a valid intermediate in an VT escape sequence.
-//   Intermediates are punctuation type characters that are generally vendor specific and
-//   modify the operational mode of a command.
-//   See also http://vt100.net/emu/dec_ansi_parser
-// Arguments:
-// - wch - Character to check.
-// Return Value:
-// - True if it is. False if it isn't.
-bool StateMachine::s_IsIntermediate(const wchar_t wch)
-{
-    return wch >= L' ' && wch <= L'/'; // 0x20 - 0x2F
-}
-
-// Routine Description:
-// - Determines if a character is the delete character.
-// Arguments:
-// - wch - Character to check.
-// Return Value:
-// - True if it is. False if it isn't.
-bool StateMachine::s_IsDelete(const wchar_t wch)
-{
-    return wch == AsciiChars::DEL;
-}
-
-// Routine Description:
-// - Determines if a character is the escape character.
-//   Used to start escape sequences.
-// Arguments:
-// - wch - Character to check.
-// Return Value:
-// - True if it is. False if it isn't.
-bool StateMachine::s_IsEscape(const wchar_t wch)
-{
-    return wch == AsciiChars::ESC;
-}
-
-// Routine Description:
-// - Determines if a character is "control sequence" beginning indicator.
-//   This immediately follows an escape and signifies a varying length control sequence.
-// Arguments:
-// - wch - Character to check.
-// Return Value:
-// - True if it is. False if it isn't.
-bool StateMachine::s_IsCsiIndicator(const wchar_t wch)
-{
-    return wch == L'['; // 0x5B
-}
-
-// Routine Description:
-// - Determines if a character is a delimiter between two parameters in a "control sequence"
-//   This occurs in the middle of a control sequence after escape and CsiIndicator have been recognized
-//   between a series of parameters.
-// Arguments:
-// - wch - Character to check.
-// Return Value:
-// - True if it is. False if it isn't.
-bool StateMachine::s_IsCsiDelimiter(const wchar_t wch)
-{
-    return wch == L';'; // 0x3B
-}
-
-// Routine Description:
-// - Determines if a character is a valid parameter value
-//   Parameters must be numerical digits.
-// Arguments:
-// - wch - Character to check.
-// Return Value:
-// - True if it is. False if it isn't.
-bool StateMachine::s_IsCsiParamValue(const wchar_t wch)
-{
-    return wch >= L'0' && wch <= L'9'; // 0x30 - 0x39
-}
-
-// Routine Description:
-// - Determines if a character is a private range marker for a control sequence.
-//   Private range markers indicate vendor-specific behavior.
-// Arguments:
-// - wch - Character to check.
-// Return Value:
-// - True if it is. False if it isn't.
-bool StateMachine::s_IsCsiPrivateMarker(const wchar_t wch)
-{
-    return wch == L'<' || wch == L'=' || wch == L'>' || wch == L'?'; // 0x3C - 0x3F
-}
-
-// Routine Description:
-// - Determines if a character is invalid in a control sequence
-// Arguments:
-// - wch - Character to check.
-// Return Value:
-// - True if it is. False if it isn't.
-bool StateMachine::s_IsCsiInvalid(const wchar_t wch)
-{
-    return wch == L':'; // 0x3A
-}
-
-// Routine Description:
-// - Determines if a character is "operating system control string" beginning
-//      indicator.
-//   This immediately follows an escape and signifies a  signifies a varying
-//      length control sequence, quite similar to CSI.
-// Arguments:
-// - wch - Character to check.
-// Return Value:
-// - True if it is. False if it isn't.
-bool StateMachine::s_IsSs3Indicator(const wchar_t wch)
-{
-    return wch == L'O'; // 0x4F
-}
-
-// Routine Description:
-// - Determines if a character is a "Single Shift Select" indicator.
-//   This immediately follows an escape and signifies a varying length control string.
-// Arguments:
-// - wch - Character to check.
-// Return Value:
-// - True if it is. False if it isn't.
-bool StateMachine::s_IsOscIndicator(const wchar_t wch)
-{
-    return wch == L']'; // 0x5D
-}
-
-// Routine Description:
-// - Determines if a character is a delimiter between two parameters in a "operating system control sequence"
-//   This occurs in the middle of a control sequence after escape and OscIndicator have been recognized,
-//   after the paramater indicating which OSC action to take.
-// Arguments:
-// - wch - Character to check.
-// Return Value:
-// - True if it is. False if it isn't.
-bool StateMachine::s_IsOscDelimiter(const wchar_t wch)
-{
-    return wch == L';'; // 0x3B
-}
-
-// Routine Description:
-// - Determines if a character is a valid parameter value for an OSC String,
-//     that is, the indicator of which OSC action to take.
-//   Parameters must be numerical digits.
-// Arguments:
-// - wch - Character to check.
-// Return Value:
-// - True if it is. False if it isn't.
-bool StateMachine::s_IsOscParamValue(const wchar_t wch)
-{
-    return s_IsNumber(wch); // 0x30 - 0x39
-}
-
-// Routine Description:
-// - Determines if a character should be initiate the end of an OSC sequence.
-// Arguments:
-// - wch - Character to check.
-// Return Value:
-// - True if it is. False if it isn't.
-bool StateMachine::s_IsOscTerminationInitiator(const wchar_t wch)
-{
-    return wch == AsciiChars::ESC;
-}
-
-// Routine Description:
-// - Determines if a character should be ignored in a operating system control sequence
-// Arguments:
-// - wch - Character to check.
-// Return Value:
-// - True if it is. False if it isn't.
-bool StateMachine::s_IsOscInvalid(const wchar_t wch)
-{
-    return wch <= L'\x17' ||
-           wch == L'\x19' ||
-           (wch >= L'\x1c' && wch <= L'\x1f') ;
-}
-
-// Routine Description:
-// - Determines if a character is "operating system control string" termination indicator.
-//   This signals the end of an OSC string collection.
-// Arguments:
-// - wch - Character to check.
-// Return Value:
-// - True if it is. False if it isn't.
-bool StateMachine::s_IsOscTerminator(const wchar_t wch)
-{
-    return wch == L'\x7' || wch == L'\x9C'; // Bell character or C1 terminator
-}
-
-// Routine Description:
-// - Determines if a character is a valid number character, 0-9.
-// Arguments:
-// - wch - Character to check.
-// Return Value:
-// - True if it is. False if it isn't.
-bool StateMachine::s_IsNumber(const wchar_t wch)
-{
-    return wch >= L'0' && wch <= L'9'; // 0x30 - 0x39
-}
-
-// Routine Description:
-// - Triggers the Execute action to indicate that the listener should immediately respond to a C0 control character.
-// Arguments:
-// - wch - Character to dispatch.
-// Return Value:
-// - <none>
-void StateMachine::_ActionExecute(const wchar_t wch)
-{
-    _trace.TraceOnExecute(wch);
-    _pEngine->ActionExecute(wch);
-
-}
-
-// Routine Description:
-// - Triggers the Print action to indicate that the listener should render the character given.
-// Arguments:
-// - wch - Character to dispatch.
-// Return Value:
-// - <none>
-<<<<<<< HEAD
-void StateMachine::_ActionPrint(_In_ wchar_t const wch)
-{
-=======
-void StateMachine::_ActionPrint(const wchar_t wch)
-{    
->>>>>>> 74ee7d83
-    _trace.TraceOnAction(L"Print");
-    _pEngine->ActionPrint(wch);
-}
-
-
-// Routine Description:
-// - Triggers the EscDispatch action to indicate that the listener should handle a simple escape sequence.
-//   These sequences traditionally start with ESC and a simple letter. No complicated parameters.
-// Arguments:
-// - wch - Character to dispatch.
-// Return Value:
-// - <none>
-void StateMachine::_ActionEscDispatch(const wchar_t wch)
-{
-    _trace.TraceOnAction(L"EscDispatch");
-
-    bool fSuccess = _pEngine->ActionEscDispatch(wch, _cIntermediate, _wchIntermediate);
-
-    // Trace the result.
-    _trace.DispatchSequenceTrace(fSuccess);
-
-    if (!fSuccess)
-    {
-        // Suppress it and log telemetry on failed cases
-        TermTelemetry::Instance().LogFailed(wch);
-    }
-}
-
-// Routine Description:
-// - Triggers the CsiDispatch action to indicate that the listener should handle a control sequence.
-//   These sequences perform various API-type commands that can include many parameters.
-// Arguments:
-// - wch - Character to dispatch.
-// Return Value:
-// - <none>
-void StateMachine::_ActionCsiDispatch(const wchar_t wch)
-{
-    _trace.TraceOnAction(L"CsiDispatch");
-
-    bool fSuccess = _pEngine->ActionCsiDispatch(wch, _cIntermediate, _wchIntermediate, _rgusParams, _cParams);
-
-    // Trace the result.
-    _trace.DispatchSequenceTrace(fSuccess);
-
-    if (!fSuccess)
-    {
-        // Suppress it and log telemetry on failed cases
-        TermTelemetry::Instance().LogFailed(wch);
-    }
-}
-
-// Routine Description:
-// - Triggers the Collect action to indicate that the state machine should store this character as part of an escape/control sequence.
-// Arguments:
-// - wch - Character to dispatch.
-// Return Value:
-// - <none>
-void StateMachine::_ActionCollect(const wchar_t wch)
-{
-    _trace.TraceOnAction(L"Collect");
-
-    // store collect data
-    if (_cIntermediate < s_cIntermediateMax)
-    {
-        _wchIntermediate = wch;
-    }
-
-    _cIntermediate++;
-}
-
-// Routine Description:
-// - Triggers the Param action to indicate that the state machine should store this character as a part of a parameter
-//   to a control sequence.
-// Arguments:
-// - wch - Character to dispatch.
-// Return Value:
-// - <none>
-void StateMachine::_ActionParam(const wchar_t wch)
-{
-    _trace.TraceOnAction(L"Param");
-
-    // Verify both the count and that the pointer didn't run off the end of the
-    //      array. If we're past the end, this param is just ignored.
-    if (_cParams <= s_cParamsMax && _pusActiveParam < &_rgusParams[s_cParamsMax])
-    {
-        // If we're adding a character to the first parameter,
-        //      then we now have one parameter.
-        if (_iParamAccumulatePos == 0 && _cParams == 0)
-        {
-            _cParams++;
-        }
-
-        // On a delimiter, increase the number of params we've seen.
-        // "Empty" params should still count as a param -
-        //      eg "\x1b[0;;m" should be three "0" params
-        if (wch == L';')
-        {
-            // Move to next param.
-            //      If we're on the last param (_cParams == s_cParamsMax),
-            //      then _pusActiveParam will now be past the end of _rgusParams,
-            //      and any future params will be ignored.
-            _pusActiveParam++;
-
-            // clear out the accumulator count to prepare for the next one
-            _iParamAccumulatePos = 0;
-
-            // Don't increment the _cParams to be greater than s_cParamsMax.
-            //      We're using _pusActiveParam to make sure we don't fill too
-            //      many params.
-            if (_cParams < s_cParamsMax)
-            {
-                _cParams++;
-            }
-        }
-        else
-        {
-            // don't bother accumulating if we're storing more than 4 digits (since we're putting it into a short)
-            if (_iParamAccumulatePos < 5)
-            {
-                // convert character into digit.
-                unsigned short const usDigit = wch - L'0'; // convert character into value
-
-                // multiply existing values by 10 to make space in the 1s digit
-                *_pusActiveParam *= 10;
-
-                // mark that we've now stored another digit.
-                _iParamAccumulatePos++;
-
-                // store the digit in the 1s place.
-                *_pusActiveParam += usDigit;
-
-                if (*_pusActiveParam > SHORT_MAX)
-                {
-                    *_pusActiveParam = SHORT_MAX;
-                }
-            }
-            else
-            {
-                *_pusActiveParam = SHORT_MAX;
-            }
-        }
-    }
-}
-
-// Routine Description:
-// - Triggers the Clear action to indicate that the state machine should erase all internal state.
-// Arguments:
-// - wch - Character to dispatch.
-// Return Value:
-// - <none>
-void StateMachine::_ActionClear()
-{
-    _trace.TraceOnAction(L"Clear");
-
-    // clear all internal stored state.
-    _wchIntermediate = 0;
-    _cIntermediate = 0;
-
-    for (unsigned short i = 0; i < s_cParamsMax; i++)
-    {
-        _rgusParams[i] = 0;
-    }
-
-    _cParams = 0;
-    _iParamAccumulatePos = 0;
-    _pusActiveParam = _rgusParams; // set pointer back to beginning of array
-
-    _sOscParam = 0;
-    _sOscNextChar = 0;
-
-    _pEngine->ActionClear();
-
-}
-
-// Routine Description:
-// - Triggers the Ignore action to indicate that the state machine should eat this character and say nothing.
-// Arguments:
-// - wch - Character to dispatch.
-// Return Value:
-// - <none>
-void StateMachine::_ActionIgnore()
-{
-    // do nothing.
-    _trace.TraceOnAction(L"Ignore");
-}
-
-// Routine Description:
-// - Stores this character as part of the param indicating which OSC action to take.
-// Arguments:
-// - wch - Character to collect.
-// Return Value:
-// - <none>
-void StateMachine::_ActionOscParam(const wchar_t wch)
-{
-    _trace.TraceOnAction(L"OscParamCollect");
-
-    // don't bother accumulating if we're storing more than 4 digits (since we're putting it into a short)
-    if (_iParamAccumulatePos < 5)
-    {
-        // convert character into digit.
-        unsigned short const usDigit = wch - L'0'; // convert character into value
-
-        // multiply existing values by 10 to make space in the 1s digit
-        _sOscParam *= 10;
-
-        // mark that we've now stored another digit.
-        _iParamAccumulatePos++;
-
-        // store the digit in the 1s place.
-        _sOscParam += usDigit;
-
-        if (_sOscParam > SHORT_MAX)
-        {
-            _sOscParam = SHORT_MAX;
-        }
-    }
-    else
-    {
-        _sOscParam = SHORT_MAX;
-    }
-}
-
-// Routine Description:
-// - Stores this character as part of the OSC string
-// Arguments:
-// - wch - Character to dispatch.
-// Return Value:
-// - <none>
-void StateMachine::_ActionOscPut(const wchar_t wch)
-{
-    _trace.TraceOnAction(L"OscPut");
-
-    // if we're past the end, this param is just ignored.
-    // need to leave one char for \0 at end
-    if (_sOscNextChar < s_cOscStringMaxLength - 1)
-    {
-        _pwchOscStringBuffer[_sOscNextChar] = wch;
-        _sOscNextChar++;
-        //we'll place the null at the end of the string when we send the actual action.
-    }
-}
-
-// Routine Description:
-// - Triggers the CsiDispatch action to indicate that the listener should handle a control sequence.
-//   These sequences perform various API-type commands that can include many parameters.
-// Arguments:
-// - wch - Character to dispatch.
-// Return Value:
-// - <none>
-void StateMachine::_ActionOscDispatch(const wchar_t wch)
-{
-    _trace.TraceOnAction(L"OscDispatch");
-
-    bool fSuccess = _pEngine->ActionOscDispatch(wch, _sOscParam, _pwchOscStringBuffer, _sOscNextChar);
-
-    // Trace the result.
-    _trace.DispatchSequenceTrace(fSuccess);
-
-    if (!fSuccess)
-    {
-        // Suppress it and log telemetry on failed cases
-        TermTelemetry::Instance().LogFailed(wch);
-    }
-}
-
-// Routine Description:
-// - Triggers the Ss3Dispatch action to indicate that the listener should handle a control sequence.
-//   These sequences perform various API-type commands that can include many parameters.
-// Arguments:
-// - wch - Character to dispatch.
-// Return Value:
-// - <none>
-void StateMachine::_ActionSs3Dispatch(const wchar_t wch)
-{
-    _trace.TraceOnAction(L"Ss3Dispatch");
-
-    bool fSuccess = _pEngine->ActionSs3Dispatch(wch, _rgusParams, _cParams);
-
-    // Trace the result.
-    _trace.DispatchSequenceTrace(fSuccess);
-
-    if (!fSuccess)
-    {
-        // Suppress it and log telemetry on failed cases
-        TermTelemetry::Instance().LogFailed(wch);
-    }
-}
-
-// Routine Description:
-// - Moves the state machine into the Ground state.
-//   This state is entered:
-//   1. By default at the beginning of operation
-//   2. After any execute/dispatch action.
-// Arguments:
-// - <none>
-// Return Value:
-// - <none>
-void StateMachine::_EnterGround()
-{
-    _state = VTStates::Ground;
-    _trace.TraceStateChange(L"Ground");
-}
-
-// Routine Description:
-// - Moves the state machine into the Escape state.
-//   This state is entered:
-//   1. When the Escape character is seen at any time.
-// Arguments:
-// - <none>
-// Return Value:
-// - <none>
-void StateMachine::_EnterEscape()
-{
-    _state = VTStates::Escape;
-    _trace.TraceStateChange(L"Escape");
-    _ActionClear();
-    _trace.ClearSequenceTrace();
-}
-
-// Routine Description:
-// - Moves the state machine into the EscapeIntermediate state.
-//   This state is entered:
-//   1. When EscIntermediate characters are seen after an Escape entry (only from the Escape state)
-// Arguments:
-// - <none>
-// Return Value:
-// - <none>
-void StateMachine::_EnterEscapeIntermediate()
-{
-    _state = VTStates::EscapeIntermediate;
-    _trace.TraceStateChange(L"EscapeIntermediate");
-}
-
-// Routine Description:
-// - Moves the state machine into the CsiEntry state.
-//   This state is entered:
-//   1. When the CsiEntry character is seen after an Escape entry (only from the Escape state)
-// Arguments:
-// - <none>
-// Return Value:
-// - <none>
-void StateMachine::_EnterCsiEntry()
-{
-    _state = VTStates::CsiEntry;
-    _trace.TraceStateChange(L"CsiEntry");
-    _ActionClear();
-}
-
-// Routine Description:
-// - Moves the state machine into the CsiParam state.
-//   This state is entered:
-//   1. When valid parameter characters are detected on entering a CSI (from CsiEntry state)
-// Arguments:
-// - <none>
-// Return Value:
-// - <none>
-void StateMachine::_EnterCsiParam()
-{
-    _state = VTStates::CsiParam;
-    _trace.TraceStateChange(L"CsiParam");
-}
-
-// Routine Description:
-// - Moves the state machine into the CsiIgnore state.
-//   This state is entered:
-//   1. When an invalid character is detected during a CSI sequence indicating we should ignore the whole sequence.
-//      (From CsiEntry, CsiParam, or CsiIntermediate states.)
-// Arguments:
-// - <none>
-// Return Value:
-// - <none>
-void StateMachine::_EnterCsiIgnore()
-{
-    _state = VTStates::CsiIgnore;
-    _trace.TraceStateChange(L"CsiIgnore");
-}
-
-// Routine Description:
-// - Moves the state machine into the CsiIntermediate state.
-//   This state is entered:
-//   1. When an intermediate character is seen immediately after entering a control sequence (from CsiEntry)
-//   2. When an intermediate character is seen while collecting parameter data (from CsiParam)
-// Arguments:
-// - <none>
-// Return Value:
-// - <none>
-void StateMachine::_EnterCsiIntermediate()
-{
-    _state = VTStates::CsiIntermediate;
-    _trace.TraceStateChange(L"CsiIntermediate");
-}
-
-// Routine Description:
-// - Moves the state machine into the OscParam state.
-//   This state is entered:
-//   1. When an OscEntry character (']') is seen after an Escape entry (only from the Escape state)
-// Arguments:
-// - <none>
-// Return Value:
-// - <none>
-void StateMachine::_EnterOscParam()
-{
-    _state = VTStates::OscParam;
-    _trace.TraceStateChange(L"OscParam");
-}
-
-// Routine Description:
-// - Moves the state machine into the OscString state.
-//   This state is entered:
-//   1. When a delimiter character (';') is seen in the OSC Param state.
-// Arguments:
-// - <none>
-// Return Value:
-// - <none>
-void StateMachine::_EnterOscString()
-{
-    _state = VTStates::OscString;
-    _trace.TraceStateChange(L"OscString");
-}
-
-// Routine Description:
-// - Moves the state machine into the OscTermination state.
-//   This state is entered:
-//   1. When an ESC is seen in an OSC string. This escape will be followed by a
-//      '\', as to encode a 0x9C as a 7-bit ASCII char stream.
-// Arguments:
-// - <none>
-// Return Value:
-// - <none>
-void StateMachine::_EnterOscTermination()
-{
-    _state = VTStates::OscTermination;
-    _trace.TraceStateChange(L"OscTermination");
-}
-
-// Routine Description:
-// - Moves the state machine into the Ss3Entry state.
-//   This state is entered:
-//   1. When the Ss3Entry character is seen after an Escape entry (only from the Escape state)
-// Arguments:
-// - <none>
-// Return Value:
-// - <none>
-void StateMachine::_EnterSs3Entry()
-{
-    _state = VTStates::Ss3Entry;
-    _trace.TraceStateChange(L"Ss3Entry");
-    _ActionClear();
-}
-
-// Routine Description:
-// - Moves the state machine into the Ss3Param state.
-//   This state is entered:
-//   1. When valid parameter characters are detected on entering a SS3 (from Ss3Entry state)
-// Arguments:
-// - <none>
-// Return Value:
-// - <none>
-void StateMachine::_EnterSs3Param()
-{
-    _state = VTStates::Ss3Param;
-    _trace.TraceStateChange(L"Ss3Param");
-}
-
-// Routine Description:
-// - Processes a character event into an Action that occurs while in the Ground state.
-//   Events in this state will:
-//   1. Execute C0 control characters
-//   2. Handle a C1 Control Sequence Introducer
-//   3. Print all other characters
-// Arguments:
-// - wch - Character that triggered the event
-// Return Value:
-// - <none>
-void StateMachine::_EventGround(const wchar_t wch)
-{
-    _trace.TraceOnEvent(L"Ground");
-    if (s_IsC0Code(wch) || s_IsDelete(wch))
-    {
-        _ActionExecute(wch);
-    }
-    else if (s_IsC1Csi(wch))
-    {
-        _EnterCsiEntry();
-    }
-    else
-    {
-        _ActionPrint(wch);
-    }
-}
-
-// Routine Description:
-// - Processes a character event into an Action that occurs while in the Escape state.
-//   Events in this state will:
-//   1. Execute C0 control characters
-//   2. Ignore Delete characters
-//   3. Collect Intermediate characters
-//   4. Enter Control Sequence state
-//   5. Dispatch an Escape action.
-// Arguments:
-// - wch - Character that triggered the event
-// Return Value:
-// - <none>
-void StateMachine::_EventEscape(const wchar_t wch)
-{
-    _trace.TraceOnEvent(L"Escape");
-    if (s_IsC0Code(wch))
-    {
-        _ActionExecute(wch);
-    }
-    else if (s_IsDelete(wch))
-    {
-        _ActionIgnore();
-    }
-    else if (s_IsIntermediate(wch))
-    {
-        _ActionCollect(wch);
-        _EnterEscapeIntermediate();
-    }
-    else if (s_IsCsiIndicator(wch))
-    {
-        _EnterCsiEntry();
-    }
-    else if (s_IsOscIndicator(wch))
-    {
-        _EnterOscParam();
-    }
-    else if (s_IsSs3Indicator(wch))
-    {
-        _EnterSs3Entry();
-    }
-    else
-    {
-        _ActionEscDispatch(wch);
-        _EnterGround();
-    }
-}
-
-// Routine Description:
-// - Processes a character event into an Action that occurs while in the EscapeIntermediate state.
-//   Events in this state will:
-//   1. Execute C0 control characters
-//   2. Ignore Delete characters
-//   3. Collect Intermediate characters
-//   4. Dispatch an Escape action.
-// Arguments:
-// - wch - Character that triggered the event
-// Return Value:
-// - <none>
-void StateMachine::_EventEscapeIntermediate(const wchar_t wch)
-{
-    _trace.TraceOnEvent(L"EscapeIntermediate");
-    if (s_IsC0Code(wch))
-    {
-        _ActionExecute(wch);
-    }
-    else if (s_IsIntermediate(wch))
-    {
-        _ActionCollect(wch);
-    }
-    else if (s_IsDelete(wch))
-    {
-        _ActionIgnore();
-    }
-    else
-    {
-        _ActionEscDispatch(wch);
-        _EnterGround();
-    }
-}
-
-// Routine Description:
-// - Processes a character event into an Action that occurs while in the CsiEntry state.
-//   Events in this state will:
-//   1. Execute C0 control characters
-//   2. Ignore Delete characters
-//   3. Collect Intermediate characters
-//   4. Begin to ignore all remaining parameters when an invalid character is detected (CsiIgnore)
-//   5. Store parameter data
-//   6. Collect Control Sequence Private markers
-//   7. Dispatch a control sequence with parameters for action
-// Arguments:
-// - wch - Character that triggered the event
-// Return Value:
-// - <none>
-void StateMachine::_EventCsiEntry(const wchar_t wch)
-{
-    _trace.TraceOnEvent(L"CsiEntry");
-    if (s_IsC0Code(wch))
-    {
-        _ActionExecute(wch);
-    }
-    else if (s_IsDelete(wch))
-    {
-        _ActionIgnore();
-    }
-    else if (s_IsIntermediate(wch))
-    {
-        _ActionCollect(wch);
-        _EnterCsiIntermediate();
-    }
-    else if (s_IsCsiInvalid(wch))
-    {
-        _EnterCsiIgnore();
-    }
-    else if (s_IsCsiParamValue(wch) || s_IsCsiDelimiter(wch))
-    {
-        _ActionParam(wch);
-        _EnterCsiParam();
-    }
-    else if (s_IsCsiPrivateMarker(wch))
-    {
-        _ActionCollect(wch);
-        _EnterCsiParam();
-    }
-    else
-    {
-        _ActionCsiDispatch(wch);
-        _EnterGround();
-    }
-}
-
-// Routine Description:
-// - Processes a character event into an Action that occurs while in the CsiIntermediate state.
-//   Events in this state will:
-//   1. Execute C0 control characters
-//   2. Ignore Delete characters
-//   3. Collect Intermediate characters
-//   4. Begin to ignore all remaining parameters when an invalid character is detected (CsiIgnore)
-//   5. Dispatch a control sequence with parameters for action
-// Arguments:
-// - wch - Character that triggered the event
-// Return Value:
-// - <none>
-void StateMachine::_EventCsiIntermediate(const wchar_t wch)
-{
-    _trace.TraceOnEvent(L"CsiIntermediate");
-    if (s_IsC0Code(wch))
-    {
-        _ActionExecute(wch);
-    }
-    else if (s_IsIntermediate(wch))
-    {
-        _ActionCollect(wch);
-    }
-    else if (s_IsDelete(wch))
-    {
-        _ActionIgnore();
-    }
-    else if (s_IsCsiParamValue(wch) || s_IsCsiInvalid(wch) || s_IsCsiDelimiter(wch) || s_IsCsiPrivateMarker(wch))
-    {
-        _EnterCsiIgnore();
-    }
-    else
-    {
-        _ActionCsiDispatch(wch);
-        _EnterGround();
-    }
-}
-
-// Routine Description:
-// - Processes a character event into an Action that occurs while in the CsiIgnore state.
-//   Events in this state will:
-//   1. Execute C0 control characters
-//   2. Ignore Delete characters
-//   3. Collect Intermediate characters
-//   4. Begin to ignore all remaining parameters when an invalid character is detected (CsiIgnore)
-//   5. Return to Ground
-// Arguments:
-// - wch - Character that triggered the event
-// Return Value:
-// - <none>
-void StateMachine::_EventCsiIgnore(const wchar_t wch)
-{
-    _trace.TraceOnEvent(L"CsiIgnore");
-    if (s_IsC0Code(wch))
-    {
-        _ActionExecute(wch);
-    }
-    else if (s_IsDelete(wch))
-    {
-        _ActionIgnore();
-    }
-    else if (s_IsIntermediate(wch))
-    {
-        _ActionIgnore();
-    }
-    else if (s_IsCsiParamValue(wch) || s_IsCsiInvalid(wch) || s_IsCsiDelimiter(wch) || s_IsCsiPrivateMarker(wch))
-    {
-        _ActionIgnore();
-    }
-    else
-    {
-        _EnterGround();
-    }
-}
-
-// Routine Description:
-// - Processes a character event into an Action that occurs while in the CsiParam state.
-//   Events in this state will:
-//   1. Execute C0 control characters
-//   2. Ignore Delete characters
-//   3. Collect Intermediate characters
-//   4. Begin to ignore all remaining parameters when an invalid character is detected (CsiIgnore)
-//   5. Store parameter data
-//   6. Dispatch a control sequence with parameters for action
-// Arguments:
-// - wch - Character that triggered the event
-// Return Value:
-// - <none>
-void StateMachine::_EventCsiParam(const wchar_t wch)
-{
-    _trace.TraceOnEvent(L"CsiParam");
-    if (s_IsC0Code(wch))
-    {
-        _ActionExecute(wch);
-    }
-    else if (s_IsDelete(wch))
-    {
-        _ActionIgnore();
-    }
-    else if (s_IsCsiParamValue(wch) || s_IsCsiDelimiter(wch))
-    {
-        _ActionParam(wch);
-    }
-    else if (s_IsIntermediate(wch))
-    {
-        _ActionCollect(wch);
-        _EnterCsiIntermediate();
-    }
-    else if (s_IsCsiInvalid(wch) || s_IsCsiPrivateMarker(wch))
-    {
-        _EnterCsiIgnore();
-    }
-    else
-    {
-        _ActionCsiDispatch(wch);
-        _EnterGround();
-    }
-}
-
-// Routine Description:
-// - Processes a character event into an Action that occurs while in the OscParam state.
-//   Events in this state will:
-//   1. Collect numeric values into an Osc Param
-//   2. Move to the OscString state on a delimiter
-//   3. Ignore everything else.
-// Arguments:
-// - wch - Character that triggered the event
-// Return Value:
-// - <none>
-void StateMachine::_EventOscParam(const wchar_t wch)
-{
-    _trace.TraceOnEvent(L"OscParam");
-    if (s_IsOscTerminator(wch))
-    {
-        _EnterGround();
-    }
-    else if (s_IsOscParamValue(wch))
-    {
-        _ActionOscParam(wch);
-    }
-    else if (s_IsOscDelimiter(wch))
-    {
-        _EnterOscString();
-    }
-    else
-    {
-        _ActionIgnore();
-    }
-}
-
-// Routine Description:
-// - Processes a character event into a Action that occurs while in the OscParam state.
-//   Events in this state will:
-//   1. Trigger the OSC action associated with the param on an OscTerminator
-//   2. If we see a ESC, enter the OscTermination state. We'll wait for one
-//      more character before we dispatch the string.
-//   3. Ignore OscInvalid characters.
-//   4. Collect everything else into the OscString
-// Arguments:
-// - wch - Character that triggered the event
-// Return Value:
-// - <none>
-void StateMachine::_EventOscString(const wchar_t wch)
-{
-    _trace.TraceOnEvent(L"OscString");
-    if (s_IsOscTerminator(wch))
-    {
-        _ActionOscDispatch(wch);
-        _EnterGround();
-    }
-    else if (s_IsOscTerminationInitiator(wch))
-    {
-        _EnterOscTermination();
-    }
-    else if (s_IsOscInvalid(wch))
-    {
-        _ActionIgnore();
-    }
-    else
-    {
-        // add this character to our OSC string
-        _ActionOscPut(wch);
-    }
-}
-
-// Routine Description:
-// - Handle the two-character termination of a OSC sequence.
-//   Events in this state will:
-//   1. Trigger the OSC action associated with the param on an OscTerminator
-// Arguments:
-// - wch - Character that triggered the event
-// Return Value:
-// - <none>
-void StateMachine::_EventOscTermination(const wchar_t wch)
-{
-    _trace.TraceOnEvent(L"OscTermination");
-
-    _ActionOscDispatch(wch);
-    _EnterGround();
-}
-
-// Routine Description:
-// - Processes a character event into an Action that occurs while in the Ss3Entry state.
-//   Events in this state will:
-//   1. Execute C0 control characters
-//   2. Ignore Delete characters
-//   3. Begin to ignore all remaining parameters when an invalid character is detected (CsiIgnore)
-//   4. Store parameter data
-//   5. Dispatch a control sequence with parameters for action
-//  SS3 sequences are structurally the same as CSI sequences, just with a
-//      different initiation. It's safe to reuse CSI's functions for
-//      determining if a character is a parameter, delimiter, or invalid.
-// Arguments:
-// - wch - Character that triggered the event
-// Return Value:
-// - <none>
-void StateMachine::_EventSs3Entry(const wchar_t wch)
-{
-    _trace.TraceOnEvent(L"Ss3Entry");
-    if (s_IsC0Code(wch))
-    {
-        _ActionExecute(wch);
-    }
-    else if (s_IsDelete(wch))
-    {
-        _ActionIgnore();
-    }
-    else if (s_IsCsiInvalid(wch))
-    {
-        // It's safe for us to go into the CSI ignore here, because both SS3 and
-        //      CSI sequences ignore characters the same way.
-        _EnterCsiIgnore();
-    }
-    else if (s_IsCsiParamValue(wch) || s_IsCsiDelimiter(wch))
-    {
-        _ActionParam(wch);
-        _EnterSs3Param();
-    }
-    else
-    {
-        _ActionSs3Dispatch(wch);
-        _EnterGround();
-    }
-}
-
-// Routine Description:
-// - Processes a character event into an Action that occurs while in the CsiParam state.
-//   Events in this state will:
-//   1. Execute C0 control characters
-//   2. Ignore Delete characters
-//   3. Begin to ignore all remaining parameters when an invalid character is detected (CsiIgnore)
-//   4. Store parameter data
-//   5. Dispatch a control sequence with parameters for action
-// Arguments:
-// - wch - Character that triggered the event
-// Return Value:
-// - <none>
-void StateMachine::_EventSs3Param(const wchar_t wch)
-{
-    _trace.TraceOnEvent(L"Ss3Param");
-    if (s_IsC0Code(wch))
-    {
-        _ActionExecute(wch);
-    }
-    else if (s_IsDelete(wch))
-    {
-        _ActionIgnore();
-    }
-    else if (s_IsCsiParamValue(wch) || s_IsCsiDelimiter(wch))
-    {
-        _ActionParam(wch);
-    }
-    else if (s_IsCsiInvalid(wch) || s_IsCsiPrivateMarker(wch))
-    {
-        _EnterCsiIgnore();
-    }
-    else
-    {
-        _ActionSs3Dispatch(wch);
-        _EnterGround();
-    }
-}
-
-// Routine Description:
-// - Entry to the state machine. Takes characters one by one and processes them according to the state machine rules.
-// Arguments:
-// - wch - New character to operate upon
-// Return Value:
-// - <none>
-void StateMachine::ProcessCharacter(const wchar_t wch)
-{
-    _trace.TraceCharInput(wch);
-
-    // Process "from anywhere" events first.
-    if (wch == AsciiChars::CAN ||
-        wch == AsciiChars::SUB)
-    {
-        _ActionExecute(wch);
-        _EnterGround();
-    }
-    else if (s_IsEscape(wch) && _state != VTStates::OscString)
-    {
-        // Don't go to escape from the OSC string state - ESC can be used to
-        //      terminate OSC strings.
-        _EnterEscape();
-    }
-    else
-    {
-        // Then pass to the current state as an event
-        switch (_state)
-        {
-        case VTStates::Ground:
-            return _EventGround(wch);
-        case VTStates::Escape:
-            return _EventEscape(wch);
-        case VTStates::EscapeIntermediate:
-            return _EventEscapeIntermediate(wch);
-        case VTStates::CsiEntry:
-            return _EventCsiEntry(wch);
-        case VTStates::CsiIntermediate:
-            return _EventCsiIntermediate(wch);
-        case VTStates::CsiIgnore:
-            return _EventCsiIgnore(wch);
-        case VTStates::CsiParam:
-            return _EventCsiParam(wch);
-        case VTStates::OscParam:
-            return _EventOscParam(wch);
-        case VTStates::OscString:
-            return _EventOscString(wch);
-        case VTStates::OscTermination:
-            return _EventOscTermination(wch);
-        case VTStates::Ss3Entry:
-            return _EventSs3Entry(wch);
-        case VTStates::Ss3Param:
-            return _EventSs3Param(wch);
-        default:
-            //assert(false);
-            return;
-        }
-    }
-}
-// Method Description:
-// - Pass the current string we're processing through to the engine. It may eat
-//      the string, it may write it straight to the input unmodified, it might
-//      write the string to the tty application. A pointer to this function will
-//      get handed to the OutputStateMachineEngine, so that it can write strings
-//      it doesn't understand to the tty.
-//  This does not modify the state of the state machine. Callers should be in
-//      the Action*Dispatch state, and upon completion, the state's handler (eg
-//      _EventCsiParam) should move us into the ground state.
-// Arguments:
-// - <none>
-// Return Value:
-// - true if the engine successfully handled the string.
-bool StateMachine::FlushToTerminal()
-{
-    // _pwchCurr is incremented after a call to ProcessCharacter to indicate
-    //      that pwchCurr was processed.
-    // However, if we're here, then the processing of pwchChar triggered the
-    //      engine to request the entire sequence get passed through, including pwchCurr.
-    return _pEngine->ActionPassThroughString(_pwchSequenceStart,
-                                             _pwchCurr-_pwchSequenceStart+1);
-}
-
-// Routine Description:
-// - Helper for entry to the state machine. Will take an array of characters
-//     and print as many as it can without encountering a character indicating
-//     a escape sequence, then feed characters into the state machine one at a
-//     time until we return to the ground state.
-// Arguments:
-// - rgwch - Array of new characters to operate upon
-// - cch - Count of characters in array
-// Return Value:
-// - <none>
-void StateMachine::ProcessString(_Inout_updates_(cch) wchar_t * const rgwch, const size_t cch)
-{
-    _pwchCurr = rgwch;
-    _pwchSequenceStart = rgwch;
-    _currRunLength = 0;
-
-    // This should be static, because if one string starts a sequence, and the next finishes it,
-    //   we want the partial sequence state to persist.
-    static bool s_fProcessIndividually = false;
-
-    for(size_t cchCharsRemaining = cch; cchCharsRemaining > 0; cchCharsRemaining--)
-    {
-        if (s_fProcessIndividually)
-        {
-            // If we're processing characters individually, send it to the state machine.
-            ProcessCharacter(*_pwchCurr);
-            _pwchCurr++;
-            if (_state == VTStates::Ground)  // Then check if we're back at ground. If we are, the next character (pwchCurr)
-            {                                //   is the start of the next run of characters that might be printable.
-                s_fProcessIndividually = false;
-                _pwchSequenceStart = _pwchCurr;
-                _currRunLength = 0;
-            }
-        }
-        else
-        {
-            if (s_IsActionableFromGround(*_pwchCurr))  // If the current char is the start of an escape sequence, or should be executed in ground state...
-            {
-                assert(_pwchSequenceStart + _currRunLength <= rgwch + cch);
-                #pragma prefast(push)
-                #pragma prefast(disable:__WARNING_BUFFER_OVERFLOW, "Not sure why prefast is getting confused here. Assert immediately above ensures this is fine.")
-                _pEngine->ActionPrintString(_pwchSequenceStart, _currRunLength); // ... print all the chars leading up to it as part of the run...
-                _trace.DispatchPrintRunTrace(_pwchSequenceStart, _currRunLength);
-                #pragma prefast(pop)
-                s_fProcessIndividually = true; // begin processing future characters individually...
-                _currRunLength = 0;
-                _pwchSequenceStart = _pwchCurr;
-                ProcessCharacter(*_pwchCurr); // ... Then process the character individually.
-                if (_state == VTStates::Ground)  // If the character took us right back to ground, start another run after it.
-                {
-                    s_fProcessIndividually = false;
-                    _pwchSequenceStart = _pwchCurr + 1;
-                    _currRunLength = 0;
-                }
-            }
-            else
-            {
-                _currRunLength++; // Otherwise, add this char to the current run to be printed.
-            }
-            _pwchCurr++;
-        }
-    }
-
-    // If we're at the end of the string and have remaining un-printed characters,
-    if (!s_fProcessIndividually && _currRunLength > 0)
-    {
-        // print the rest of the characters in the string
-        _pEngine->ActionPrintString(_pwchSequenceStart, _currRunLength);
-        _trace.DispatchPrintRunTrace(_pwchSequenceStart, _currRunLength);
-
-    }
-    else if (s_fProcessIndividually)
-    {
-        if (_pEngine->FlushAtEndOfString())
-        {
-            // Reset our state, and put all but the last char in again.
-            ResetState();
-            // Chars to flush are [pwchSequenceStart, pwchCurr)
-            wchar_t* pwch = _pwchSequenceStart;
-            for (pwch = _pwchSequenceStart; pwch < _pwchCurr-1; pwch++)
-            {
-                ProcessCharacter(*pwch);
-            }
-            // Manually execute the last char [pwchCurr]
-            switch (_state)
-            {
-            case VTStates::Ground:
-                return _ActionExecute(*pwch);
-            case VTStates::Escape:
-            case VTStates::EscapeIntermediate:
-                return _ActionEscDispatch(*pwch);
-            case VTStates::CsiEntry:
-            case VTStates::CsiIntermediate:
-            case VTStates::CsiIgnore:
-            case VTStates::CsiParam:
-                return _ActionCsiDispatch(*pwch);
-            case VTStates::OscParam:
-            case VTStates::OscString:
-            case VTStates::OscTermination:
-                return _ActionOscDispatch(*pwch);
-            case VTStates::Ss3Entry:
-            case VTStates::Ss3Param:
-                return _ActionSs3Dispatch(*pwch);
-            default:
-                return;
-            }
-
-        }
-    }
-}
-
-// Routine Description:
-// - Wherever the state machine is, whatever it's going, go back to ground.
-//     This is used by conhost to "jiggle the handle" - when VT support is
-//     turned off, we don't want any bad state left over for the next input it's turned on for
-// Arguments:
-// - <none>
-// Return Value:
-// - <none>
-void StateMachine::ResetState()
-{
-    _EnterGround();
-}
+/********************************************************
+*                                                       *
+*   Copyright (C) Microsoft. All rights reserved.       *
+*                                                       *
+********************************************************/
+
+#include "precomp.h"
+
+#include "stateMachine.hpp"
+
+#include "ascii.hpp"
+
+using namespace Microsoft::Console::VirtualTerminal;
+
+//Takes ownership of the pEngine.
+StateMachine::StateMachine(_In_ std::shared_ptr<IStateMachineEngine> pEngine) :
+    _pEngine(pEngine),
+    _state(VTStates::Ground),
+    _trace(Microsoft::Console::VirtualTerminal::ParserTracing())
+{
+    _ActionClear();
+}
+
+// Routine Description:
+// - Determines if a character indicates an action that should be taken in the ground state -
+//     These are C0 characters and the C1 [single-character] CSI.
+// Arguments:
+// - wch - Character to check.
+// Return Value:
+// - True if it is. False if it isn't.
+bool StateMachine::s_IsActionableFromGround(const wchar_t wch)
+{
+    return (wch <= AsciiChars::US) || s_IsC1Csi(wch) || s_IsDelete(wch);
+}
+
+// Routine Description:
+// - Determines if a character belongs to the C0 escape range.
+//   This is character sequences less than a space character (null, backspace, new line, etc.)
+//   See also https://en.wikipedia.org/wiki/C0_and_C1_control_codes
+// Arguments:
+// - wch - Character to check.
+// Return Value:
+// - True if it is. False if it isn't.
+bool StateMachine::s_IsC0Code(const wchar_t wch)
+{
+    return (wch >= AsciiChars::NUL && wch <= AsciiChars::ETB) ||
+           wch == AsciiChars::EM ||
+           (wch >= AsciiChars::FS && wch <= AsciiChars::US);
+}
+
+// Routine Description:
+// - Determines if a character is a C1 CSI (Control Sequence Introducer)
+//   This is a single-character way to start a control sequence, as opposed to "ESC[".
+//
+//   Not all single-byte codepages support C1 control codes--in some, the range that would
+//   be used for C1 codes are instead used for additional graphic characters.
+//
+//   However, we do not need to worry about confusion whether a single byte \x9b in a
+//   single-byte stream represents a C1 CSI or some other glyph, because by the time we
+//   get here, everything is Unicode. Knowing whether a single-byte \x9b represents a
+//   single-character C1 CSI or some other glyph is handled by MultiByteToWideChar before
+//   we get here (if the stream was not already UTF-16). For instance, in CP_ACP, if a
+//   \x9b shows up, it will get converted to \x203a. So, if we get here, and have a
+//   \x009b, we know that it unambiguously represents a C1 CSI.
+//
+// Arguments:
+// - wch - Character to check.
+// Return Value:
+// - True if it is. False if it isn't.
+bool StateMachine::s_IsC1Csi(const wchar_t wch)
+{
+    return wch == L'\x9b';
+}
+
+// Routine Description:
+// - Determines if a character is a valid intermediate in an VT escape sequence.
+//   Intermediates are punctuation type characters that are generally vendor specific and
+//   modify the operational mode of a command.
+//   See also http://vt100.net/emu/dec_ansi_parser
+// Arguments:
+// - wch - Character to check.
+// Return Value:
+// - True if it is. False if it isn't.
+bool StateMachine::s_IsIntermediate(const wchar_t wch)
+{
+    return wch >= L' ' && wch <= L'/'; // 0x20 - 0x2F
+}
+
+// Routine Description:
+// - Determines if a character is the delete character.
+// Arguments:
+// - wch - Character to check.
+// Return Value:
+// - True if it is. False if it isn't.
+bool StateMachine::s_IsDelete(const wchar_t wch)
+{
+    return wch == AsciiChars::DEL;
+}
+
+// Routine Description:
+// - Determines if a character is the escape character.
+//   Used to start escape sequences.
+// Arguments:
+// - wch - Character to check.
+// Return Value:
+// - True if it is. False if it isn't.
+bool StateMachine::s_IsEscape(const wchar_t wch)
+{
+    return wch == AsciiChars::ESC;
+}
+
+// Routine Description:
+// - Determines if a character is "control sequence" beginning indicator.
+//   This immediately follows an escape and signifies a varying length control sequence.
+// Arguments:
+// - wch - Character to check.
+// Return Value:
+// - True if it is. False if it isn't.
+bool StateMachine::s_IsCsiIndicator(const wchar_t wch)
+{
+    return wch == L'['; // 0x5B
+}
+
+// Routine Description:
+// - Determines if a character is a delimiter between two parameters in a "control sequence"
+//   This occurs in the middle of a control sequence after escape and CsiIndicator have been recognized
+//   between a series of parameters.
+// Arguments:
+// - wch - Character to check.
+// Return Value:
+// - True if it is. False if it isn't.
+bool StateMachine::s_IsCsiDelimiter(const wchar_t wch)
+{
+    return wch == L';'; // 0x3B
+}
+
+// Routine Description:
+// - Determines if a character is a valid parameter value
+//   Parameters must be numerical digits.
+// Arguments:
+// - wch - Character to check.
+// Return Value:
+// - True if it is. False if it isn't.
+bool StateMachine::s_IsCsiParamValue(const wchar_t wch)
+{
+    return wch >= L'0' && wch <= L'9'; // 0x30 - 0x39
+}
+
+// Routine Description:
+// - Determines if a character is a private range marker for a control sequence.
+//   Private range markers indicate vendor-specific behavior.
+// Arguments:
+// - wch - Character to check.
+// Return Value:
+// - True if it is. False if it isn't.
+bool StateMachine::s_IsCsiPrivateMarker(const wchar_t wch)
+{
+    return wch == L'<' || wch == L'=' || wch == L'>' || wch == L'?'; // 0x3C - 0x3F
+}
+
+// Routine Description:
+// - Determines if a character is invalid in a control sequence
+// Arguments:
+// - wch - Character to check.
+// Return Value:
+// - True if it is. False if it isn't.
+bool StateMachine::s_IsCsiInvalid(const wchar_t wch)
+{
+    return wch == L':'; // 0x3A
+}
+
+// Routine Description:
+// - Determines if a character is "operating system control string" beginning
+//      indicator.
+//   This immediately follows an escape and signifies a  signifies a varying
+//      length control sequence, quite similar to CSI.
+// Arguments:
+// - wch - Character to check.
+// Return Value:
+// - True if it is. False if it isn't.
+bool StateMachine::s_IsSs3Indicator(const wchar_t wch)
+{
+    return wch == L'O'; // 0x4F
+}
+
+// Routine Description:
+// - Determines if a character is a "Single Shift Select" indicator.
+//   This immediately follows an escape and signifies a varying length control string.
+// Arguments:
+// - wch - Character to check.
+// Return Value:
+// - True if it is. False if it isn't.
+bool StateMachine::s_IsOscIndicator(const wchar_t wch)
+{
+    return wch == L']'; // 0x5D
+}
+
+// Routine Description:
+// - Determines if a character is a delimiter between two parameters in a "operating system control sequence"
+//   This occurs in the middle of a control sequence after escape and OscIndicator have been recognized,
+//   after the paramater indicating which OSC action to take.
+// Arguments:
+// - wch - Character to check.
+// Return Value:
+// - True if it is. False if it isn't.
+bool StateMachine::s_IsOscDelimiter(const wchar_t wch)
+{
+    return wch == L';'; // 0x3B
+}
+
+// Routine Description:
+// - Determines if a character is a valid parameter value for an OSC String,
+//     that is, the indicator of which OSC action to take.
+//   Parameters must be numerical digits.
+// Arguments:
+// - wch - Character to check.
+// Return Value:
+// - True if it is. False if it isn't.
+bool StateMachine::s_IsOscParamValue(const wchar_t wch)
+{
+    return s_IsNumber(wch); // 0x30 - 0x39
+}
+
+// Routine Description:
+// - Determines if a character should be initiate the end of an OSC sequence.
+// Arguments:
+// - wch - Character to check.
+// Return Value:
+// - True if it is. False if it isn't.
+bool StateMachine::s_IsOscTerminationInitiator(const wchar_t wch)
+{
+    return wch == AsciiChars::ESC;
+}
+
+// Routine Description:
+// - Determines if a character should be ignored in a operating system control sequence
+// Arguments:
+// - wch - Character to check.
+// Return Value:
+// - True if it is. False if it isn't.
+bool StateMachine::s_IsOscInvalid(const wchar_t wch)
+{
+    return wch <= L'\x17' ||
+           wch == L'\x19' ||
+           (wch >= L'\x1c' && wch <= L'\x1f') ;
+}
+
+// Routine Description:
+// - Determines if a character is "operating system control string" termination indicator.
+//   This signals the end of an OSC string collection.
+// Arguments:
+// - wch - Character to check.
+// Return Value:
+// - True if it is. False if it isn't.
+bool StateMachine::s_IsOscTerminator(const wchar_t wch)
+{
+    return wch == L'\x7' || wch == L'\x9C'; // Bell character or C1 terminator
+}
+
+// Routine Description:
+// - Determines if a character is a valid number character, 0-9.
+// Arguments:
+// - wch - Character to check.
+// Return Value:
+// - True if it is. False if it isn't.
+bool StateMachine::s_IsNumber(const wchar_t wch)
+{
+    return wch >= L'0' && wch <= L'9'; // 0x30 - 0x39
+}
+
+// Routine Description:
+// - Triggers the Execute action to indicate that the listener should immediately respond to a C0 control character.
+// Arguments:
+// - wch - Character to dispatch.
+// Return Value:
+// - <none>
+void StateMachine::_ActionExecute(const wchar_t wch)
+{
+    _trace.TraceOnExecute(wch);
+    _pEngine->ActionExecute(wch);
+
+}
+
+// Routine Description:
+// - Triggers the Print action to indicate that the listener should render the character given.
+// Arguments:
+// - wch - Character to dispatch.
+// Return Value:
+// - <none>
+void StateMachine::_ActionPrint(const wchar_t wch)
+{
+    _trace.TraceOnAction(L"Print");
+    _pEngine->ActionPrint(wch);
+}
+
+
+// Routine Description:
+// - Triggers the EscDispatch action to indicate that the listener should handle a simple escape sequence.
+//   These sequences traditionally start with ESC and a simple letter. No complicated parameters.
+// Arguments:
+// - wch - Character to dispatch.
+// Return Value:
+// - <none>
+void StateMachine::_ActionEscDispatch(const wchar_t wch)
+{
+    _trace.TraceOnAction(L"EscDispatch");
+
+    bool fSuccess = _pEngine->ActionEscDispatch(wch, _cIntermediate, _wchIntermediate);
+
+    // Trace the result.
+    _trace.DispatchSequenceTrace(fSuccess);
+
+    if (!fSuccess)
+    {
+        // Suppress it and log telemetry on failed cases
+        TermTelemetry::Instance().LogFailed(wch);
+    }
+}
+
+// Routine Description:
+// - Triggers the CsiDispatch action to indicate that the listener should handle a control sequence.
+//   These sequences perform various API-type commands that can include many parameters.
+// Arguments:
+// - wch - Character to dispatch.
+// Return Value:
+// - <none>
+void StateMachine::_ActionCsiDispatch(const wchar_t wch)
+{
+    _trace.TraceOnAction(L"CsiDispatch");
+
+    bool fSuccess = _pEngine->ActionCsiDispatch(wch, _cIntermediate, _wchIntermediate, _rgusParams, _cParams);
+
+    // Trace the result.
+    _trace.DispatchSequenceTrace(fSuccess);
+
+    if (!fSuccess)
+    {
+        // Suppress it and log telemetry on failed cases
+        TermTelemetry::Instance().LogFailed(wch);
+    }
+}
+
+// Routine Description:
+// - Triggers the Collect action to indicate that the state machine should store this character as part of an escape/control sequence.
+// Arguments:
+// - wch - Character to dispatch.
+// Return Value:
+// - <none>
+void StateMachine::_ActionCollect(const wchar_t wch)
+{
+    _trace.TraceOnAction(L"Collect");
+
+    // store collect data
+    if (_cIntermediate < s_cIntermediateMax)
+    {
+        _wchIntermediate = wch;
+    }
+
+    _cIntermediate++;
+}
+
+// Routine Description:
+// - Triggers the Param action to indicate that the state machine should store this character as a part of a parameter
+//   to a control sequence.
+// Arguments:
+// - wch - Character to dispatch.
+// Return Value:
+// - <none>
+void StateMachine::_ActionParam(const wchar_t wch)
+{
+    _trace.TraceOnAction(L"Param");
+
+    // Verify both the count and that the pointer didn't run off the end of the
+    //      array. If we're past the end, this param is just ignored.
+    if (_cParams <= s_cParamsMax && _pusActiveParam < &_rgusParams[s_cParamsMax])
+    {
+        // If we're adding a character to the first parameter,
+        //      then we now have one parameter.
+        if (_iParamAccumulatePos == 0 && _cParams == 0)
+        {
+            _cParams++;
+        }
+
+        // On a delimiter, increase the number of params we've seen.
+        // "Empty" params should still count as a param -
+        //      eg "\x1b[0;;m" should be three "0" params
+        if (wch == L';')
+        {
+            // Move to next param.
+            //      If we're on the last param (_cParams == s_cParamsMax),
+            //      then _pusActiveParam will now be past the end of _rgusParams,
+            //      and any future params will be ignored.
+            _pusActiveParam++;
+
+            // clear out the accumulator count to prepare for the next one
+            _iParamAccumulatePos = 0;
+
+            // Don't increment the _cParams to be greater than s_cParamsMax.
+            //      We're using _pusActiveParam to make sure we don't fill too
+            //      many params.
+            if (_cParams < s_cParamsMax)
+            {
+                _cParams++;
+            }
+        }
+        else
+        {
+            // don't bother accumulating if we're storing more than 4 digits (since we're putting it into a short)
+            if (_iParamAccumulatePos < 5)
+            {
+                // convert character into digit.
+                unsigned short const usDigit = wch - L'0'; // convert character into value
+
+                // multiply existing values by 10 to make space in the 1s digit
+                *_pusActiveParam *= 10;
+
+                // mark that we've now stored another digit.
+                _iParamAccumulatePos++;
+
+                // store the digit in the 1s place.
+                *_pusActiveParam += usDigit;
+
+                if (*_pusActiveParam > SHORT_MAX)
+                {
+                    *_pusActiveParam = SHORT_MAX;
+                }
+            }
+            else
+            {
+                *_pusActiveParam = SHORT_MAX;
+            }
+        }
+    }
+}
+
+// Routine Description:
+// - Triggers the Clear action to indicate that the state machine should erase all internal state.
+// Arguments:
+// - wch - Character to dispatch.
+// Return Value:
+// - <none>
+void StateMachine::_ActionClear()
+{
+    _trace.TraceOnAction(L"Clear");
+
+    // clear all internal stored state.
+    _wchIntermediate = 0;
+    _cIntermediate = 0;
+
+    for (unsigned short i = 0; i < s_cParamsMax; i++)
+    {
+        _rgusParams[i] = 0;
+    }
+
+    _cParams = 0;
+    _iParamAccumulatePos = 0;
+    _pusActiveParam = _rgusParams; // set pointer back to beginning of array
+
+    _sOscParam = 0;
+    _sOscNextChar = 0;
+
+    _pEngine->ActionClear();
+
+}
+
+// Routine Description:
+// - Triggers the Ignore action to indicate that the state machine should eat this character and say nothing.
+// Arguments:
+// - wch - Character to dispatch.
+// Return Value:
+// - <none>
+void StateMachine::_ActionIgnore()
+{
+    // do nothing.
+    _trace.TraceOnAction(L"Ignore");
+}
+
+// Routine Description:
+// - Stores this character as part of the param indicating which OSC action to take.
+// Arguments:
+// - wch - Character to collect.
+// Return Value:
+// - <none>
+void StateMachine::_ActionOscParam(const wchar_t wch)
+{
+    _trace.TraceOnAction(L"OscParamCollect");
+
+    // don't bother accumulating if we're storing more than 4 digits (since we're putting it into a short)
+    if (_iParamAccumulatePos < 5)
+    {
+        // convert character into digit.
+        unsigned short const usDigit = wch - L'0'; // convert character into value
+
+        // multiply existing values by 10 to make space in the 1s digit
+        _sOscParam *= 10;
+
+        // mark that we've now stored another digit.
+        _iParamAccumulatePos++;
+
+        // store the digit in the 1s place.
+        _sOscParam += usDigit;
+
+        if (_sOscParam > SHORT_MAX)
+        {
+            _sOscParam = SHORT_MAX;
+        }
+    }
+    else
+    {
+        _sOscParam = SHORT_MAX;
+    }
+}
+
+// Routine Description:
+// - Stores this character as part of the OSC string
+// Arguments:
+// - wch - Character to dispatch.
+// Return Value:
+// - <none>
+void StateMachine::_ActionOscPut(const wchar_t wch)
+{
+    _trace.TraceOnAction(L"OscPut");
+
+    // if we're past the end, this param is just ignored.
+    // need to leave one char for \0 at end
+    if (_sOscNextChar < s_cOscStringMaxLength - 1)
+    {
+        _pwchOscStringBuffer[_sOscNextChar] = wch;
+        _sOscNextChar++;
+        //we'll place the null at the end of the string when we send the actual action.
+    }
+}
+
+// Routine Description:
+// - Triggers the CsiDispatch action to indicate that the listener should handle a control sequence.
+//   These sequences perform various API-type commands that can include many parameters.
+// Arguments:
+// - wch - Character to dispatch.
+// Return Value:
+// - <none>
+void StateMachine::_ActionOscDispatch(const wchar_t wch)
+{
+    _trace.TraceOnAction(L"OscDispatch");
+
+    bool fSuccess = _pEngine->ActionOscDispatch(wch, _sOscParam, _pwchOscStringBuffer, _sOscNextChar);
+
+    // Trace the result.
+    _trace.DispatchSequenceTrace(fSuccess);
+
+    if (!fSuccess)
+    {
+        // Suppress it and log telemetry on failed cases
+        TermTelemetry::Instance().LogFailed(wch);
+    }
+}
+
+// Routine Description:
+// - Triggers the Ss3Dispatch action to indicate that the listener should handle a control sequence.
+//   These sequences perform various API-type commands that can include many parameters.
+// Arguments:
+// - wch - Character to dispatch.
+// Return Value:
+// - <none>
+void StateMachine::_ActionSs3Dispatch(const wchar_t wch)
+{
+    _trace.TraceOnAction(L"Ss3Dispatch");
+
+    bool fSuccess = _pEngine->ActionSs3Dispatch(wch, _rgusParams, _cParams);
+
+    // Trace the result.
+    _trace.DispatchSequenceTrace(fSuccess);
+
+    if (!fSuccess)
+    {
+        // Suppress it and log telemetry on failed cases
+        TermTelemetry::Instance().LogFailed(wch);
+    }
+}
+
+// Routine Description:
+// - Moves the state machine into the Ground state.
+//   This state is entered:
+//   1. By default at the beginning of operation
+//   2. After any execute/dispatch action.
+// Arguments:
+// - <none>
+// Return Value:
+// - <none>
+void StateMachine::_EnterGround()
+{
+    _state = VTStates::Ground;
+    _trace.TraceStateChange(L"Ground");
+}
+
+// Routine Description:
+// - Moves the state machine into the Escape state.
+//   This state is entered:
+//   1. When the Escape character is seen at any time.
+// Arguments:
+// - <none>
+// Return Value:
+// - <none>
+void StateMachine::_EnterEscape()
+{
+    _state = VTStates::Escape;
+    _trace.TraceStateChange(L"Escape");
+    _ActionClear();
+    _trace.ClearSequenceTrace();
+}
+
+// Routine Description:
+// - Moves the state machine into the EscapeIntermediate state.
+//   This state is entered:
+//   1. When EscIntermediate characters are seen after an Escape entry (only from the Escape state)
+// Arguments:
+// - <none>
+// Return Value:
+// - <none>
+void StateMachine::_EnterEscapeIntermediate()
+{
+    _state = VTStates::EscapeIntermediate;
+    _trace.TraceStateChange(L"EscapeIntermediate");
+}
+
+// Routine Description:
+// - Moves the state machine into the CsiEntry state.
+//   This state is entered:
+//   1. When the CsiEntry character is seen after an Escape entry (only from the Escape state)
+// Arguments:
+// - <none>
+// Return Value:
+// - <none>
+void StateMachine::_EnterCsiEntry()
+{
+    _state = VTStates::CsiEntry;
+    _trace.TraceStateChange(L"CsiEntry");
+    _ActionClear();
+}
+
+// Routine Description:
+// - Moves the state machine into the CsiParam state.
+//   This state is entered:
+//   1. When valid parameter characters are detected on entering a CSI (from CsiEntry state)
+// Arguments:
+// - <none>
+// Return Value:
+// - <none>
+void StateMachine::_EnterCsiParam()
+{
+    _state = VTStates::CsiParam;
+    _trace.TraceStateChange(L"CsiParam");
+}
+
+// Routine Description:
+// - Moves the state machine into the CsiIgnore state.
+//   This state is entered:
+//   1. When an invalid character is detected during a CSI sequence indicating we should ignore the whole sequence.
+//      (From CsiEntry, CsiParam, or CsiIntermediate states.)
+// Arguments:
+// - <none>
+// Return Value:
+// - <none>
+void StateMachine::_EnterCsiIgnore()
+{
+    _state = VTStates::CsiIgnore;
+    _trace.TraceStateChange(L"CsiIgnore");
+}
+
+// Routine Description:
+// - Moves the state machine into the CsiIntermediate state.
+//   This state is entered:
+//   1. When an intermediate character is seen immediately after entering a control sequence (from CsiEntry)
+//   2. When an intermediate character is seen while collecting parameter data (from CsiParam)
+// Arguments:
+// - <none>
+// Return Value:
+// - <none>
+void StateMachine::_EnterCsiIntermediate()
+{
+    _state = VTStates::CsiIntermediate;
+    _trace.TraceStateChange(L"CsiIntermediate");
+}
+
+// Routine Description:
+// - Moves the state machine into the OscParam state.
+//   This state is entered:
+//   1. When an OscEntry character (']') is seen after an Escape entry (only from the Escape state)
+// Arguments:
+// - <none>
+// Return Value:
+// - <none>
+void StateMachine::_EnterOscParam()
+{
+    _state = VTStates::OscParam;
+    _trace.TraceStateChange(L"OscParam");
+}
+
+// Routine Description:
+// - Moves the state machine into the OscString state.
+//   This state is entered:
+//   1. When a delimiter character (';') is seen in the OSC Param state.
+// Arguments:
+// - <none>
+// Return Value:
+// - <none>
+void StateMachine::_EnterOscString()
+{
+    _state = VTStates::OscString;
+    _trace.TraceStateChange(L"OscString");
+}
+
+// Routine Description:
+// - Moves the state machine into the OscTermination state.
+//   This state is entered:
+//   1. When an ESC is seen in an OSC string. This escape will be followed by a
+//      '\', as to encode a 0x9C as a 7-bit ASCII char stream.
+// Arguments:
+// - <none>
+// Return Value:
+// - <none>
+void StateMachine::_EnterOscTermination()
+{
+    _state = VTStates::OscTermination;
+    _trace.TraceStateChange(L"OscTermination");
+}
+
+// Routine Description:
+// - Moves the state machine into the Ss3Entry state.
+//   This state is entered:
+//   1. When the Ss3Entry character is seen after an Escape entry (only from the Escape state)
+// Arguments:
+// - <none>
+// Return Value:
+// - <none>
+void StateMachine::_EnterSs3Entry()
+{
+    _state = VTStates::Ss3Entry;
+    _trace.TraceStateChange(L"Ss3Entry");
+    _ActionClear();
+}
+
+// Routine Description:
+// - Moves the state machine into the Ss3Param state.
+//   This state is entered:
+//   1. When valid parameter characters are detected on entering a SS3 (from Ss3Entry state)
+// Arguments:
+// - <none>
+// Return Value:
+// - <none>
+void StateMachine::_EnterSs3Param()
+{
+    _state = VTStates::Ss3Param;
+    _trace.TraceStateChange(L"Ss3Param");
+}
+
+// Routine Description:
+// - Processes a character event into an Action that occurs while in the Ground state.
+//   Events in this state will:
+//   1. Execute C0 control characters
+//   2. Handle a C1 Control Sequence Introducer
+//   3. Print all other characters
+// Arguments:
+// - wch - Character that triggered the event
+// Return Value:
+// - <none>
+void StateMachine::_EventGround(const wchar_t wch)
+{
+    _trace.TraceOnEvent(L"Ground");
+    if (s_IsC0Code(wch) || s_IsDelete(wch))
+    {
+        _ActionExecute(wch);
+    }
+    else if (s_IsC1Csi(wch))
+    {
+        _EnterCsiEntry();
+    }
+    else
+    {
+        _ActionPrint(wch);
+    }
+}
+
+// Routine Description:
+// - Processes a character event into an Action that occurs while in the Escape state.
+//   Events in this state will:
+//   1. Execute C0 control characters
+//   2. Ignore Delete characters
+//   3. Collect Intermediate characters
+//   4. Enter Control Sequence state
+//   5. Dispatch an Escape action.
+// Arguments:
+// - wch - Character that triggered the event
+// Return Value:
+// - <none>
+void StateMachine::_EventEscape(const wchar_t wch)
+{
+    _trace.TraceOnEvent(L"Escape");
+    if (s_IsC0Code(wch))
+    {
+        _ActionExecute(wch);
+    }
+    else if (s_IsDelete(wch))
+    {
+        _ActionIgnore();
+    }
+    else if (s_IsIntermediate(wch))
+    {
+        _ActionCollect(wch);
+        _EnterEscapeIntermediate();
+    }
+    else if (s_IsCsiIndicator(wch))
+    {
+        _EnterCsiEntry();
+    }
+    else if (s_IsOscIndicator(wch))
+    {
+        _EnterOscParam();
+    }
+    else if (s_IsSs3Indicator(wch))
+    {
+        _EnterSs3Entry();
+    }
+    else
+    {
+        _ActionEscDispatch(wch);
+        _EnterGround();
+    }
+}
+
+// Routine Description:
+// - Processes a character event into an Action that occurs while in the EscapeIntermediate state.
+//   Events in this state will:
+//   1. Execute C0 control characters
+//   2. Ignore Delete characters
+//   3. Collect Intermediate characters
+//   4. Dispatch an Escape action.
+// Arguments:
+// - wch - Character that triggered the event
+// Return Value:
+// - <none>
+void StateMachine::_EventEscapeIntermediate(const wchar_t wch)
+{
+    _trace.TraceOnEvent(L"EscapeIntermediate");
+    if (s_IsC0Code(wch))
+    {
+        _ActionExecute(wch);
+    }
+    else if (s_IsIntermediate(wch))
+    {
+        _ActionCollect(wch);
+    }
+    else if (s_IsDelete(wch))
+    {
+        _ActionIgnore();
+    }
+    else
+    {
+        _ActionEscDispatch(wch);
+        _EnterGround();
+    }
+}
+
+// Routine Description:
+// - Processes a character event into an Action that occurs while in the CsiEntry state.
+//   Events in this state will:
+//   1. Execute C0 control characters
+//   2. Ignore Delete characters
+//   3. Collect Intermediate characters
+//   4. Begin to ignore all remaining parameters when an invalid character is detected (CsiIgnore)
+//   5. Store parameter data
+//   6. Collect Control Sequence Private markers
+//   7. Dispatch a control sequence with parameters for action
+// Arguments:
+// - wch - Character that triggered the event
+// Return Value:
+// - <none>
+void StateMachine::_EventCsiEntry(const wchar_t wch)
+{
+    _trace.TraceOnEvent(L"CsiEntry");
+    if (s_IsC0Code(wch))
+    {
+        _ActionExecute(wch);
+    }
+    else if (s_IsDelete(wch))
+    {
+        _ActionIgnore();
+    }
+    else if (s_IsIntermediate(wch))
+    {
+        _ActionCollect(wch);
+        _EnterCsiIntermediate();
+    }
+    else if (s_IsCsiInvalid(wch))
+    {
+        _EnterCsiIgnore();
+    }
+    else if (s_IsCsiParamValue(wch) || s_IsCsiDelimiter(wch))
+    {
+        _ActionParam(wch);
+        _EnterCsiParam();
+    }
+    else if (s_IsCsiPrivateMarker(wch))
+    {
+        _ActionCollect(wch);
+        _EnterCsiParam();
+    }
+    else
+    {
+        _ActionCsiDispatch(wch);
+        _EnterGround();
+    }
+}
+
+// Routine Description:
+// - Processes a character event into an Action that occurs while in the CsiIntermediate state.
+//   Events in this state will:
+//   1. Execute C0 control characters
+//   2. Ignore Delete characters
+//   3. Collect Intermediate characters
+//   4. Begin to ignore all remaining parameters when an invalid character is detected (CsiIgnore)
+//   5. Dispatch a control sequence with parameters for action
+// Arguments:
+// - wch - Character that triggered the event
+// Return Value:
+// - <none>
+void StateMachine::_EventCsiIntermediate(const wchar_t wch)
+{
+    _trace.TraceOnEvent(L"CsiIntermediate");
+    if (s_IsC0Code(wch))
+    {
+        _ActionExecute(wch);
+    }
+    else if (s_IsIntermediate(wch))
+    {
+        _ActionCollect(wch);
+    }
+    else if (s_IsDelete(wch))
+    {
+        _ActionIgnore();
+    }
+    else if (s_IsCsiParamValue(wch) || s_IsCsiInvalid(wch) || s_IsCsiDelimiter(wch) || s_IsCsiPrivateMarker(wch))
+    {
+        _EnterCsiIgnore();
+    }
+    else
+    {
+        _ActionCsiDispatch(wch);
+        _EnterGround();
+    }
+}
+
+// Routine Description:
+// - Processes a character event into an Action that occurs while in the CsiIgnore state.
+//   Events in this state will:
+//   1. Execute C0 control characters
+//   2. Ignore Delete characters
+//   3. Collect Intermediate characters
+//   4. Begin to ignore all remaining parameters when an invalid character is detected (CsiIgnore)
+//   5. Return to Ground
+// Arguments:
+// - wch - Character that triggered the event
+// Return Value:
+// - <none>
+void StateMachine::_EventCsiIgnore(const wchar_t wch)
+{
+    _trace.TraceOnEvent(L"CsiIgnore");
+    if (s_IsC0Code(wch))
+    {
+        _ActionExecute(wch);
+    }
+    else if (s_IsDelete(wch))
+    {
+        _ActionIgnore();
+    }
+    else if (s_IsIntermediate(wch))
+    {
+        _ActionIgnore();
+    }
+    else if (s_IsCsiParamValue(wch) || s_IsCsiInvalid(wch) || s_IsCsiDelimiter(wch) || s_IsCsiPrivateMarker(wch))
+    {
+        _ActionIgnore();
+    }
+    else
+    {
+        _EnterGround();
+    }
+}
+
+// Routine Description:
+// - Processes a character event into an Action that occurs while in the CsiParam state.
+//   Events in this state will:
+//   1. Execute C0 control characters
+//   2. Ignore Delete characters
+//   3. Collect Intermediate characters
+//   4. Begin to ignore all remaining parameters when an invalid character is detected (CsiIgnore)
+//   5. Store parameter data
+//   6. Dispatch a control sequence with parameters for action
+// Arguments:
+// - wch - Character that triggered the event
+// Return Value:
+// - <none>
+void StateMachine::_EventCsiParam(const wchar_t wch)
+{
+    _trace.TraceOnEvent(L"CsiParam");
+    if (s_IsC0Code(wch))
+    {
+        _ActionExecute(wch);
+    }
+    else if (s_IsDelete(wch))
+    {
+        _ActionIgnore();
+    }
+    else if (s_IsCsiParamValue(wch) || s_IsCsiDelimiter(wch))
+    {
+        _ActionParam(wch);
+    }
+    else if (s_IsIntermediate(wch))
+    {
+        _ActionCollect(wch);
+        _EnterCsiIntermediate();
+    }
+    else if (s_IsCsiInvalid(wch) || s_IsCsiPrivateMarker(wch))
+    {
+        _EnterCsiIgnore();
+    }
+    else
+    {
+        _ActionCsiDispatch(wch);
+        _EnterGround();
+    }
+}
+
+// Routine Description:
+// - Processes a character event into an Action that occurs while in the OscParam state.
+//   Events in this state will:
+//   1. Collect numeric values into an Osc Param
+//   2. Move to the OscString state on a delimiter
+//   3. Ignore everything else.
+// Arguments:
+// - wch - Character that triggered the event
+// Return Value:
+// - <none>
+void StateMachine::_EventOscParam(const wchar_t wch)
+{
+    _trace.TraceOnEvent(L"OscParam");
+    if (s_IsOscTerminator(wch))
+    {
+        _EnterGround();
+    }
+    else if (s_IsOscParamValue(wch))
+    {
+        _ActionOscParam(wch);
+    }
+    else if (s_IsOscDelimiter(wch))
+    {
+        _EnterOscString();
+    }
+    else
+    {
+        _ActionIgnore();
+    }
+}
+
+// Routine Description:
+// - Processes a character event into a Action that occurs while in the OscParam state.
+//   Events in this state will:
+//   1. Trigger the OSC action associated with the param on an OscTerminator
+//   2. If we see a ESC, enter the OscTermination state. We'll wait for one
+//      more character before we dispatch the string.
+//   3. Ignore OscInvalid characters.
+//   4. Collect everything else into the OscString
+// Arguments:
+// - wch - Character that triggered the event
+// Return Value:
+// - <none>
+void StateMachine::_EventOscString(const wchar_t wch)
+{
+    _trace.TraceOnEvent(L"OscString");
+    if (s_IsOscTerminator(wch))
+    {
+        _ActionOscDispatch(wch);
+        _EnterGround();
+    }
+    else if (s_IsOscTerminationInitiator(wch))
+    {
+        _EnterOscTermination();
+    }
+    else if (s_IsOscInvalid(wch))
+    {
+        _ActionIgnore();
+    }
+    else
+    {
+        // add this character to our OSC string
+        _ActionOscPut(wch);
+    }
+}
+
+// Routine Description:
+// - Handle the two-character termination of a OSC sequence.
+//   Events in this state will:
+//   1. Trigger the OSC action associated with the param on an OscTerminator
+// Arguments:
+// - wch - Character that triggered the event
+// Return Value:
+// - <none>
+void StateMachine::_EventOscTermination(const wchar_t wch)
+{
+    _trace.TraceOnEvent(L"OscTermination");
+
+    _ActionOscDispatch(wch);
+    _EnterGround();
+}
+
+// Routine Description:
+// - Processes a character event into an Action that occurs while in the Ss3Entry state.
+//   Events in this state will:
+//   1. Execute C0 control characters
+//   2. Ignore Delete characters
+//   3. Begin to ignore all remaining parameters when an invalid character is detected (CsiIgnore)
+//   4. Store parameter data
+//   5. Dispatch a control sequence with parameters for action
+//  SS3 sequences are structurally the same as CSI sequences, just with a
+//      different initiation. It's safe to reuse CSI's functions for
+//      determining if a character is a parameter, delimiter, or invalid.
+// Arguments:
+// - wch - Character that triggered the event
+// Return Value:
+// - <none>
+void StateMachine::_EventSs3Entry(const wchar_t wch)
+{
+    _trace.TraceOnEvent(L"Ss3Entry");
+    if (s_IsC0Code(wch))
+    {
+        _ActionExecute(wch);
+    }
+    else if (s_IsDelete(wch))
+    {
+        _ActionIgnore();
+    }
+    else if (s_IsCsiInvalid(wch))
+    {
+        // It's safe for us to go into the CSI ignore here, because both SS3 and
+        //      CSI sequences ignore characters the same way.
+        _EnterCsiIgnore();
+    }
+    else if (s_IsCsiParamValue(wch) || s_IsCsiDelimiter(wch))
+    {
+        _ActionParam(wch);
+        _EnterSs3Param();
+    }
+    else
+    {
+        _ActionSs3Dispatch(wch);
+        _EnterGround();
+    }
+}
+
+// Routine Description:
+// - Processes a character event into an Action that occurs while in the CsiParam state.
+//   Events in this state will:
+//   1. Execute C0 control characters
+//   2. Ignore Delete characters
+//   3. Begin to ignore all remaining parameters when an invalid character is detected (CsiIgnore)
+//   4. Store parameter data
+//   5. Dispatch a control sequence with parameters for action
+// Arguments:
+// - wch - Character that triggered the event
+// Return Value:
+// - <none>
+void StateMachine::_EventSs3Param(const wchar_t wch)
+{
+    _trace.TraceOnEvent(L"Ss3Param");
+    if (s_IsC0Code(wch))
+    {
+        _ActionExecute(wch);
+    }
+    else if (s_IsDelete(wch))
+    {
+        _ActionIgnore();
+    }
+    else if (s_IsCsiParamValue(wch) || s_IsCsiDelimiter(wch))
+    {
+        _ActionParam(wch);
+    }
+    else if (s_IsCsiInvalid(wch) || s_IsCsiPrivateMarker(wch))
+    {
+        _EnterCsiIgnore();
+    }
+    else
+    {
+        _ActionSs3Dispatch(wch);
+        _EnterGround();
+    }
+}
+
+// Routine Description:
+// - Entry to the state machine. Takes characters one by one and processes them according to the state machine rules.
+// Arguments:
+// - wch - New character to operate upon
+// Return Value:
+// - <none>
+void StateMachine::ProcessCharacter(const wchar_t wch)
+{
+    _trace.TraceCharInput(wch);
+
+    // Process "from anywhere" events first.
+    if (wch == AsciiChars::CAN ||
+        wch == AsciiChars::SUB)
+    {
+        _ActionExecute(wch);
+        _EnterGround();
+    }
+    else if (s_IsEscape(wch) && _state != VTStates::OscString)
+    {
+        // Don't go to escape from the OSC string state - ESC can be used to
+        //      terminate OSC strings.
+        _EnterEscape();
+    }
+    else
+    {
+        // Then pass to the current state as an event
+        switch (_state)
+        {
+        case VTStates::Ground:
+            return _EventGround(wch);
+        case VTStates::Escape:
+            return _EventEscape(wch);
+        case VTStates::EscapeIntermediate:
+            return _EventEscapeIntermediate(wch);
+        case VTStates::CsiEntry:
+            return _EventCsiEntry(wch);
+        case VTStates::CsiIntermediate:
+            return _EventCsiIntermediate(wch);
+        case VTStates::CsiIgnore:
+            return _EventCsiIgnore(wch);
+        case VTStates::CsiParam:
+            return _EventCsiParam(wch);
+        case VTStates::OscParam:
+            return _EventOscParam(wch);
+        case VTStates::OscString:
+            return _EventOscString(wch);
+        case VTStates::OscTermination:
+            return _EventOscTermination(wch);
+        case VTStates::Ss3Entry:
+            return _EventSs3Entry(wch);
+        case VTStates::Ss3Param:
+            return _EventSs3Param(wch);
+        default:
+            //assert(false);
+            return;
+        }
+    }
+}
+// Method Description:
+// - Pass the current string we're processing through to the engine. It may eat
+//      the string, it may write it straight to the input unmodified, it might
+//      write the string to the tty application. A pointer to this function will
+//      get handed to the OutputStateMachineEngine, so that it can write strings
+//      it doesn't understand to the tty.
+//  This does not modify the state of the state machine. Callers should be in
+//      the Action*Dispatch state, and upon completion, the state's handler (eg
+//      _EventCsiParam) should move us into the ground state.
+// Arguments:
+// - <none>
+// Return Value:
+// - true if the engine successfully handled the string.
+bool StateMachine::FlushToTerminal()
+{
+    // _pwchCurr is incremented after a call to ProcessCharacter to indicate
+    //      that pwchCurr was processed.
+    // However, if we're here, then the processing of pwchChar triggered the
+    //      engine to request the entire sequence get passed through, including pwchCurr.
+    return _pEngine->ActionPassThroughString(_pwchSequenceStart,
+                                             _pwchCurr-_pwchSequenceStart+1);
+}
+
+// Routine Description:
+// - Helper for entry to the state machine. Will take an array of characters
+//     and print as many as it can without encountering a character indicating
+//     a escape sequence, then feed characters into the state machine one at a
+//     time until we return to the ground state.
+// Arguments:
+// - rgwch - Array of new characters to operate upon
+// - cch - Count of characters in array
+// Return Value:
+// - <none>
+void StateMachine::ProcessString(_Inout_updates_(cch) wchar_t * const rgwch, const size_t cch)
+{
+    _pwchCurr = rgwch;
+    _pwchSequenceStart = rgwch;
+    _currRunLength = 0;
+
+    // This should be static, because if one string starts a sequence, and the next finishes it,
+    //   we want the partial sequence state to persist.
+    static bool s_fProcessIndividually = false;
+
+    for(size_t cchCharsRemaining = cch; cchCharsRemaining > 0; cchCharsRemaining--)
+    {
+        if (s_fProcessIndividually)
+        {
+            // If we're processing characters individually, send it to the state machine.
+            ProcessCharacter(*_pwchCurr);
+            _pwchCurr++;
+            if (_state == VTStates::Ground)  // Then check if we're back at ground. If we are, the next character (pwchCurr)
+            {                                //   is the start of the next run of characters that might be printable.
+                s_fProcessIndividually = false;
+                _pwchSequenceStart = _pwchCurr;
+                _currRunLength = 0;
+            }
+        }
+        else
+        {
+            if (s_IsActionableFromGround(*_pwchCurr))  // If the current char is the start of an escape sequence, or should be executed in ground state...
+            {
+                assert(_pwchSequenceStart + _currRunLength <= rgwch + cch);
+                #pragma prefast(push)
+                #pragma prefast(disable:__WARNING_BUFFER_OVERFLOW, "Not sure why prefast is getting confused here. Assert immediately above ensures this is fine.")
+                _pEngine->ActionPrintString(_pwchSequenceStart, _currRunLength); // ... print all the chars leading up to it as part of the run...
+                _trace.DispatchPrintRunTrace(_pwchSequenceStart, _currRunLength);
+                #pragma prefast(pop)
+                s_fProcessIndividually = true; // begin processing future characters individually...
+                _currRunLength = 0;
+                _pwchSequenceStart = _pwchCurr;
+                ProcessCharacter(*_pwchCurr); // ... Then process the character individually.
+                if (_state == VTStates::Ground)  // If the character took us right back to ground, start another run after it.
+                {
+                    s_fProcessIndividually = false;
+                    _pwchSequenceStart = _pwchCurr + 1;
+                    _currRunLength = 0;
+                }
+            }
+            else
+            {
+                _currRunLength++; // Otherwise, add this char to the current run to be printed.
+            }
+            _pwchCurr++;
+        }
+    }
+
+    // If we're at the end of the string and have remaining un-printed characters,
+    if (!s_fProcessIndividually && _currRunLength > 0)
+    {
+        // print the rest of the characters in the string
+        _pEngine->ActionPrintString(_pwchSequenceStart, _currRunLength);
+        _trace.DispatchPrintRunTrace(_pwchSequenceStart, _currRunLength);
+
+    }
+    else if (s_fProcessIndividually)
+    {
+        if (_pEngine->FlushAtEndOfString())
+        {
+            // Reset our state, and put all but the last char in again.
+            ResetState();
+            // Chars to flush are [pwchSequenceStart, pwchCurr)
+            wchar_t* pwch = _pwchSequenceStart;
+            for (pwch = _pwchSequenceStart; pwch < _pwchCurr-1; pwch++)
+            {
+                ProcessCharacter(*pwch);
+            }
+            // Manually execute the last char [pwchCurr]
+            switch (_state)
+            {
+            case VTStates::Ground:
+                return _ActionExecute(*pwch);
+            case VTStates::Escape:
+            case VTStates::EscapeIntermediate:
+                return _ActionEscDispatch(*pwch);
+            case VTStates::CsiEntry:
+            case VTStates::CsiIntermediate:
+            case VTStates::CsiIgnore:
+            case VTStates::CsiParam:
+                return _ActionCsiDispatch(*pwch);
+            case VTStates::OscParam:
+            case VTStates::OscString:
+            case VTStates::OscTermination:
+                return _ActionOscDispatch(*pwch);
+            case VTStates::Ss3Entry:
+            case VTStates::Ss3Param:
+                return _ActionSs3Dispatch(*pwch);
+            default:
+                return;
+            }
+
+        }
+    }
+}
+
+// Routine Description:
+// - Wherever the state machine is, whatever it's going, go back to ground.
+//     This is used by conhost to "jiggle the handle" - when VT support is
+//     turned off, we don't want any bad state left over for the next input it's turned on for
+// Arguments:
+// - <none>
+// Return Value:
+// - <none>
+void StateMachine::ResetState()
+{
+    _EnterGround();
+}