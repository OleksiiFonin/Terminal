/*++
Copyright (c) Microsoft Corporation

Module Name:
- BgfxEngine.hpp

Abstract:
- OneCore implementation of the IRenderEngine interface.

Author(s):
- Hernan Gatta (HeGatta) 29-Mar-2017
--*/

// Typically, renderers live under the renderer/xxx top-level folder. This
// renderer however has strong ties to the interactivity library. More
// specifically, it makes use of the Console IO Server communication class.
// It is also a one-file renderer and I had problems with header file
// definitions. Placing this renderer in the OneCore Interactivity library fixes
// the header issues, and is more sensible given its ties to ConIoSrv.
// (hegatta, 2017)

#pragma once

#include "..\..\renderer\inc\IRenderEngine.hpp"

namespace Microsoft
{
    namespace Console
    {
        namespace Render
        {
            class BgfxEngine sealed : public IRenderEngine
            {
            public:
                BgfxEngine(PVOID SharedViewBase, LONG DisplayHeight, LONG DisplayWidth, LONG FontWidth, LONG FontHeight);
                ~BgfxEngine() override = default;

                // IRenderEngine Members
                HRESULT Invalidate(const SMALL_RECT* const psrRegion);
                HRESULT InvalidateCursor(_In_ const COORD* const pcoordCursor) override;
                HRESULT InvalidateSystem(const RECT* const prcDirtyClient);
                HRESULT InvalidateSelection(const SMALL_RECT* const rgsrSelection, UINT const cRectangles);
                HRESULT InvalidateScroll(const COORD* const pcoordDelta);
                HRESULT InvalidateAll();
                HRESULT InvalidateCircling(_Out_ bool* const pForcePaint) override;
                HRESULT PrepareForTeardown(_Out_ bool* const pForcePaint) override;

                HRESULT StartPaint();
                HRESULT EndPaint();

                HRESULT ScrollFrame();

                HRESULT PaintBackground();
                HRESULT PaintBufferLine(PCWCHAR const pwsLine, const unsigned char* const rgWidths, size_t const cchLine, COORD const coord, bool const fTrimLeft);
                HRESULT PaintBufferGridLines(GridLines const lines, COLORREF const color, size_t const cchLine, COORD const coordTarget);
                HRESULT PaintSelection(const SMALL_RECT* const rgsrSelection, UINT const cRectangles);

<<<<<<< HEAD
                HRESULT PaintCursor(_In_ ULONG const ulCursorHeightPercent,
                                    _In_ bool const fIsDoubleWidth,
                                    _In_ CursorType const cursorType,
                                    _In_ bool const fUseColor,
                                    _In_ COLORREF const cursorColor) override;
                HRESULT ClearCursor() 
=======
                HRESULT PaintCursor(COORD const coordCursor, ULONG const ulCursorHeightPercent, bool const fIsDoubleWidth);
                HRESULT ClearCursor();
>>>>>>> ce1fe2b8

                HRESULT UpdateDrawingBrushes(COLORREF const colorForeground, COLORREF const colorBackground, _In_ WORD const legacyColorAttribute, bool const fIncludeBackgrounds);
                HRESULT UpdateFont(FontInfoDesired const* const pfiFontInfoDesired, FontInfo* const pfiFontInfo);
                HRESULT UpdateDpi(int const iDpi);
                HRESULT UpdateViewport(_In_ SMALL_RECT const srNewViewport);

                HRESULT GetProposedFont(FontInfoDesired const* const pfiFontInfoDesired, FontInfo* const pfiFontInfo, int const iDpi);

                SMALL_RECT GetDirtyRectInChars();
                HRESULT GetFontSize(_Out_ COORD* const pFontSize) override;
                HRESULT IsCharFullWidthByFont(_In_ WCHAR const wch, _Out_ bool* const pResult) override;
                
            private:
                ULONG_PTR _sharedViewBase;
                SIZE_T _runLength;

                LONG _displayHeight;
                LONG _displayWidth;

                COORD _fontSize;

                WORD _currentLegacyColorAttribute;
            };
        };
    };
};
<|MERGE_RESOLUTION|>--- conflicted
+++ resolved
@@ -1,94 +1,90 @@
-/*++
-Copyright (c) Microsoft Corporation
-
-Module Name:
-- BgfxEngine.hpp
-
-Abstract:
-- OneCore implementation of the IRenderEngine interface.
-
-Author(s):
-- Hernan Gatta (HeGatta) 29-Mar-2017
---*/
-
-// Typically, renderers live under the renderer/xxx top-level folder. This
-// renderer however has strong ties to the interactivity library. More
-// specifically, it makes use of the Console IO Server communication class.
-// It is also a one-file renderer and I had problems with header file
-// definitions. Placing this renderer in the OneCore Interactivity library fixes
-// the header issues, and is more sensible given its ties to ConIoSrv.
-// (hegatta, 2017)
-
-#pragma once
-
-#include "..\..\renderer\inc\IRenderEngine.hpp"
-
-namespace Microsoft
-{
-    namespace Console
-    {
-        namespace Render
-        {
-            class BgfxEngine sealed : public IRenderEngine
-            {
-            public:
-                BgfxEngine(PVOID SharedViewBase, LONG DisplayHeight, LONG DisplayWidth, LONG FontWidth, LONG FontHeight);
-                ~BgfxEngine() override = default;
-
-                // IRenderEngine Members
-                HRESULT Invalidate(const SMALL_RECT* const psrRegion);
-                HRESULT InvalidateCursor(_In_ const COORD* const pcoordCursor) override;
-                HRESULT InvalidateSystem(const RECT* const prcDirtyClient);
-                HRESULT InvalidateSelection(const SMALL_RECT* const rgsrSelection, UINT const cRectangles);
-                HRESULT InvalidateScroll(const COORD* const pcoordDelta);
-                HRESULT InvalidateAll();
-                HRESULT InvalidateCircling(_Out_ bool* const pForcePaint) override;
-                HRESULT PrepareForTeardown(_Out_ bool* const pForcePaint) override;
-
-                HRESULT StartPaint();
-                HRESULT EndPaint();
-
-                HRESULT ScrollFrame();
-
-                HRESULT PaintBackground();
-                HRESULT PaintBufferLine(PCWCHAR const pwsLine, const unsigned char* const rgWidths, size_t const cchLine, COORD const coord, bool const fTrimLeft);
-                HRESULT PaintBufferGridLines(GridLines const lines, COLORREF const color, size_t const cchLine, COORD const coordTarget);
-                HRESULT PaintSelection(const SMALL_RECT* const rgsrSelection, UINT const cRectangles);
-
-<<<<<<< HEAD
-                HRESULT PaintCursor(_In_ ULONG const ulCursorHeightPercent,
-                                    _In_ bool const fIsDoubleWidth,
-                                    _In_ CursorType const cursorType,
-                                    _In_ bool const fUseColor,
-                                    _In_ COLORREF const cursorColor) override;
-                HRESULT ClearCursor() 
-=======
-                HRESULT PaintCursor(COORD const coordCursor, ULONG const ulCursorHeightPercent, bool const fIsDoubleWidth);
-                HRESULT ClearCursor();
->>>>>>> ce1fe2b8
-
-                HRESULT UpdateDrawingBrushes(COLORREF const colorForeground, COLORREF const colorBackground, _In_ WORD const legacyColorAttribute, bool const fIncludeBackgrounds);
-                HRESULT UpdateFont(FontInfoDesired const* const pfiFontInfoDesired, FontInfo* const pfiFontInfo);
-                HRESULT UpdateDpi(int const iDpi);
-                HRESULT UpdateViewport(_In_ SMALL_RECT const srNewViewport);
-
-                HRESULT GetProposedFont(FontInfoDesired const* const pfiFontInfoDesired, FontInfo* const pfiFontInfo, int const iDpi);
-
-                SMALL_RECT GetDirtyRectInChars();
-                HRESULT GetFontSize(_Out_ COORD* const pFontSize) override;
-                HRESULT IsCharFullWidthByFont(_In_ WCHAR const wch, _Out_ bool* const pResult) override;
-                
-            private:
-                ULONG_PTR _sharedViewBase;
-                SIZE_T _runLength;
-
-                LONG _displayHeight;
-                LONG _displayWidth;
-
-                COORD _fontSize;
-
-                WORD _currentLegacyColorAttribute;
-            };
-        };
-    };
-};
+/*++
+Copyright (c) Microsoft Corporation
+
+Module Name:
+- BgfxEngine.hpp
+
+Abstract:
+- OneCore implementation of the IRenderEngine interface.
+
+Author(s):
+- Hernan Gatta (HeGatta) 29-Mar-2017
+--*/
+
+// Typically, renderers live under the renderer/xxx top-level folder. This
+// renderer however has strong ties to the interactivity library. More
+// specifically, it makes use of the Console IO Server communication class.
+// It is also a one-file renderer and I had problems with header file
+// definitions. Placing this renderer in the OneCore Interactivity library fixes
+// the header issues, and is more sensible given its ties to ConIoSrv.
+// (hegatta, 2017)
+
+#pragma once
+
+#include "..\..\renderer\inc\IRenderEngine.hpp"
+
+namespace Microsoft
+{
+    namespace Console
+    {
+        namespace Render
+        {
+            class BgfxEngine sealed : public IRenderEngine
+            {
+            public:
+                BgfxEngine(PVOID SharedViewBase, LONG DisplayHeight, LONG DisplayWidth, LONG FontWidth, LONG FontHeight);
+                ~BgfxEngine() override = default;
+
+                // IRenderEngine Members
+                HRESULT Invalidate(const SMALL_RECT* const psrRegion);
+                HRESULT InvalidateCursor(_In_ const COORD* const pcoordCursor) override;
+                HRESULT InvalidateSystem(const RECT* const prcDirtyClient);
+                HRESULT InvalidateSelection(const SMALL_RECT* const rgsrSelection, UINT const cRectangles);
+                HRESULT InvalidateScroll(const COORD* const pcoordDelta);
+                HRESULT InvalidateAll();
+                HRESULT InvalidateCircling(_Out_ bool* const pForcePaint) override;
+                HRESULT PrepareForTeardown(_Out_ bool* const pForcePaint) override;
+
+                HRESULT StartPaint();
+                HRESULT EndPaint();
+
+                HRESULT ScrollFrame();
+
+                HRESULT PaintBackground();
+                HRESULT PaintBufferLine(PCWCHAR const pwsLine, const unsigned char* const rgWidths, size_t const cchLine, COORD const coord, bool const fTrimLeft);
+                HRESULT PaintBufferGridLines(GridLines const lines, COLORREF const color, size_t const cchLine, COORD const coordTarget);
+                HRESULT PaintSelection(const SMALL_RECT* const rgsrSelection, UINT const cRectangles);
+
+                HRESULT PaintCursor(_In_ COORD const coordCursor,
+                                    _In_ ULONG const ulCursorHeightPercent,
+                                    _In_ bool const fIsDoubleWidth,
+                                    _In_ CursorType const cursorType,
+                                    _In_ bool const fUseColor,
+                                    _In_ COLORREF const cursorColor) override;
+                HRESULT ClearCursor() override;
+
+                HRESULT UpdateDrawingBrushes(COLORREF const colorForeground, COLORREF const colorBackground, _In_ WORD const legacyColorAttribute, bool const fIncludeBackgrounds);
+                HRESULT UpdateFont(FontInfoDesired const* const pfiFontInfoDesired, FontInfo* const pfiFontInfo);
+                HRESULT UpdateDpi(int const iDpi);
+                HRESULT UpdateViewport(_In_ SMALL_RECT const srNewViewport);
+
+                HRESULT GetProposedFont(FontInfoDesired const* const pfiFontInfoDesired, FontInfo* const pfiFontInfo, int const iDpi);
+
+                SMALL_RECT GetDirtyRectInChars();
+                HRESULT GetFontSize(_Out_ COORD* const pFontSize) override;
+                HRESULT IsCharFullWidthByFont(_In_ WCHAR const wch, _Out_ bool* const pResult) override;
+                
+            private:
+                ULONG_PTR _sharedViewBase;
+                SIZE_T _runLength;
+
+                LONG _displayHeight;
+                LONG _displayWidth;
+
+                COORD _fontSize;
+
+                WORD _currentLegacyColorAttribute;
+            };
+        };
+    };
+};