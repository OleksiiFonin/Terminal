/********************************************************
*                                                       *
*   Copyright (C) Microsoft. All rights reserved.       *
*                                                       *
********************************************************/

#include "precomp.h"


#include "ConsoleControl.hpp"
#include "icon.hpp"
#include "menu.hpp"
#include "window.hpp"
#include "windowio.hpp"
#include "windowdpiapi.hpp"
#include "windowmetrics.hpp"
#include "windowUiaProvider.hpp"

#include "..\..\host\globals.h"
#include "..\..\host\cursor.h"
#include "..\..\host\dbcs.h"
#include "..\..\host\getset.h"
#include "..\..\host\misc.h"
#include "..\..\host\_output.h"
#include "..\..\host\output.h"
#include "..\..\host\renderData.hpp"
#include "..\..\host\scrolling.hpp"
#include "..\..\host\srvinit.h"
#include "..\..\host\stream.h"
#include "..\..\host\telemetry.hpp"
#include "..\..\host\tracing.hpp"

#include "..\..\renderer\base\renderer.hpp"
#include "..\..\renderer\gdi\gdirenderer.hpp"
#include "..\..\renderer\vt\vtrenderer.hpp"

#include "..\inc\ServiceLocator.hpp"

// The following default masks are used in creating windows
// Make sure that these flags match when switching to fullscreen and back
#define CONSOLE_WINDOW_FLAGS (WS_OVERLAPPEDWINDOW | WS_HSCROLL | WS_VSCROLL)
#define CONSOLE_WINDOW_EX_FLAGS (WS_EX_WINDOWEDGE | WS_EX_ACCEPTFILES | WS_EX_APPWINDOW )

// Window class name
#define CONSOLE_WINDOW_CLASS (L"ConsoleWindowClass")

using namespace Microsoft::Console::Interactivity::Win32;

ATOM Window::s_atomWindowClass = 0;
Window* Window::s_Instance = nullptr;

Window::Window() :
    _fIsInFullscreen(false),
    _fHasMoved(false)
{
    ZeroMemory((void*)&_rcClientLast, sizeof(_rcClientLast));
    ZeroMemory((void*)&_rcNonFullscreenWindowSize, sizeof(_rcNonFullscreenWindowSize));
    ZeroMemory((void*)&_rcFullscreenWindowSize, sizeof(_rcFullscreenWindowSize));
}

Window::~Window()
{
    if (nullptr != _pUiaProvider)
    {
        // This is a COM object, so call Release. It will clean up itself when the last ref is released.
        _pUiaProvider->Release();
    }

    if (ServiceLocator::LocateGlobals()->pRender != nullptr)
    {
        delete ServiceLocator::LocateGlobals()->pRender;
    }

    if (ServiceLocator::LocateGlobals()->pRenderData != nullptr)
    {
        delete ServiceLocator::LocateGlobals()->pRenderData;
    }

    if (ServiceLocator::LocateGlobals()->pRenderEngine != nullptr)
    {
        delete ServiceLocator::LocateGlobals()->pRenderEngine;
    }
}

// Routine Description:
// - This routine allocates and initializes a window for the console
// Arguments:
// - pSettings - All user-configurable settings related to the console host
// - pScreen - The initial screen rendering data to attach to (renders in the client area of this window)
// Return Value:
// - STATUS_SUCCESS or suitable NT error code
NTSTATUS Window::CreateInstance(_In_ Settings* const pSettings,
                                _In_ SCREEN_INFORMATION* const pScreen)
{
    NTSTATUS status = s_RegisterWindowClass();

    if (NT_SUCCESS(status))
    {
        Window* pNewWindow = new Window();

        status = pNewWindow->_MakeWindow(pSettings, pScreen);

        if (NT_SUCCESS(status))
        {
            Window::s_Instance = pNewWindow;
            ServiceLocator::SetConsoleWindowInstance(pNewWindow);
        }
    }

    return status;
}

// Routine Description:
// - Registers the window class information with the system
// - Only should happen once for the entire lifetime of this class.
// Arguments:
// - <none>
// Return Value:
// - STATUS_SUCCESS or failure from loading icons/registering class with the system
NTSTATUS Window::s_RegisterWindowClass()
{
    NTSTATUS status = STATUS_SUCCESS;

    // Today we never call this more than once.
    // In the future, if we need multiple windows (for tabs, etc.) we will need to make this thread-safe.
    // As such, the window class should always be 0 when we are entering this the first and only time.
    ASSERT(s_atomWindowClass == 0);

    // Only register if we haven't already registered
    if (s_atomWindowClass == 0)
    {
        // Prepare window class structure
        WNDCLASSEX wc = { 0 };
        wc.cbSize = sizeof(WNDCLASSEX);
        wc.style = CS_HREDRAW | CS_VREDRAW | CS_OWNDC | CS_DBLCLKS;
        wc.lpfnWndProc = s_ConsoleWindowProc;
        wc.cbClsExtra = 0;
        wc.cbWndExtra = GWL_CONSOLE_WNDALLOC;
        wc.hInstance = nullptr;
        wc.hCursor = LoadCursorW(nullptr, IDC_ARROW);
        wc.hbrBackground = nullptr; // We don't want the background painted. It will cause flickering.
        wc.lpszMenuName = nullptr;
        wc.lpszClassName = CONSOLE_WINDOW_CLASS;

        // Load icons
        status = Icon::Instance().GetIcons(&wc.hIcon, &wc.hIconSm);

        if (NT_SUCCESS(status))
        {
            s_atomWindowClass = RegisterClassExW(&wc);

            if (s_atomWindowClass == 0)
            {
                status = NTSTATUS_FROM_WIN32(GetLastError());
            }
        }
    }

    return status;
}

// Routine Description:
// - Updates some global system metrics when triggered.
// - Calls subroutines to update metrics for other relevant items
// - Example metrics include window borders, scroll size, timer values, etc.
// Arguments:
// - <none>
// Return Value:
// - <none>
void Window::_UpdateSystemMetrics() const
{
    WindowDpiApi* const dpiApi = ServiceLocator::LocateHighDpiApi<WindowDpiApi>();
    Globals* const g = ServiceLocator::LocateGlobals();
    const CONSOLE_INFORMATION* const gci = g->getConsoleInformation();

    Scrolling::s_UpdateSystemMetrics();

    g->sVerticalScrollSize = (SHORT)dpiApi->GetSystemMetricsForDpi(SM_CXVSCROLL, g->dpi);
    g->sHorizontalScrollSize = (SHORT)dpiApi->GetSystemMetricsForDpi(SM_CYHSCROLL, g->dpi);

    gci->CurrentScreenBuffer->TextInfo->GetCursor()->UpdateSystemMetrics();
}

// Routine Description:
// - This will call the system to create a window for the console, set
//   up settings, and prepare for rendering.
// Arguments:
// - pSettings - Load user-configurable settings from this structure
// - pScreen - Attach to this screen for rendering the client area of the window
// Return Value:
// - STATUS_SUCCESS, invalid parameters, or various potential errors from calling CreateWindow
NTSTATUS Window::_MakeWindow(_In_ Settings* const pSettings,
                             _In_ SCREEN_INFORMATION* const pScreen)
{
    Globals* const g = ServiceLocator::LocateGlobals();
    CONSOLE_INFORMATION* const gci = g->getConsoleInformation();
    NTSTATUS status = STATUS_SUCCESS;

    if (pSettings == nullptr)
    {
        status = STATUS_INVALID_PARAMETER_1;
    }
    else if (pScreen == nullptr)
    {
        status = STATUS_INVALID_PARAMETER_2;
    }

    // Ensure we have appropriate system metrics before we start constructing the window.
    _UpdateSystemMetrics();

    g->pRenderData = new RenderData();
    status = NT_TESTNULL(g->pRenderData);
    if (NT_SUCCESS(status))
    {
        GdiEngine* pGdiEngine = nullptr;
        VtEngine* pVtEngine = nullptr;

        try
        {
            pGdiEngine = new GdiEngine();
            status = NT_TESTNULL(pGdiEngine);
        }
        catch (...)
        {
            status = NTSTATUS_FROM_HRESULT(wil::ResultFromCaughtException());
        }

        // For the sake of testing:
        //   Don't fail if the VT renderer fails to init. Just go about life normally.
        try
        {
            pVtEngine = new VtEngine();
            // status = NT_TESTNULL(pVtEngine);
        }
        catch (...)
        {
            if (pVtEngine != nullptr) delete pVtEngine;
            pVtEngine = nullptr;
            // status = NTSTATUS_FROM_HRESULT(wil::ResultFromCaughtException());
        }

        if (NT_SUCCESS(status))
        {
            g->pRenderEngine = pGdiEngine;

            IRenderEngine* rgpEngines[2];
            rgpEngines[0] = pGdiEngine;
            rgpEngines[1] = pVtEngine;
            // TODO: pVtEngine isn't freed. Probably std::move some std::unique_ptr of these into Renderer and just hold that.

            Renderer* pNewRenderer = nullptr;
<<<<<<< HEAD
            if (SUCCEEDED(Renderer::s_CreateInstance(ServiceLocator::LocateGlobals()->pRenderData,
                                                     rgpEngines,
                                                     ARRAYSIZE(rgpEngines),
=======
            if (SUCCEEDED(Renderer::s_CreateInstance(g->pRenderData,
                                                     g->pRenderEngine,
>>>>>>> 2dca0fb8
                                                     &pNewRenderer)))
            {
                g->pRender = pNewRenderer;
            }

            status = NT_TESTNULL(g->pRender);

            // Allow the renderer to paint.
            pNewRenderer->EnablePainting();
        }

        if (NT_SUCCESS(status))
        {
            SCREEN_INFORMATION* const psiAttached = GetScreenInfo();

            psiAttached->RefreshFontWithRenderer();

            // Save reference to settings
            _pSettings = pSettings;

            // Figure out coordinates and how big to make the window from the desired client viewport size
            // Put left, top, right and bottom into rectProposed for checking against monitor screens below
            RECT rectProposed = { pSettings->GetWindowOrigin().X, pSettings->GetWindowOrigin().Y, 0, 0 };
            _CalculateWindowRect(pSettings->GetWindowSize(), &rectProposed); //returns with rectangle filled out

            if (!IsFlagSet(gci->Flags, CONSOLE_AUTO_POSITION))
            {
                //if launched from a shortcut, ensure window is visible on screen
                if (pSettings->IsStartupTitleIsLinkNameSet())
                {
                    // if window would be fully OFFscreen, change position so it is ON screen.
                    // This doesn't change the actual coordinates
                    // stored in the link, just the starting position
                    // of the window.
                    // When the user reconnects the other monitor, the
                    // window will be where he left it. Great for take
                    // home laptop scenario.
                    if (!MonitorFromRect(&rectProposed, MONITOR_DEFAULTTONULL))
                    {
                        //Monitor we'll move to
                        HMONITOR hMon = MonitorFromRect(&rectProposed, MONITOR_DEFAULTTONEAREST);
                        MONITORINFO mi = { 0 };

                        //get origin of monitor's workarea
                        mi.cbSize = sizeof(MONITORINFO);
                        GetMonitorInfo(hMon, &mi);

                        //Adjust right and bottom to new positions, relative to monitor workarea's origin
                        //Need to do this before adjusting left/top so RECT_* calculations are correct
                        rectProposed.right = mi.rcWork.left + RECT_WIDTH(&rectProposed);
                        rectProposed.bottom = mi.rcWork.top + RECT_HEIGHT(&rectProposed);

                        // Move origin to top left of nearest
                        // monitor's WORKAREA (accounting for taskbar
                        // and any app toolbars)
                        rectProposed.left = mi.rcWork.left;
                        rectProposed.top = mi.rcWork.top;
                    }
                }
            }

            // Attempt to create window
            HWND hWnd = CreateWindowExW(
                CONSOLE_WINDOW_EX_FLAGS,
                CONSOLE_WINDOW_CLASS,
                gci->Title,
                CONSOLE_WINDOW_FLAGS,
                IsFlagSet(gci->Flags,
                          CONSOLE_AUTO_POSITION) ? CW_USEDEFAULT : rectProposed.left,
                rectProposed.top, // field is ignored if CW_USEDEFAULT was chosen above
                RECT_WIDTH(&rectProposed),
                RECT_HEIGHT(&rectProposed),
                HWND_DESKTOP,
                nullptr,
                nullptr,
                this // handle to this window class, passed to WM_CREATE to help dispatching to this instance
                );

            if (hWnd == nullptr)
            {
                DWORD const gle = GetLastError();
                RIPMSG1(RIP_WARNING, "CreateWindow failed with gle = 0x%x", gle);
                status = NTSTATUS_FROM_WIN32(gle);
            }

            if (NT_SUCCESS(status))
            {
                this->_hWnd = hWnd;

                status = NTSTATUS_FROM_HRESULT(pGdiEngine->SetHwnd(hWnd));

                if (NT_SUCCESS(status))
                {
                    // Set alpha on window if requested
                    ApplyWindowOpacity();

                    status = Menu::CreateInstance(hWnd);

                    if (NT_SUCCESS(status))
                    {
                        gci->ConsoleIme.RefreshAreaAttributes();

                        // Do WM_GETICON workaround. Must call WM_SETICON once or apps calling WM_GETICON will get null.
                        Icon::Instance().ApplyWindowMessageWorkaround(hWnd);

                        // Set up the hot key for this window.
                        if (gci->GetHotKey() != 0)
                        {
                            SendMessageW(hWnd, WM_SETHOTKEY, gci->GetHotKey(), 0);
                        }

                        ServiceLocator::LocateHighDpiApi<WindowDpiApi>()->EnableChildWindowDpiMessage(_hWnd, TRUE /*fEnable*/);

                        // Post a window size update so that the new console window will size itself correctly once it's up and
                        // running. This works around chicken & egg cases involving window size calculations having to do with font
                        // sizes, DPI, and non-primary monitors (see MSFT #2367234).
                        psiAttached->PostUpdateWindowSize();
                    }
                }
            }
        }
    }

    return status;
}

// Routine Description:
// - Called when the window is about to close
// - Right now, it just triggers the process list management to notify that we're closing
// Arguments:
// - <none>
// Return Value:
// - <none>
void Window::_CloseWindow() const
{
    // Pass on the notification to attached processes.
    // Since we only have one window for now, this will be the end of the host process as well.
    CloseConsoleProcessState();
}

// Routine Description:
// - Activates and shows this window based on the flags given.
// Arguments:
// - wShowWindow - See STARTUPINFO wShowWindow member: http://msdn.microsoft.com/en-us/library/windows/desktop/ms686331(v=vs.85).aspx
// Return Value:
// - STATUS_SUCCESS or system errors from activating the window and setting its show states
NTSTATUS Window::ActivateAndShow(_In_ WORD const wShowWindow)
{
    CONSOLE_INFORMATION* const gci = ServiceLocator::LocateGlobals()->getConsoleInformation();
    NTSTATUS status = STATUS_SUCCESS;
    HWND const hWnd = GetWindowHandle();

    // Only activate if the wShowWindow we were passed at process create doesn't explicitly tell us to remain inactive/hidden
    if (wShowWindow != SW_SHOWNOACTIVATE &&
        wShowWindow != SW_SHOWMINNOACTIVE &&
        wShowWindow != SW_HIDE)
    {
        // Do not check result. On some SKUs, such as WinPE, it's perfectly OK for NULL to be returned.
        SetActiveWindow(hWnd);
    }
    else if (wShowWindow == SW_SHOWMINNOACTIVE)
    {
        // If we're minimized and not the active window, set iconic to stop rendering
        gci->Flags |= CONSOLE_IS_ICONIC;
    }

    if (NT_SUCCESS(status))
    {
        ShowWindow(hWnd, wShowWindow);

        SCREEN_INFORMATION* const psiAttached = GetScreenInfo();
        psiAttached->InternalUpdateScrollBars();
    }

    return status;
}

// Routine Description:
// - This routine sets the window origin.
// Arguments:
// - Absolute - if TRUE, WindowOrigin is specified in absolute screen buffer coordinates.
//              if FALSE, WindowOrigin is specified in coordinates relative to the current window origin.
// - WindowOrigin - New window origin.
// Return Value:
NTSTATUS Window::SetViewportOrigin(_In_ SMALL_RECT NewWindow)
{
    const CONSOLE_INFORMATION* const gci = ServiceLocator::LocateGlobals()->getConsoleInformation();
    SCREEN_INFORMATION* const ScreenInfo = GetScreenInfo();

    COORD const FontSize = ScreenInfo->GetScreenFontSize();

    if (AreAllFlagsClear(gci->Flags, (CONSOLE_IS_ICONIC | CONSOLE_NO_WINDOW)))
    {
        Selection* pSelection = &Selection::Instance();
        pSelection->HideSelection();

        // Fire off an event to let accessibility apps know we've scrolled.
        NotifyWinEvent(EVENT_CONSOLE_UPDATE_SCROLL, _hWnd, ScreenInfo->GetBufferViewport().Left - NewWindow.Left, ScreenInfo->GetBufferViewport().Top - NewWindow.Top);

        // The new window is OK. Store it in screeninfo and refresh screen.
        ScreenInfo->SetBufferViewport(NewWindow);
        Tracing::s_TraceWindowViewport(ScreenInfo->GetBufferViewport());

        if (ServiceLocator::LocateGlobals()->pRender != nullptr)
        {
            ServiceLocator::LocateGlobals()->pRender->TriggerScroll();
        }

        pSelection->ShowSelection();
    }
    else
    {
        // we're iconic
        ScreenInfo->SetBufferViewport(NewWindow);
        Tracing::s_TraceWindowViewport(ScreenInfo->GetBufferViewport());
    }

    ConsoleImeResizeCompStrView();

    ScreenInfo->UpdateScrollBars();
    return STATUS_SUCCESS;
}

// Routine Description:
// - Sends an update to the window size based on the character size requested.
// Arguments:
// - Size of the window in characters (relative to the current font)
// Return Value:
// - <none>
void Window::UpdateWindowSize(_In_ COORD const coordSizeInChars) const
{
    GetScreenInfo()->SetViewportSize(&coordSizeInChars);

    PostUpdateWindowSize();
}

// Routine Description:
// Arguments:
// Return Value:
void Window::UpdateWindowPosition(_In_ POINT const ptNewPos) const
{
    SetWindowPos(GetWindowHandle(),
        nullptr,
        ptNewPos.x,
        ptNewPos.y,
        0,
        0,
        SWP_NOSIZE | SWP_NOZORDER);
}

// This routine adds or removes the name to or from the beginning of the window title. The possible names are "Scroll", "Mark", and "Select"
void Window::UpdateWindowText()
{
    const CONSOLE_INFORMATION* const gci = ServiceLocator::LocateGlobals()->getConsoleInformation();
    const bool fInScrollMode = Scrolling::s_IsInScrollMode();

    Selection *pSelection = &Selection::Instance();
    const bool fInKeyboardMarkMode = pSelection->IsInSelectingState() && pSelection->IsKeyboardMarkSelection();
    const bool fInMouseSelectMode = pSelection->IsInSelectingState() && pSelection->IsMouseInitiatedSelection();

    // should have at most one active mode
    ASSERT((fInKeyboardMarkMode && !fInMouseSelectMode && !fInScrollMode) ||
        (!fInKeyboardMarkMode && fInMouseSelectMode && !fInScrollMode) ||
        (!fInKeyboardMarkMode && !fInMouseSelectMode && fInScrollMode) ||
        (!fInKeyboardMarkMode && !fInMouseSelectMode && !fInScrollMode));

    // determine which message, if any, we want to use
    DWORD dwMsgId = 0;
    if (fInKeyboardMarkMode)
    {
        dwMsgId = ID_CONSOLE_MSGMARKMODE;
    }
    else if (fInMouseSelectMode)
    {
        dwMsgId = ID_CONSOLE_MSGSELECTMODE;
    }
    else if (fInScrollMode)
    {
        dwMsgId = ID_CONSOLE_MSGSCROLLMODE;
    }

    // if we have a message, use it
    if (dwMsgId != 0)
    {
        // load format string
        WCHAR szFmt[64];
        if (LoadStringW(ServiceLocator::LocateGlobals()->hInstance, ID_CONSOLE_FMT_WINDOWTITLE, szFmt, ARRAYSIZE(szFmt)) > 0)
        {
            // load mode string
            WCHAR szMsg[64];
            if (LoadStringW(ServiceLocator::LocateGlobals()->hInstance, dwMsgId, szMsg, ARRAYSIZE(szMsg)) > 0)
            {
                // construct new title string
                PWSTR pwszTitle = new WCHAR[MAX_PATH];
                if (pwszTitle != nullptr)
                {
                    if (SUCCEEDED(StringCchPrintfW(pwszTitle,
                        MAX_PATH,
                        szFmt,
                        szMsg,
                        gci->Title)))
                    {
                        ServiceLocator::LocateConsoleWindow<Window>()->PostUpdateTitle(pwszTitle);
                    }
                    else
                    {
                        delete[] pwszTitle;
                    }
                }
            }
        }
    }
    else
    {
        // no mode-based message. set title back to original state.
        //Copy the title into a new buffer, because consuming the update_title HeapFree's the pwsz.
        ServiceLocator::LocateConsoleWindow()->PostUpdateTitleWithCopy(gci->Title);
    }
}

void Window::CaptureMouse()
{
    SetCapture(_hWnd);
}

BOOL Window::ReleaseMouse()
{
    return ReleaseCapture();
}

// Routine Description:
// - Adjusts the outer window frame size. Does not move the position.
// Arguments:
// - sizeNew - The X and Y dimensions
// Return Value:
// - <none>
void Window::_UpdateWindowSize(_In_ SIZE const sizeNew) const
{
    const CONSOLE_INFORMATION* const gci = ServiceLocator::LocateGlobals()->getConsoleInformation();
    SCREEN_INFORMATION* const ScreenInfo = GetScreenInfo();

    if (IsFlagClear(gci->Flags, CONSOLE_IS_ICONIC))
    {
        ScreenInfo->InternalUpdateScrollBars();

        SetWindowPos(GetWindowHandle(),
            nullptr,
            0,
            0,
            sizeNew.cx,
            sizeNew.cy,
            SWP_NOMOVE | SWP_NOZORDER | SWP_NOACTIVATE | SWP_DRAWFRAME);
    }
}

// Routine Description:
// - Triggered when the buffer dimensions/viewport is changed.
// - This function recalculates what size the window should be in order to host the given buffer and viewport
// - Then it will trigger an actual adjustment of the outer window frame
// Arguments:
// - <none> - All state is read from the attached screen buffer
// Return Value:
// - STATUS_SUCCESS or suitable error code
NTSTATUS Window::_InternalSetWindowSize() const
{
    CONSOLE_INFORMATION* const gci = ServiceLocator::LocateGlobals()->getConsoleInformation();
    SCREEN_INFORMATION* const psiAttached = GetScreenInfo();

    gci->Flags &= ~CONSOLE_SETTING_WINDOW_SIZE;
    if (!IsInFullscreen())
    {
        // Figure out how big to make the window, given the desired client area size.
        psiAttached->ResizingWindow++;

        // First get the buffer viewport size
        WORD WindowSizeX, WindowSizeY;
        WindowSizeX = psiAttached->GetScreenWindowSizeX();
        WindowSizeY = psiAttached->GetScreenWindowSizeY();

        // We'll use the font to convert characters to pixels
        COORD ScreenFontSize = psiAttached->GetScreenFontSize();

        // Now do the multiplication of characters times pixels per char. This is the client area pixel size.
        SIZE WindowSize;
        WindowSize.cx = WindowSizeX * ScreenFontSize.X;
        WindowSize.cy = WindowSizeY * ScreenFontSize.Y;

        // Fill a rectangle to call the system to adjust the client rect into a window rect
        RECT rectSizeTemp = { 0 };
        rectSizeTemp.right = WindowSize.cx;
        rectSizeTemp.bottom = WindowSize.cy;
        ASSERT(rectSizeTemp.top == 0 && rectSizeTemp.left == 0);
        ServiceLocator::LocateWindowMetrics<WindowMetrics>()->ConvertClientRectToWindowRect(&rectSizeTemp);

        // Measure the adjusted rectangle dimensions and fill up the size variable
        WindowSize.cx = RECT_WIDTH(&rectSizeTemp);
        WindowSize.cy = RECT_HEIGHT(&rectSizeTemp);

        if (WindowSizeY != 0)
        {
            // We want the alt to have scroll bars if the main has scroll bars.
            // The bars are disabled, but they're still there.
            // This keeps the window, viewport, and SB size from changing when swapping.
            if (!psiAttached->GetMainBuffer()->IsMaximizedX())
            {
                WindowSize.cy += ServiceLocator::LocateGlobals()->sHorizontalScrollSize;
            }
            if (!psiAttached->GetMainBuffer()->IsMaximizedY())
            {
                WindowSize.cx += ServiceLocator::LocateGlobals()->sVerticalScrollSize;
            }
        }

        // Only attempt to actually change the window size if the difference between the size we just calculated
        // and the size of the current window is substantial enough to make a rendering difference.
        // This is an issue now in the V2 console because we allow sub-character window sizes
        // such that there isn't leftover space around the window when snapping.

        // To figure out if it's substantial, calculate what the window size would be if it were one character larger than what we just proposed
        SIZE WindowSizeMax;
        WindowSizeMax.cx = WindowSize.cx + ScreenFontSize.X;
        WindowSizeMax.cy = WindowSize.cy + ScreenFontSize.Y;

        // And figure out the current window size as well.
        RECT const rcWindowCurrent = GetWindowRect();
        SIZE WindowSizeCurrent;
        WindowSizeCurrent.cx = RECT_WIDTH(&rcWindowCurrent);
        WindowSizeCurrent.cy = RECT_HEIGHT(&rcWindowCurrent);

        // If the current window has a few extra sub-character pixels between the proposed size (WindowSize) and the next size up (WindowSizeMax), then don't change anything.
        bool const fDeltaXSubstantial = !(WindowSizeCurrent.cx >= WindowSize.cx && WindowSizeCurrent.cx < WindowSizeMax.cx);
        bool const fDeltaYSubstantial = !(WindowSizeCurrent.cy >= WindowSize.cy && WindowSizeCurrent.cy < WindowSizeMax.cy);

        // If either change was substantial, update the window accordingly to the newly proposed value.
        if (fDeltaXSubstantial || fDeltaYSubstantial)
        {
            _UpdateWindowSize(WindowSize);
        }
        else
        {
            // If the change wasn't substantial, we may still need to update scrollbar positions. Note that PSReadLine
            // scrolls the window via Console.SetWindowPosition, which ultimately calls down to SetConsoleWindowInfo,
            // which ends up in this function.
            psiAttached->InternalUpdateScrollBars();
        }

        // MSFT: 12092729
        // To fix an issue with 3rd party applications that wrap our console, notify that the screen buffer size changed
        // when the window viewport is updated.
        // ---
        // - The specific scenario that this impacts is ConEmu (wrapping our console) to use Bash in WSL.
        // - The reason this is a problem is because ConEmu has to programatically manipulate our buffer and window size
        //   one after another to get our dimensions to change.
        // - The WSL layer watches our Buffer change message to know when to get the new Window size and send it into the 
        //   WSL environment. This isn't technically correct to use a Buffer message to know when Window changes, but
        //   it's not totally their fault because we do not provide a Window changed message at all.
        // - If our window is adjusted directly, the Buffer and Window dimensions are both updated simultaneously under lock
        //   and WSL gets one message and updates appropriately.
        // - If ConEmu updates it via the API, one is updated, then the other with an unlocked time interval. 
        //   The WSL layer will potentially get the Window size that hasn't been updated yet or is out of sync before the 
        //   other API call is completed which results in the application in the WSL environment thinking the window is 
        //   a different size and outputting VT sequences with an invalid assumption.
        // - If we make it so a Window change also emits a Buffer change message, then WSL will be notified appropriately
        //   and can pass that information into the WSL environment.
        // - To Windows apps that weren't expecting this information, it should cause no harm because they should just receive
        //   an additional Buffer message with the same size again and do nothing special.
        ScreenBufferSizeChange(psiAttached->GetActiveBuffer()->GetScreenBufferSize());

        psiAttached->ResizingWindow--;
    }

    ConsoleImeResizeCompStrView();

    return STATUS_SUCCESS;
}

// Routine Description:
// - Adjusts the window contents in response to vertical scrolling
// Arguments:
// - ScrollCommand - The relevant command (one line, one page, etc.)
// - AbsoluteChange - The magnitude of the change (for tracking commands)
// Return Value:
// - <none>
void Window::VerticalScroll(_In_ const WORD wScrollCommand, _In_ const WORD wAbsoluteChange) const
{
    CONSOLE_INFORMATION* const gci = ServiceLocator::LocateGlobals()->getConsoleInformation();
    COORD NewOrigin;
    SCREEN_INFORMATION* const ScreenInfo = GetScreenInfo();

    // Log a telemetry event saying the user interacted with the Console
    Telemetry::Instance().SetUserInteractive();

    NewOrigin.X = ScreenInfo->GetBufferViewport().Left;
    NewOrigin.Y = ScreenInfo->GetBufferViewport().Top;

    const SHORT sScreenBufferSizeY = ScreenInfo->GetScreenBufferSize().Y;

    switch (wScrollCommand)
    {
    case SB_LINEUP:
    {
        NewOrigin.Y--;
        break;
    }

    case SB_LINEDOWN:
    {
        NewOrigin.Y++;
        break;
    }

    case SB_PAGEUP:
    {
        NewOrigin.Y -= ScreenInfo->GetScreenWindowSizeY() - 1;
        break;
    }

    case SB_PAGEDOWN:
    {
        NewOrigin.Y += ScreenInfo->GetScreenWindowSizeY() - 1;
        break;
    }

    case SB_THUMBTRACK:
    {
        gci->Flags |= CONSOLE_SCROLLBAR_TRACKING;
        NewOrigin.Y = wAbsoluteChange;
        break;
    }

    case SB_THUMBPOSITION:
    {
        UnblockWriteConsole(CONSOLE_SCROLLBAR_TRACKING);
        NewOrigin.Y = wAbsoluteChange;
        break;
    }

    case SB_TOP:
    {
        NewOrigin.Y = 0;
        break;
    }

    case SB_BOTTOM:
    {
        NewOrigin.Y = (WORD)(sScreenBufferSizeY - ScreenInfo->GetScreenWindowSizeY());
        break;
    }

    default:
    {
        return;
    }
    }

    NewOrigin.Y = (WORD)(max(0, min((SHORT)NewOrigin.Y, sScreenBufferSizeY - (SHORT)ScreenInfo->GetScreenWindowSizeY())));

    ScreenInfo->SetViewportOrigin(TRUE, NewOrigin);
}

// Routine Description:
// - Adjusts the window contents in response to horizontal scrolling
// Arguments:
// - ScrollCommand - The relevant command (one line, one page, etc.)
// - AbsoluteChange - The magnitude of the change (for tracking commands)
// Return Value:
// - <none>
void Window::HorizontalScroll(_In_ const WORD wScrollCommand, _In_ const WORD wAbsoluteChange) const
{
    COORD NewOrigin;

    // Log a telemetry event saying the user interacted with the Console
    Telemetry::Instance().SetUserInteractive();

    SCREEN_INFORMATION* const ScreenInfo = GetScreenInfo();

    const SHORT sScreenBufferSizeX = ScreenInfo->GetScreenBufferSize().X;

    NewOrigin.X = ScreenInfo->GetBufferViewport().Left;
    NewOrigin.Y = ScreenInfo->GetBufferViewport().Top;
    switch (wScrollCommand)
    {
    case SB_LINEUP:
    {
        NewOrigin.X--;
        break;
    }

    case SB_LINEDOWN:
    {
        NewOrigin.X++;
        break;
    }

    case SB_PAGEUP:
    {
        NewOrigin.X -= ScreenInfo->GetScreenWindowSizeX() - 1;
        break;
    }

    case SB_PAGEDOWN:
    {
        NewOrigin.X += ScreenInfo->GetScreenWindowSizeX() - 1;
        break;
    }

    case SB_THUMBTRACK:
    case SB_THUMBPOSITION:
    {
        NewOrigin.X = wAbsoluteChange;
        break;
    }

    case SB_TOP:
    {
        NewOrigin.X = 0;
        break;
    }

    case SB_BOTTOM:
    {
        NewOrigin.X = (WORD)(sScreenBufferSizeX - ScreenInfo->GetScreenWindowSizeX());
        break;
    }

    default:
    {
        return;
    }
    }

    NewOrigin.X = (WORD)(max(0, min((SHORT)NewOrigin.X, sScreenBufferSizeX - (SHORT)ScreenInfo->GetScreenWindowSizeX())));
    ScreenInfo->SetViewportOrigin(TRUE, NewOrigin);
}

BOOL Window::EnableBothScrollBars()
{
    return EnableScrollBar(_hWnd, SB_BOTH, ESB_ENABLE_BOTH);
}

int Window::UpdateScrollBar(bool isVertical, bool isAltBuffer, UINT pageSize, int maxSize, int viewportPosition)
{
    SCROLLINFO si;
    si.cbSize = sizeof(si);
    si.fMask = isAltBuffer ? SIF_ALL | SIF_DISABLENOSCROLL : SIF_ALL;
    si.nPage = pageSize;
    si.nMin = 0;
    si.nMax = maxSize;
    si.nPos = viewportPosition;

    return SetScrollInfo(_hWnd, isVertical ? SB_VERT : SB_HORZ, &si, TRUE);
}

// Routine Description:
// - Converts a window position structure (sent to us when the window moves) into a window rectangle (the outside edge dimensions)
// Arguments:
// - lpWindowPos - position structure received via Window message
// - prc - rectangle to fill
// Return Value:
// - <none>
void Window::s_ConvertWindowPosToWindowRect(_In_ LPWINDOWPOS const lpWindowPos, _Out_ RECT* const prc)
{
    prc->left = lpWindowPos->x;
    prc->top = lpWindowPos->y;
    prc->right = lpWindowPos->x + lpWindowPos->cx;
    prc->bottom = lpWindowPos->y + lpWindowPos->cy;
}

// Routine Description:
// - Converts character counts of the viewport (client area, screen buffer) into the outer pixel dimensions of the window using the current window for context
// Arguments:
// - coordWindowInChars - The size of the viewport
// - prectWindow - rectangle to fill with pixel positions of the outer edge rectangle for this window
// Return Value:
// - <none>
void Window::_CalculateWindowRect(_In_ COORD const coordWindowInChars, _Inout_ RECT* const prectWindow) const
{
    SCREEN_INFORMATION* const psiAttached = GetScreenInfo();
    COORD const coordFontSize = psiAttached->GetScreenFontSize();
    HWND const hWnd = GetWindowHandle();
    COORD const coordBufferSize = psiAttached->GetScreenBufferSize();
    int const iDpi = ServiceLocator::LocateGlobals()->dpi;

    s_CalculateWindowRect(coordWindowInChars, iDpi, coordFontSize, coordBufferSize, hWnd, prectWindow);
}

// Routine Description:
// - Converts character counts of the viewport (client area, screen buffer) into the outer pixel dimensions of the window
// Arguments:
// - coordWindowInChars - The size of the viewport
// - iDpi - The DPI of the monitor on which this window will reside (used to get DPI-scaled system metrics)
// - coordFontSize - the size in pixels of the font on the monitor (this should be already scaled for DPI)
// - coordBufferSize - the character count of the buffer rectangle in X by Y
// - hWnd - If available, a handle to the window we would change so we can retrieve its class information for border/titlebar/etc metrics.
// - prectWindow - rectangle to fill with pixel positions of the outer edge rectangle for this window
// Return Value:
// - <none>
void Window::s_CalculateWindowRect(_In_ COORD const coordWindowInChars,
                                   _In_ int const iDpi,
                                   _In_ COORD const coordFontSize,
                                   _In_ COORD const coordBufferSize,
                                   _In_opt_ HWND const hWnd,
                                   _Inout_ RECT* const prectWindow)
{
    SIZE sizeWindow;

    // Initially use the given size in characters * font size to get client area pixel size
    sizeWindow.cx = coordWindowInChars.X * coordFontSize.X;
    sizeWindow.cy = coordWindowInChars.Y * coordFontSize.Y;

    // Create a proposed rectangle
    RECT rectProposed = { prectWindow->left, prectWindow->top, prectWindow->left + sizeWindow.cx, prectWindow->top + sizeWindow.cy };

    // Now adjust the client area into a window size
    // 1. Start with default window style
    DWORD dwStyle = CONSOLE_WINDOW_FLAGS;
    DWORD dwExStyle = CONSOLE_WINDOW_EX_FLAGS;
    BOOL fMenu = FALSE;

    // 2. if we already have a window handle, check if the style has been updated
    if (hWnd != nullptr)
    {
        dwStyle = GetWindowStyle(hWnd);
        dwExStyle = GetWindowExStyle(hWnd);
    }

    // 3. Perform adjustment
    // NOTE: This may adjust the position of the window as well as the size. This is why we use rectProposed in the interim.
    ServiceLocator::LocateWindowMetrics<WindowMetrics>()->AdjustWindowRectEx(&rectProposed, dwStyle, fMenu, dwExStyle, iDpi);

    // Finally compensate for scroll bars

    // If the window is smaller than the buffer in width, add space at the bottom for a horizontal scroll bar
    if (coordWindowInChars.X < coordBufferSize.X)
    {
        rectProposed.bottom += (SHORT)ServiceLocator::LocateHighDpiApi<WindowDpiApi>()->GetSystemMetricsForDpi(SM_CYHSCROLL, iDpi);
    }

    // If the window is smaller than the buffer in height, add space at the right for a vertical scroll bar
    if (coordWindowInChars.Y < coordBufferSize.Y)
    {
        rectProposed.right += (SHORT)ServiceLocator::LocateHighDpiApi<WindowDpiApi>()->GetSystemMetricsForDpi(SM_CXVSCROLL, iDpi);
    }

    // Apply the calculated sizes to the existing window pointer
    // We do this at the end so we can preserve the positioning of the window and just change the size.
    prectWindow->right = prectWindow->left + RECT_WIDTH(&rectProposed);
    prectWindow->bottom = prectWindow->top + RECT_HEIGHT(&rectProposed);
}

RECT Window::GetWindowRect() const
{
    RECT rc = { 0 };
    ::GetWindowRect(GetWindowHandle(), &rc);
    return rc;
}

HWND Window::GetWindowHandle() const
{
    return this->_hWnd;
}

SCREEN_INFORMATION* Window::GetScreenInfo() const
{
    const CONSOLE_INFORMATION* const gci = ServiceLocator::LocateGlobals()->getConsoleInformation();
    return gci->CurrentScreenBuffer;
}

// Routine Description:
// - Gets the window opacity (alpha channel)
// Arguments:
// - <none>
// Return Value:
// - The level of opacity. 0xff should represent 100% opaque and 0x00 should be 100% transparent. (Used for Alpha channel in drawing.)
BYTE Window::GetWindowOpacity() const
{
    return _pSettings->GetWindowAlpha();
}

// Routine Description:
// - Sets the window opacity (alpha channel) with the given value
// - Will restrict to within the valid range. Invalid values will use 0% transparency/100% opaque.
// Arguments:
// - bOpacity - 0xff/100% opacity = opaque window. 0xb2/70% opacity = 30% transparent window.
// Return Value:
// - <none>
void Window::SetWindowOpacity(_In_ BYTE const bOpacity)
{
    _pSettings->SetWindowAlpha(bOpacity);
}

// Routine Description:
// - Calls the operating system to apply the current window opacity settings to the active console window.
// Arguments:
// - <none>
// Return Value:
// - <none>
void Window::ApplyWindowOpacity() const
{
    const BYTE bAlpha = GetWindowOpacity();
    HWND const hWnd = GetWindowHandle();

    if (bAlpha != BYTE_MAX)
    {
        // See: http://msdn.microsoft.com/en-us/library/ms997507.aspx
        SetWindowLongW(hWnd, GWL_EXSTYLE, GetWindowLongW(hWnd, GWL_EXSTYLE) | WS_EX_LAYERED);
        SetLayeredWindowAttributes(hWnd, 0, bAlpha, LWA_ALPHA);
    }
    else
    {
        // if we're at 100% opaque, just turn off the layered style.
        SetWindowLongW(hWnd, GWL_EXSTYLE, GetWindowLongW(hWnd, GWL_EXSTYLE) & ~WS_EX_LAYERED);
    }
}

// Routine Description:
// - Changes the window opacity by a specified delta.
// - This will update the internally stored value by the given delta (within boundaries)
//   and then will have the new value applied to the actual window.
// - Values that would make the opacity greater than 100% will be fixed to 100%.
// - Values that would bring the opacity below the minimum threshold will be fixed to the minimum threshold.
// Arguments:
// - sOpacityDelta - How much to modify the current window opacity. Positive = more opaque. Negative = more transparent.
// Return Value:
// - <none>
void Window::ChangeWindowOpacity(_In_ short const sOpacityDelta)
{
    // Window Opacity is always a BYTE (unsigned char, 1 byte)
    // Delta is a short (signed short, 2 bytes)

    int iAlpha = GetWindowOpacity(); // promote unsigned char to fit into a signed int (4 bytes)

    iAlpha += sOpacityDelta; // performing signed math of 2 byte delta into 4 bytes will not under/overflow.

    // comparisons are against 1 byte values and are ok.
    if (iAlpha > BYTE_MAX)
    {
        iAlpha = BYTE_MAX;
    }
    else if (iAlpha < MIN_WINDOW_OPACITY)
    {
        iAlpha = MIN_WINDOW_OPACITY;
    }

    //Opacity bool is set to true when keyboard or mouse short cut used.
    SetWindowOpacity((BYTE)iAlpha); // cast to fit is guaranteed to be within byte bounds by the checks above.
    ApplyWindowOpacity();
}

bool Window::IsInFullscreen() const
{
    return _fIsInFullscreen;
}

void Window::SetIsFullscreen(_In_ bool const fFullscreenEnabled)
{
    // it shouldn't be possible to enter fullscreen while in fullscreen (and vice versa)
    ASSERT(_fIsInFullscreen != fFullscreenEnabled);
    _fIsInFullscreen = fFullscreenEnabled;

    HWND const hWnd = GetWindowHandle();

    // First, modify regular window styles as appropriate
    LONG dwWindowStyle = GetWindowLongW(hWnd, GWL_STYLE);
    if (_fIsInFullscreen)
    {
        // moving to fullscreen. remove WS_OVERLAPPEDWINDOW, which specifies styles for non-fullscreen windows (e.g.
        // caption bar). add the WS_POPUP style to allow us to size ourselves to the monitor size.
        ClearAllFlags(dwWindowStyle, WS_OVERLAPPEDWINDOW);
        SetFlag(dwWindowStyle, WS_POPUP);
    }
    else
    {
        // coming back from fullscreen. undo what we did to get in to fullscreen in the first place.
        ClearFlag(dwWindowStyle, WS_POPUP);
        SetAllFlags(dwWindowStyle, WS_OVERLAPPEDWINDOW);
    }
    SetWindowLongW(hWnd, GWL_STYLE, dwWindowStyle);

    // Now modify extended window styles as appropriate
    LONG dwExWindowStyle = GetWindowLongW(hWnd, GWL_EXSTYLE);
    if (_fIsInFullscreen)
    {
        // moving to fullscreen. remove the window edge style to avoid an ugly border when not focused.
        ClearFlag(dwExWindowStyle, WS_EX_WINDOWEDGE);
    }
    else
    {
        // coming back from fullscreen.
        SetFlag(dwExWindowStyle, WS_EX_WINDOWEDGE);
    }
    SetWindowLongW(hWnd, GWL_EXSTYLE, dwExWindowStyle);

    _BackupWindowSizes();
    _ApplyWindowSize();
}

void Window::_BackupWindowSizes()
{
    if (_fIsInFullscreen)
    {
        // back up current window size
        _rcNonFullscreenWindowSize = GetWindowRect();

        // get and back up the current monitor's size
        HMONITOR const hCurrentMonitor = MonitorFromWindow(GetWindowHandle(), MONITOR_DEFAULTTONEAREST);
        MONITORINFO currMonitorInfo;
        currMonitorInfo.cbSize = sizeof(currMonitorInfo);
        if (GetMonitorInfo(hCurrentMonitor, &currMonitorInfo))
        {
            _rcFullscreenWindowSize = currMonitorInfo.rcMonitor;
        }
    }
}

void Window::_ApplyWindowSize() const
{
    const RECT rcNewSize = _fIsInFullscreen ? _rcFullscreenWindowSize : _rcNonFullscreenWindowSize;

    SetWindowPos(GetWindowHandle(),
        HWND_TOP,
        rcNewSize.left,
        rcNewSize.top,
        RECT_WIDTH(&rcNewSize),
        RECT_HEIGHT(&rcNewSize),
        SWP_FRAMECHANGED);

    SCREEN_INFORMATION* const psiAttached = GetScreenInfo();
    psiAttached->MakeCurrentCursorVisible();
}

void Window::ToggleFullscreen()
{
    SetIsFullscreen(!IsInFullscreen());
}

void Window::s_ReinitializeFontsForDPIChange()
{
    const CONSOLE_INFORMATION* const gci = ServiceLocator::LocateGlobals()->getConsoleInformation();
    gci->CurrentScreenBuffer->RefreshFontWithRenderer();
}

LRESULT Window::s_RegPersistWindowPos(_In_ PCWSTR const pwszTitle,
                                      _In_ const BOOL fAutoPos,
                                      _In_ const Window* const pWindow)
{

    const CONSOLE_INFORMATION* const gci = ServiceLocator::LocateGlobals()->getConsoleInformation();
    HKEY hCurrentUserKey, hConsoleKey, hTitleKey;
    // Open the current user registry key.
    NTSTATUS Status = RegistrySerialization::s_OpenCurrentUserConsoleTitleKey(pwszTitle, &hCurrentUserKey, &hConsoleKey, &hTitleKey);
    if (NT_SUCCESS(Status))
    {
        // Save window size
        auto windowRect = pWindow->GetWindowRect();
        auto windowWidth = gci->CurrentScreenBuffer->GetScreenWindowSizeX();
        auto windowHeight = gci->CurrentScreenBuffer->GetScreenWindowSizeY();
        DWORD dwValue = MAKELONG(windowWidth, windowHeight);
        Status = RegistrySerialization::s_UpdateValue(hConsoleKey,
                                                      hTitleKey,
                                                      CONSOLE_REGISTRY_WINDOWSIZE,
                                                      REG_DWORD,
                                                      reinterpret_cast<BYTE*>(&dwValue),
                                                      static_cast<DWORD>(sizeof(dwValue)));
        if (NT_SUCCESS(Status))
        {
            const COORD coordScreenBufferSize = gci->CurrentScreenBuffer->GetScreenBufferSize();
            auto screenBufferWidth = coordScreenBufferSize.X;
            auto screenBufferHeight = coordScreenBufferSize.Y;
            dwValue =  MAKELONG(screenBufferWidth, screenBufferHeight);
            Status = RegistrySerialization::s_UpdateValue(hConsoleKey,
                                                          hTitleKey,
                                                          CONSOLE_REGISTRY_BUFFERSIZE,
                                                          REG_DWORD,
                                                          reinterpret_cast<BYTE*>(&dwValue),
                                                          static_cast<DWORD>(sizeof(dwValue)));
            if (NT_SUCCESS(Status))
            {

                // Save window position
                if (fAutoPos)
                {
                    Status = RegistrySerialization::s_DeleteValue(hTitleKey, CONSOLE_REGISTRY_WINDOWPOS);
                }
                else
                {
                    dwValue = MAKELONG(windowRect.left, windowRect.top);
                    Status = RegistrySerialization::s_UpdateValue(hConsoleKey,
                                                                  hTitleKey,
                                                                  CONSOLE_REGISTRY_WINDOWPOS,
                                                                  REG_DWORD,
                                                                  reinterpret_cast<BYTE*>(&dwValue),
                                                                  static_cast<DWORD>(sizeof(dwValue)));
                }
            }
        }

        if (hTitleKey != hConsoleKey)
        {
            RegCloseKey(hTitleKey);
        }

        RegCloseKey(hConsoleKey);
        RegCloseKey(hCurrentUserKey);
    }

    return Status;
}

LRESULT Window::s_RegPersistWindowOpacity(_In_ PCWSTR const pwszTitle, _In_ const Window* const pWindow)
{
    HKEY hCurrentUserKey, hConsoleKey, hTitleKey;

    // Open the current user registry key.
    NTSTATUS Status = RegistrySerialization::s_OpenCurrentUserConsoleTitleKey(pwszTitle, &hCurrentUserKey, &hConsoleKey, &hTitleKey);
    if (NT_SUCCESS(Status))
    {
        // Save window opacity
        DWORD dwValue;
        dwValue = pWindow->GetWindowOpacity();
        Status = RegistrySerialization::s_UpdateValue(hConsoleKey,
                                                      hTitleKey,
                                                      CONSOLE_REGISTRY_WINDOWALPHA,
                                                      REG_DWORD,
                                                      reinterpret_cast<BYTE*>(&dwValue),
                                                      static_cast<DWORD>(sizeof(dwValue)));

        if (hTitleKey != hConsoleKey)
        {
            RegCloseKey(hTitleKey);
        }
        RegCloseKey(hConsoleKey);
        RegCloseKey(hCurrentUserKey);
    }
    return Status;
}

void Window::s_PersistWindowPosition(_In_ PCWSTR pwszLinkTitle,
                                     _In_ PCWSTR pwszOriginalTitle,
                                     _In_ const DWORD dwFlags,
                                     _In_ const Window* const pWindow)
{
    if (pwszLinkTitle == nullptr)
    {
        PWSTR pwszTranslatedTitle = TranslateConsoleTitle(pwszOriginalTitle, FALSE, TRUE);

        if (pwszTranslatedTitle != nullptr)
        {
            Window::s_RegPersistWindowPos(pwszTranslatedTitle, IsFlagSet(dwFlags, CONSOLE_AUTO_POSITION), pWindow);
            delete[] pwszTranslatedTitle;
        }
    }
    else
    {
        CONSOLE_STATE_INFO StateInfo = {0};
        Menu::s_GetConsoleState(&StateInfo);
        ShortcutSerialization::s_SetLinkValues(&StateInfo, IsEastAsianCP(ServiceLocator::LocateGlobals()->uiOEMCP), true);
    }
}

void Window::s_PersistWindowOpacity(_In_ PCWSTR pwszLinkTitle, _In_ PCWSTR pwszOriginalTitle, _In_ const Window* const pWindow)
{
    if (pwszLinkTitle == nullptr)
    {
        PWSTR pwszTranslatedTitle = TranslateConsoleTitle(pwszOriginalTitle, FALSE, TRUE);
        if (pwszTranslatedTitle != nullptr)
        {
            Window::s_RegPersistWindowOpacity(pwszTranslatedTitle, pWindow);
            delete[] pwszTranslatedTitle;
        }
    }
    else
    {
        CONSOLE_STATE_INFO StateInfo = {0};
        Menu::s_GetConsoleState(&StateInfo);
        ShortcutSerialization::s_SetLinkValues(&StateInfo, IsEastAsianCP(ServiceLocator::LocateGlobals()->uiOEMCP), true);
    }
}

void Window::SetWindowHasMoved(_In_ BOOL const fHasMoved)
{
    this->_fHasMoved = fHasMoved;
}

// Routine Description:
// - Creates/retrieves a handle to the UI Automation provider COM interfaces
// Arguments:
// - <none>
// Return Value:
// - Pointer to UI Automation provider class/interfaces.
IRawElementProviderSimple* Window::_GetUiaProvider()
{
    if (nullptr == _pUiaProvider)
    {
        try
        {
            _pUiaProvider = WindowUiaProvider::Create();
        }
        catch (...)
        {
            _pUiaProvider = nullptr;
        }
    }

    return _pUiaProvider;
}

HRESULT Window::SignalUia(_In_ EVENTID id)
{
    if (_pUiaProvider != nullptr)
    {
        return _pUiaProvider->Signal(id);
    }
    return E_POINTER;
}

HRESULT Window::UiaSetTextAreaFocus()
{
    if (_pUiaProvider != nullptr)
    {
        _pUiaProvider->SetTextAreaFocus();
        return S_OK;
    }
    return E_POINTER;
}

void Window::SetOwner()
{
    SetConsoleWindowOwner(_hWnd, nullptr);
}

BOOL Window::GetCursorPosition(_Out_ LPPOINT lpPoint)
{
    return GetCursorPos(lpPoint);
}

BOOL Window::GetClientRectangle(_Out_ LPRECT lpRect)
{
    return GetClientRect(_hWnd, lpRect);
}

int Window::MapPoints(_Inout_updates_(cPoints) LPPOINT lpPoints, _In_ UINT cPoints)
{
    return MapWindowPoints(_hWnd, nullptr, lpPoints, cPoints);
}

BOOL Window::ConvertScreenToClient(_Inout_ LPPOINT lpPoint)
{
    return ScreenToClient(_hWnd, lpPoint);
}
<|MERGE_RESOLUTION|>--- conflicted
+++ resolved
@@ -1,1409 +1,1404 @@
-/********************************************************
-*                                                       *
-*   Copyright (C) Microsoft. All rights reserved.       *
-*                                                       *
-********************************************************/
-
-#include "precomp.h"
-
-
-#include "ConsoleControl.hpp"
-#include "icon.hpp"
-#include "menu.hpp"
-#include "window.hpp"
-#include "windowio.hpp"
-#include "windowdpiapi.hpp"
-#include "windowmetrics.hpp"
-#include "windowUiaProvider.hpp"
-
-#include "..\..\host\globals.h"
-#include "..\..\host\cursor.h"
-#include "..\..\host\dbcs.h"
-#include "..\..\host\getset.h"
-#include "..\..\host\misc.h"
-#include "..\..\host\_output.h"
-#include "..\..\host\output.h"
-#include "..\..\host\renderData.hpp"
-#include "..\..\host\scrolling.hpp"
-#include "..\..\host\srvinit.h"
-#include "..\..\host\stream.h"
-#include "..\..\host\telemetry.hpp"
-#include "..\..\host\tracing.hpp"
-
-#include "..\..\renderer\base\renderer.hpp"
-#include "..\..\renderer\gdi\gdirenderer.hpp"
-#include "..\..\renderer\vt\vtrenderer.hpp"
-
-#include "..\inc\ServiceLocator.hpp"
-
-// The following default masks are used in creating windows
-// Make sure that these flags match when switching to fullscreen and back
-#define CONSOLE_WINDOW_FLAGS (WS_OVERLAPPEDWINDOW | WS_HSCROLL | WS_VSCROLL)
-#define CONSOLE_WINDOW_EX_FLAGS (WS_EX_WINDOWEDGE | WS_EX_ACCEPTFILES | WS_EX_APPWINDOW )
-
-// Window class name
-#define CONSOLE_WINDOW_CLASS (L"ConsoleWindowClass")
-
-using namespace Microsoft::Console::Interactivity::Win32;
-
-ATOM Window::s_atomWindowClass = 0;
-Window* Window::s_Instance = nullptr;
-
-Window::Window() :
-    _fIsInFullscreen(false),
-    _fHasMoved(false)
-{
-    ZeroMemory((void*)&_rcClientLast, sizeof(_rcClientLast));
-    ZeroMemory((void*)&_rcNonFullscreenWindowSize, sizeof(_rcNonFullscreenWindowSize));
-    ZeroMemory((void*)&_rcFullscreenWindowSize, sizeof(_rcFullscreenWindowSize));
-}
-
-Window::~Window()
-{
-    if (nullptr != _pUiaProvider)
-    {
-        // This is a COM object, so call Release. It will clean up itself when the last ref is released.
-        _pUiaProvider->Release();
-    }
-
-    if (ServiceLocator::LocateGlobals()->pRender != nullptr)
-    {
-        delete ServiceLocator::LocateGlobals()->pRender;
-    }
-
-    if (ServiceLocator::LocateGlobals()->pRenderData != nullptr)
-    {
-        delete ServiceLocator::LocateGlobals()->pRenderData;
-    }
-
-    if (ServiceLocator::LocateGlobals()->pRenderEngine != nullptr)
-    {
-        delete ServiceLocator::LocateGlobals()->pRenderEngine;
-    }
-}
-
-// Routine Description:
-// - This routine allocates and initializes a window for the console
-// Arguments:
-// - pSettings - All user-configurable settings related to the console host
-// - pScreen - The initial screen rendering data to attach to (renders in the client area of this window)
-// Return Value:
-// - STATUS_SUCCESS or suitable NT error code
-NTSTATUS Window::CreateInstance(_In_ Settings* const pSettings,
-                                _In_ SCREEN_INFORMATION* const pScreen)
-{
-    NTSTATUS status = s_RegisterWindowClass();
-
-    if (NT_SUCCESS(status))
-    {
-        Window* pNewWindow = new Window();
-
-        status = pNewWindow->_MakeWindow(pSettings, pScreen);
-
-        if (NT_SUCCESS(status))
-        {
-            Window::s_Instance = pNewWindow;
-            ServiceLocator::SetConsoleWindowInstance(pNewWindow);
-        }
-    }
-
-    return status;
-}
-
-// Routine Description:
-// - Registers the window class information with the system
-// - Only should happen once for the entire lifetime of this class.
-// Arguments:
-// - <none>
-// Return Value:
-// - STATUS_SUCCESS or failure from loading icons/registering class with the system
-NTSTATUS Window::s_RegisterWindowClass()
-{
-    NTSTATUS status = STATUS_SUCCESS;
-
-    // Today we never call this more than once.
-    // In the future, if we need multiple windows (for tabs, etc.) we will need to make this thread-safe.
-    // As such, the window class should always be 0 when we are entering this the first and only time.
-    ASSERT(s_atomWindowClass == 0);
-
-    // Only register if we haven't already registered
-    if (s_atomWindowClass == 0)
-    {
-        // Prepare window class structure
-        WNDCLASSEX wc = { 0 };
-        wc.cbSize = sizeof(WNDCLASSEX);
-        wc.style = CS_HREDRAW | CS_VREDRAW | CS_OWNDC | CS_DBLCLKS;
-        wc.lpfnWndProc = s_ConsoleWindowProc;
-        wc.cbClsExtra = 0;
-        wc.cbWndExtra = GWL_CONSOLE_WNDALLOC;
-        wc.hInstance = nullptr;
-        wc.hCursor = LoadCursorW(nullptr, IDC_ARROW);
-        wc.hbrBackground = nullptr; // We don't want the background painted. It will cause flickering.
-        wc.lpszMenuName = nullptr;
-        wc.lpszClassName = CONSOLE_WINDOW_CLASS;
-
-        // Load icons
-        status = Icon::Instance().GetIcons(&wc.hIcon, &wc.hIconSm);
-
-        if (NT_SUCCESS(status))
-        {
-            s_atomWindowClass = RegisterClassExW(&wc);
-
-            if (s_atomWindowClass == 0)
-            {
-                status = NTSTATUS_FROM_WIN32(GetLastError());
-            }
-        }
-    }
-
-    return status;
-}
-
-// Routine Description:
-// - Updates some global system metrics when triggered.
-// - Calls subroutines to update metrics for other relevant items
-// - Example metrics include window borders, scroll size, timer values, etc.
-// Arguments:
-// - <none>
-// Return Value:
-// - <none>
-void Window::_UpdateSystemMetrics() const
-{
-    WindowDpiApi* const dpiApi = ServiceLocator::LocateHighDpiApi<WindowDpiApi>();
-    Globals* const g = ServiceLocator::LocateGlobals();
-    const CONSOLE_INFORMATION* const gci = g->getConsoleInformation();
-
-    Scrolling::s_UpdateSystemMetrics();
-
-    g->sVerticalScrollSize = (SHORT)dpiApi->GetSystemMetricsForDpi(SM_CXVSCROLL, g->dpi);
-    g->sHorizontalScrollSize = (SHORT)dpiApi->GetSystemMetricsForDpi(SM_CYHSCROLL, g->dpi);
-
-    gci->CurrentScreenBuffer->TextInfo->GetCursor()->UpdateSystemMetrics();
-}
-
-// Routine Description:
-// - This will call the system to create a window for the console, set
-//   up settings, and prepare for rendering.
-// Arguments:
-// - pSettings - Load user-configurable settings from this structure
-// - pScreen - Attach to this screen for rendering the client area of the window
-// Return Value:
-// - STATUS_SUCCESS, invalid parameters, or various potential errors from calling CreateWindow
-NTSTATUS Window::_MakeWindow(_In_ Settings* const pSettings,
-                             _In_ SCREEN_INFORMATION* const pScreen)
-{
-    Globals* const g = ServiceLocator::LocateGlobals();
-    CONSOLE_INFORMATION* const gci = g->getConsoleInformation();
-    NTSTATUS status = STATUS_SUCCESS;
-
-    if (pSettings == nullptr)
-    {
-        status = STATUS_INVALID_PARAMETER_1;
-    }
-    else if (pScreen == nullptr)
-    {
-        status = STATUS_INVALID_PARAMETER_2;
-    }
-
-    // Ensure we have appropriate system metrics before we start constructing the window.
-    _UpdateSystemMetrics();
-
-    g->pRenderData = new RenderData();
-    status = NT_TESTNULL(g->pRenderData);
-    if (NT_SUCCESS(status))
-    {
-        GdiEngine* pGdiEngine = nullptr;
-        VtEngine* pVtEngine = nullptr;
-
-        try
-        {
-            pGdiEngine = new GdiEngine();
-            status = NT_TESTNULL(pGdiEngine);
-        }
-        catch (...)
-        {
-            status = NTSTATUS_FROM_HRESULT(wil::ResultFromCaughtException());
-        }
-
-        // For the sake of testing:
-        //   Don't fail if the VT renderer fails to init. Just go about life normally.
-        try
-        {
-            pVtEngine = new VtEngine();
-            // status = NT_TESTNULL(pVtEngine);
-        }
-        catch (...)
-        {
-            if (pVtEngine != nullptr) delete pVtEngine;
-            pVtEngine = nullptr;
-            // status = NTSTATUS_FROM_HRESULT(wil::ResultFromCaughtException());
-        }
-
-        if (NT_SUCCESS(status))
-        {
-            g->pRenderEngine = pGdiEngine;
-
-            IRenderEngine* rgpEngines[2];
-            rgpEngines[0] = pGdiEngine;
-            rgpEngines[1] = pVtEngine;
-            // TODO: pVtEngine isn't freed. Probably std::move some std::unique_ptr of these into Renderer and just hold that.
-
-            Renderer* pNewRenderer = nullptr;
-<<<<<<< HEAD
-            if (SUCCEEDED(Renderer::s_CreateInstance(ServiceLocator::LocateGlobals()->pRenderData,
-                                                     rgpEngines,
-                                                     ARRAYSIZE(rgpEngines),
-=======
-            if (SUCCEEDED(Renderer::s_CreateInstance(g->pRenderData,
-                                                     g->pRenderEngine,
->>>>>>> 2dca0fb8
-                                                     &pNewRenderer)))
-            {
-                g->pRender = pNewRenderer;
-            }
-
-            status = NT_TESTNULL(g->pRender);
-
-            // Allow the renderer to paint.
-            pNewRenderer->EnablePainting();
-        }
-
-        if (NT_SUCCESS(status))
-        {
-            SCREEN_INFORMATION* const psiAttached = GetScreenInfo();
-
-            psiAttached->RefreshFontWithRenderer();
-
-            // Save reference to settings
-            _pSettings = pSettings;
-
-            // Figure out coordinates and how big to make the window from the desired client viewport size
-            // Put left, top, right and bottom into rectProposed for checking against monitor screens below
-            RECT rectProposed = { pSettings->GetWindowOrigin().X, pSettings->GetWindowOrigin().Y, 0, 0 };
-            _CalculateWindowRect(pSettings->GetWindowSize(), &rectProposed); //returns with rectangle filled out
-
-            if (!IsFlagSet(gci->Flags, CONSOLE_AUTO_POSITION))
-            {
-                //if launched from a shortcut, ensure window is visible on screen
-                if (pSettings->IsStartupTitleIsLinkNameSet())
-                {
-                    // if window would be fully OFFscreen, change position so it is ON screen.
-                    // This doesn't change the actual coordinates
-                    // stored in the link, just the starting position
-                    // of the window.
-                    // When the user reconnects the other monitor, the
-                    // window will be where he left it. Great for take
-                    // home laptop scenario.
-                    if (!MonitorFromRect(&rectProposed, MONITOR_DEFAULTTONULL))
-                    {
-                        //Monitor we'll move to
-                        HMONITOR hMon = MonitorFromRect(&rectProposed, MONITOR_DEFAULTTONEAREST);
-                        MONITORINFO mi = { 0 };
-
-                        //get origin of monitor's workarea
-                        mi.cbSize = sizeof(MONITORINFO);
-                        GetMonitorInfo(hMon, &mi);
-
-                        //Adjust right and bottom to new positions, relative to monitor workarea's origin
-                        //Need to do this before adjusting left/top so RECT_* calculations are correct
-                        rectProposed.right = mi.rcWork.left + RECT_WIDTH(&rectProposed);
-                        rectProposed.bottom = mi.rcWork.top + RECT_HEIGHT(&rectProposed);
-
-                        // Move origin to top left of nearest
-                        // monitor's WORKAREA (accounting for taskbar
-                        // and any app toolbars)
-                        rectProposed.left = mi.rcWork.left;
-                        rectProposed.top = mi.rcWork.top;
-                    }
-                }
-            }
-
-            // Attempt to create window
-            HWND hWnd = CreateWindowExW(
-                CONSOLE_WINDOW_EX_FLAGS,
-                CONSOLE_WINDOW_CLASS,
-                gci->Title,
-                CONSOLE_WINDOW_FLAGS,
-                IsFlagSet(gci->Flags,
-                          CONSOLE_AUTO_POSITION) ? CW_USEDEFAULT : rectProposed.left,
-                rectProposed.top, // field is ignored if CW_USEDEFAULT was chosen above
-                RECT_WIDTH(&rectProposed),
-                RECT_HEIGHT(&rectProposed),
-                HWND_DESKTOP,
-                nullptr,
-                nullptr,
-                this // handle to this window class, passed to WM_CREATE to help dispatching to this instance
-                );
-
-            if (hWnd == nullptr)
-            {
-                DWORD const gle = GetLastError();
-                RIPMSG1(RIP_WARNING, "CreateWindow failed with gle = 0x%x", gle);
-                status = NTSTATUS_FROM_WIN32(gle);
-            }
-
-            if (NT_SUCCESS(status))
-            {
-                this->_hWnd = hWnd;
-
-                status = NTSTATUS_FROM_HRESULT(pGdiEngine->SetHwnd(hWnd));
-
-                if (NT_SUCCESS(status))
-                {
-                    // Set alpha on window if requested
-                    ApplyWindowOpacity();
-
-                    status = Menu::CreateInstance(hWnd);
-
-                    if (NT_SUCCESS(status))
-                    {
-                        gci->ConsoleIme.RefreshAreaAttributes();
-
-                        // Do WM_GETICON workaround. Must call WM_SETICON once or apps calling WM_GETICON will get null.
-                        Icon::Instance().ApplyWindowMessageWorkaround(hWnd);
-
-                        // Set up the hot key for this window.
-                        if (gci->GetHotKey() != 0)
-                        {
-                            SendMessageW(hWnd, WM_SETHOTKEY, gci->GetHotKey(), 0);
-                        }
-
-                        ServiceLocator::LocateHighDpiApi<WindowDpiApi>()->EnableChildWindowDpiMessage(_hWnd, TRUE /*fEnable*/);
-
-                        // Post a window size update so that the new console window will size itself correctly once it's up and
-                        // running. This works around chicken & egg cases involving window size calculations having to do with font
-                        // sizes, DPI, and non-primary monitors (see MSFT #2367234).
-                        psiAttached->PostUpdateWindowSize();
-                    }
-                }
-            }
-        }
-    }
-
-    return status;
-}
-
-// Routine Description:
-// - Called when the window is about to close
-// - Right now, it just triggers the process list management to notify that we're closing
-// Arguments:
-// - <none>
-// Return Value:
-// - <none>
-void Window::_CloseWindow() const
-{
-    // Pass on the notification to attached processes.
-    // Since we only have one window for now, this will be the end of the host process as well.
-    CloseConsoleProcessState();
-}
-
-// Routine Description:
-// - Activates and shows this window based on the flags given.
-// Arguments:
-// - wShowWindow - See STARTUPINFO wShowWindow member: http://msdn.microsoft.com/en-us/library/windows/desktop/ms686331(v=vs.85).aspx
-// Return Value:
-// - STATUS_SUCCESS or system errors from activating the window and setting its show states
-NTSTATUS Window::ActivateAndShow(_In_ WORD const wShowWindow)
-{
-    CONSOLE_INFORMATION* const gci = ServiceLocator::LocateGlobals()->getConsoleInformation();
-    NTSTATUS status = STATUS_SUCCESS;
-    HWND const hWnd = GetWindowHandle();
-
-    // Only activate if the wShowWindow we were passed at process create doesn't explicitly tell us to remain inactive/hidden
-    if (wShowWindow != SW_SHOWNOACTIVATE &&
-        wShowWindow != SW_SHOWMINNOACTIVE &&
-        wShowWindow != SW_HIDE)
-    {
-        // Do not check result. On some SKUs, such as WinPE, it's perfectly OK for NULL to be returned.
-        SetActiveWindow(hWnd);
-    }
-    else if (wShowWindow == SW_SHOWMINNOACTIVE)
-    {
-        // If we're minimized and not the active window, set iconic to stop rendering
-        gci->Flags |= CONSOLE_IS_ICONIC;
-    }
-
-    if (NT_SUCCESS(status))
-    {
-        ShowWindow(hWnd, wShowWindow);
-
-        SCREEN_INFORMATION* const psiAttached = GetScreenInfo();
-        psiAttached->InternalUpdateScrollBars();
-    }
-
-    return status;
-}
-
-// Routine Description:
-// - This routine sets the window origin.
-// Arguments:
-// - Absolute - if TRUE, WindowOrigin is specified in absolute screen buffer coordinates.
-//              if FALSE, WindowOrigin is specified in coordinates relative to the current window origin.
-// - WindowOrigin - New window origin.
-// Return Value:
-NTSTATUS Window::SetViewportOrigin(_In_ SMALL_RECT NewWindow)
-{
-    const CONSOLE_INFORMATION* const gci = ServiceLocator::LocateGlobals()->getConsoleInformation();
-    SCREEN_INFORMATION* const ScreenInfo = GetScreenInfo();
-
-    COORD const FontSize = ScreenInfo->GetScreenFontSize();
-
-    if (AreAllFlagsClear(gci->Flags, (CONSOLE_IS_ICONIC | CONSOLE_NO_WINDOW)))
-    {
-        Selection* pSelection = &Selection::Instance();
-        pSelection->HideSelection();
-
-        // Fire off an event to let accessibility apps know we've scrolled.
-        NotifyWinEvent(EVENT_CONSOLE_UPDATE_SCROLL, _hWnd, ScreenInfo->GetBufferViewport().Left - NewWindow.Left, ScreenInfo->GetBufferViewport().Top - NewWindow.Top);
-
-        // The new window is OK. Store it in screeninfo and refresh screen.
-        ScreenInfo->SetBufferViewport(NewWindow);
-        Tracing::s_TraceWindowViewport(ScreenInfo->GetBufferViewport());
-
-        if (ServiceLocator::LocateGlobals()->pRender != nullptr)
-        {
-            ServiceLocator::LocateGlobals()->pRender->TriggerScroll();
-        }
-
-        pSelection->ShowSelection();
-    }
-    else
-    {
-        // we're iconic
-        ScreenInfo->SetBufferViewport(NewWindow);
-        Tracing::s_TraceWindowViewport(ScreenInfo->GetBufferViewport());
-    }
-
-    ConsoleImeResizeCompStrView();
-
-    ScreenInfo->UpdateScrollBars();
-    return STATUS_SUCCESS;
-}
-
-// Routine Description:
-// - Sends an update to the window size based on the character size requested.
-// Arguments:
-// - Size of the window in characters (relative to the current font)
-// Return Value:
-// - <none>
-void Window::UpdateWindowSize(_In_ COORD const coordSizeInChars) const
-{
-    GetScreenInfo()->SetViewportSize(&coordSizeInChars);
-
-    PostUpdateWindowSize();
-}
-
-// Routine Description:
-// Arguments:
-// Return Value:
-void Window::UpdateWindowPosition(_In_ POINT const ptNewPos) const
-{
-    SetWindowPos(GetWindowHandle(),
-        nullptr,
-        ptNewPos.x,
-        ptNewPos.y,
-        0,
-        0,
-        SWP_NOSIZE | SWP_NOZORDER);
-}
-
-// This routine adds or removes the name to or from the beginning of the window title. The possible names are "Scroll", "Mark", and "Select"
-void Window::UpdateWindowText()
-{
-    const CONSOLE_INFORMATION* const gci = ServiceLocator::LocateGlobals()->getConsoleInformation();
-    const bool fInScrollMode = Scrolling::s_IsInScrollMode();
-
-    Selection *pSelection = &Selection::Instance();
-    const bool fInKeyboardMarkMode = pSelection->IsInSelectingState() && pSelection->IsKeyboardMarkSelection();
-    const bool fInMouseSelectMode = pSelection->IsInSelectingState() && pSelection->IsMouseInitiatedSelection();
-
-    // should have at most one active mode
-    ASSERT((fInKeyboardMarkMode && !fInMouseSelectMode && !fInScrollMode) ||
-        (!fInKeyboardMarkMode && fInMouseSelectMode && !fInScrollMode) ||
-        (!fInKeyboardMarkMode && !fInMouseSelectMode && fInScrollMode) ||
-        (!fInKeyboardMarkMode && !fInMouseSelectMode && !fInScrollMode));
-
-    // determine which message, if any, we want to use
-    DWORD dwMsgId = 0;
-    if (fInKeyboardMarkMode)
-    {
-        dwMsgId = ID_CONSOLE_MSGMARKMODE;
-    }
-    else if (fInMouseSelectMode)
-    {
-        dwMsgId = ID_CONSOLE_MSGSELECTMODE;
-    }
-    else if (fInScrollMode)
-    {
-        dwMsgId = ID_CONSOLE_MSGSCROLLMODE;
-    }
-
-    // if we have a message, use it
-    if (dwMsgId != 0)
-    {
-        // load format string
-        WCHAR szFmt[64];
-        if (LoadStringW(ServiceLocator::LocateGlobals()->hInstance, ID_CONSOLE_FMT_WINDOWTITLE, szFmt, ARRAYSIZE(szFmt)) > 0)
-        {
-            // load mode string
-            WCHAR szMsg[64];
-            if (LoadStringW(ServiceLocator::LocateGlobals()->hInstance, dwMsgId, szMsg, ARRAYSIZE(szMsg)) > 0)
-            {
-                // construct new title string
-                PWSTR pwszTitle = new WCHAR[MAX_PATH];
-                if (pwszTitle != nullptr)
-                {
-                    if (SUCCEEDED(StringCchPrintfW(pwszTitle,
-                        MAX_PATH,
-                        szFmt,
-                        szMsg,
-                        gci->Title)))
-                    {
-                        ServiceLocator::LocateConsoleWindow<Window>()->PostUpdateTitle(pwszTitle);
-                    }
-                    else
-                    {
-                        delete[] pwszTitle;
-                    }
-                }
-            }
-        }
-    }
-    else
-    {
-        // no mode-based message. set title back to original state.
-        //Copy the title into a new buffer, because consuming the update_title HeapFree's the pwsz.
-        ServiceLocator::LocateConsoleWindow()->PostUpdateTitleWithCopy(gci->Title);
-    }
-}
-
-void Window::CaptureMouse()
-{
-    SetCapture(_hWnd);
-}
-
-BOOL Window::ReleaseMouse()
-{
-    return ReleaseCapture();
-}
-
-// Routine Description:
-// - Adjusts the outer window frame size. Does not move the position.
-// Arguments:
-// - sizeNew - The X and Y dimensions
-// Return Value:
-// - <none>
-void Window::_UpdateWindowSize(_In_ SIZE const sizeNew) const
-{
-    const CONSOLE_INFORMATION* const gci = ServiceLocator::LocateGlobals()->getConsoleInformation();
-    SCREEN_INFORMATION* const ScreenInfo = GetScreenInfo();
-
-    if (IsFlagClear(gci->Flags, CONSOLE_IS_ICONIC))
-    {
-        ScreenInfo->InternalUpdateScrollBars();
-
-        SetWindowPos(GetWindowHandle(),
-            nullptr,
-            0,
-            0,
-            sizeNew.cx,
-            sizeNew.cy,
-            SWP_NOMOVE | SWP_NOZORDER | SWP_NOACTIVATE | SWP_DRAWFRAME);
-    }
-}
-
-// Routine Description:
-// - Triggered when the buffer dimensions/viewport is changed.
-// - This function recalculates what size the window should be in order to host the given buffer and viewport
-// - Then it will trigger an actual adjustment of the outer window frame
-// Arguments:
-// - <none> - All state is read from the attached screen buffer
-// Return Value:
-// - STATUS_SUCCESS or suitable error code
-NTSTATUS Window::_InternalSetWindowSize() const
-{
-    CONSOLE_INFORMATION* const gci = ServiceLocator::LocateGlobals()->getConsoleInformation();
-    SCREEN_INFORMATION* const psiAttached = GetScreenInfo();
-
-    gci->Flags &= ~CONSOLE_SETTING_WINDOW_SIZE;
-    if (!IsInFullscreen())
-    {
-        // Figure out how big to make the window, given the desired client area size.
-        psiAttached->ResizingWindow++;
-
-        // First get the buffer viewport size
-        WORD WindowSizeX, WindowSizeY;
-        WindowSizeX = psiAttached->GetScreenWindowSizeX();
-        WindowSizeY = psiAttached->GetScreenWindowSizeY();
-
-        // We'll use the font to convert characters to pixels
-        COORD ScreenFontSize = psiAttached->GetScreenFontSize();
-
-        // Now do the multiplication of characters times pixels per char. This is the client area pixel size.
-        SIZE WindowSize;
-        WindowSize.cx = WindowSizeX * ScreenFontSize.X;
-        WindowSize.cy = WindowSizeY * ScreenFontSize.Y;
-
-        // Fill a rectangle to call the system to adjust the client rect into a window rect
-        RECT rectSizeTemp = { 0 };
-        rectSizeTemp.right = WindowSize.cx;
-        rectSizeTemp.bottom = WindowSize.cy;
-        ASSERT(rectSizeTemp.top == 0 && rectSizeTemp.left == 0);
-        ServiceLocator::LocateWindowMetrics<WindowMetrics>()->ConvertClientRectToWindowRect(&rectSizeTemp);
-
-        // Measure the adjusted rectangle dimensions and fill up the size variable
-        WindowSize.cx = RECT_WIDTH(&rectSizeTemp);
-        WindowSize.cy = RECT_HEIGHT(&rectSizeTemp);
-
-        if (WindowSizeY != 0)
-        {
-            // We want the alt to have scroll bars if the main has scroll bars.
-            // The bars are disabled, but they're still there.
-            // This keeps the window, viewport, and SB size from changing when swapping.
-            if (!psiAttached->GetMainBuffer()->IsMaximizedX())
-            {
-                WindowSize.cy += ServiceLocator::LocateGlobals()->sHorizontalScrollSize;
-            }
-            if (!psiAttached->GetMainBuffer()->IsMaximizedY())
-            {
-                WindowSize.cx += ServiceLocator::LocateGlobals()->sVerticalScrollSize;
-            }
-        }
-
-        // Only attempt to actually change the window size if the difference between the size we just calculated
-        // and the size of the current window is substantial enough to make a rendering difference.
-        // This is an issue now in the V2 console because we allow sub-character window sizes
-        // such that there isn't leftover space around the window when snapping.
-
-        // To figure out if it's substantial, calculate what the window size would be if it were one character larger than what we just proposed
-        SIZE WindowSizeMax;
-        WindowSizeMax.cx = WindowSize.cx + ScreenFontSize.X;
-        WindowSizeMax.cy = WindowSize.cy + ScreenFontSize.Y;
-
-        // And figure out the current window size as well.
-        RECT const rcWindowCurrent = GetWindowRect();
-        SIZE WindowSizeCurrent;
-        WindowSizeCurrent.cx = RECT_WIDTH(&rcWindowCurrent);
-        WindowSizeCurrent.cy = RECT_HEIGHT(&rcWindowCurrent);
-
-        // If the current window has a few extra sub-character pixels between the proposed size (WindowSize) and the next size up (WindowSizeMax), then don't change anything.
-        bool const fDeltaXSubstantial = !(WindowSizeCurrent.cx >= WindowSize.cx && WindowSizeCurrent.cx < WindowSizeMax.cx);
-        bool const fDeltaYSubstantial = !(WindowSizeCurrent.cy >= WindowSize.cy && WindowSizeCurrent.cy < WindowSizeMax.cy);
-
-        // If either change was substantial, update the window accordingly to the newly proposed value.
-        if (fDeltaXSubstantial || fDeltaYSubstantial)
-        {
-            _UpdateWindowSize(WindowSize);
-        }
-        else
-        {
-            // If the change wasn't substantial, we may still need to update scrollbar positions. Note that PSReadLine
-            // scrolls the window via Console.SetWindowPosition, which ultimately calls down to SetConsoleWindowInfo,
-            // which ends up in this function.
-            psiAttached->InternalUpdateScrollBars();
-        }
-
-        // MSFT: 12092729
-        // To fix an issue with 3rd party applications that wrap our console, notify that the screen buffer size changed
-        // when the window viewport is updated.
-        // ---
-        // - The specific scenario that this impacts is ConEmu (wrapping our console) to use Bash in WSL.
-        // - The reason this is a problem is because ConEmu has to programatically manipulate our buffer and window size
-        //   one after another to get our dimensions to change.
-        // - The WSL layer watches our Buffer change message to know when to get the new Window size and send it into the 
-        //   WSL environment. This isn't technically correct to use a Buffer message to know when Window changes, but
-        //   it's not totally their fault because we do not provide a Window changed message at all.
-        // - If our window is adjusted directly, the Buffer and Window dimensions are both updated simultaneously under lock
-        //   and WSL gets one message and updates appropriately.
-        // - If ConEmu updates it via the API, one is updated, then the other with an unlocked time interval. 
-        //   The WSL layer will potentially get the Window size that hasn't been updated yet or is out of sync before the 
-        //   other API call is completed which results in the application in the WSL environment thinking the window is 
-        //   a different size and outputting VT sequences with an invalid assumption.
-        // - If we make it so a Window change also emits a Buffer change message, then WSL will be notified appropriately
-        //   and can pass that information into the WSL environment.
-        // - To Windows apps that weren't expecting this information, it should cause no harm because they should just receive
-        //   an additional Buffer message with the same size again and do nothing special.
-        ScreenBufferSizeChange(psiAttached->GetActiveBuffer()->GetScreenBufferSize());
-
-        psiAttached->ResizingWindow--;
-    }
-
-    ConsoleImeResizeCompStrView();
-
-    return STATUS_SUCCESS;
-}
-
-// Routine Description:
-// - Adjusts the window contents in response to vertical scrolling
-// Arguments:
-// - ScrollCommand - The relevant command (one line, one page, etc.)
-// - AbsoluteChange - The magnitude of the change (for tracking commands)
-// Return Value:
-// - <none>
-void Window::VerticalScroll(_In_ const WORD wScrollCommand, _In_ const WORD wAbsoluteChange) const
-{
-    CONSOLE_INFORMATION* const gci = ServiceLocator::LocateGlobals()->getConsoleInformation();
-    COORD NewOrigin;
-    SCREEN_INFORMATION* const ScreenInfo = GetScreenInfo();
-
-    // Log a telemetry event saying the user interacted with the Console
-    Telemetry::Instance().SetUserInteractive();
-
-    NewOrigin.X = ScreenInfo->GetBufferViewport().Left;
-    NewOrigin.Y = ScreenInfo->GetBufferViewport().Top;
-
-    const SHORT sScreenBufferSizeY = ScreenInfo->GetScreenBufferSize().Y;
-
-    switch (wScrollCommand)
-    {
-    case SB_LINEUP:
-    {
-        NewOrigin.Y--;
-        break;
-    }
-
-    case SB_LINEDOWN:
-    {
-        NewOrigin.Y++;
-        break;
-    }
-
-    case SB_PAGEUP:
-    {
-        NewOrigin.Y -= ScreenInfo->GetScreenWindowSizeY() - 1;
-        break;
-    }
-
-    case SB_PAGEDOWN:
-    {
-        NewOrigin.Y += ScreenInfo->GetScreenWindowSizeY() - 1;
-        break;
-    }
-
-    case SB_THUMBTRACK:
-    {
-        gci->Flags |= CONSOLE_SCROLLBAR_TRACKING;
-        NewOrigin.Y = wAbsoluteChange;
-        break;
-    }
-
-    case SB_THUMBPOSITION:
-    {
-        UnblockWriteConsole(CONSOLE_SCROLLBAR_TRACKING);
-        NewOrigin.Y = wAbsoluteChange;
-        break;
-    }
-
-    case SB_TOP:
-    {
-        NewOrigin.Y = 0;
-        break;
-    }
-
-    case SB_BOTTOM:
-    {
-        NewOrigin.Y = (WORD)(sScreenBufferSizeY - ScreenInfo->GetScreenWindowSizeY());
-        break;
-    }
-
-    default:
-    {
-        return;
-    }
-    }
-
-    NewOrigin.Y = (WORD)(max(0, min((SHORT)NewOrigin.Y, sScreenBufferSizeY - (SHORT)ScreenInfo->GetScreenWindowSizeY())));
-
-    ScreenInfo->SetViewportOrigin(TRUE, NewOrigin);
-}
-
-// Routine Description:
-// - Adjusts the window contents in response to horizontal scrolling
-// Arguments:
-// - ScrollCommand - The relevant command (one line, one page, etc.)
-// - AbsoluteChange - The magnitude of the change (for tracking commands)
-// Return Value:
-// - <none>
-void Window::HorizontalScroll(_In_ const WORD wScrollCommand, _In_ const WORD wAbsoluteChange) const
-{
-    COORD NewOrigin;
-
-    // Log a telemetry event saying the user interacted with the Console
-    Telemetry::Instance().SetUserInteractive();
-
-    SCREEN_INFORMATION* const ScreenInfo = GetScreenInfo();
-
-    const SHORT sScreenBufferSizeX = ScreenInfo->GetScreenBufferSize().X;
-
-    NewOrigin.X = ScreenInfo->GetBufferViewport().Left;
-    NewOrigin.Y = ScreenInfo->GetBufferViewport().Top;
-    switch (wScrollCommand)
-    {
-    case SB_LINEUP:
-    {
-        NewOrigin.X--;
-        break;
-    }
-
-    case SB_LINEDOWN:
-    {
-        NewOrigin.X++;
-        break;
-    }
-
-    case SB_PAGEUP:
-    {
-        NewOrigin.X -= ScreenInfo->GetScreenWindowSizeX() - 1;
-        break;
-    }
-
-    case SB_PAGEDOWN:
-    {
-        NewOrigin.X += ScreenInfo->GetScreenWindowSizeX() - 1;
-        break;
-    }
-
-    case SB_THUMBTRACK:
-    case SB_THUMBPOSITION:
-    {
-        NewOrigin.X = wAbsoluteChange;
-        break;
-    }
-
-    case SB_TOP:
-    {
-        NewOrigin.X = 0;
-        break;
-    }
-
-    case SB_BOTTOM:
-    {
-        NewOrigin.X = (WORD)(sScreenBufferSizeX - ScreenInfo->GetScreenWindowSizeX());
-        break;
-    }
-
-    default:
-    {
-        return;
-    }
-    }
-
-    NewOrigin.X = (WORD)(max(0, min((SHORT)NewOrigin.X, sScreenBufferSizeX - (SHORT)ScreenInfo->GetScreenWindowSizeX())));
-    ScreenInfo->SetViewportOrigin(TRUE, NewOrigin);
-}
-
-BOOL Window::EnableBothScrollBars()
-{
-    return EnableScrollBar(_hWnd, SB_BOTH, ESB_ENABLE_BOTH);
-}
-
-int Window::UpdateScrollBar(bool isVertical, bool isAltBuffer, UINT pageSize, int maxSize, int viewportPosition)
-{
-    SCROLLINFO si;
-    si.cbSize = sizeof(si);
-    si.fMask = isAltBuffer ? SIF_ALL | SIF_DISABLENOSCROLL : SIF_ALL;
-    si.nPage = pageSize;
-    si.nMin = 0;
-    si.nMax = maxSize;
-    si.nPos = viewportPosition;
-
-    return SetScrollInfo(_hWnd, isVertical ? SB_VERT : SB_HORZ, &si, TRUE);
-}
-
-// Routine Description:
-// - Converts a window position structure (sent to us when the window moves) into a window rectangle (the outside edge dimensions)
-// Arguments:
-// - lpWindowPos - position structure received via Window message
-// - prc - rectangle to fill
-// Return Value:
-// - <none>
-void Window::s_ConvertWindowPosToWindowRect(_In_ LPWINDOWPOS const lpWindowPos, _Out_ RECT* const prc)
-{
-    prc->left = lpWindowPos->x;
-    prc->top = lpWindowPos->y;
-    prc->right = lpWindowPos->x + lpWindowPos->cx;
-    prc->bottom = lpWindowPos->y + lpWindowPos->cy;
-}
-
-// Routine Description:
-// - Converts character counts of the viewport (client area, screen buffer) into the outer pixel dimensions of the window using the current window for context
-// Arguments:
-// - coordWindowInChars - The size of the viewport
-// - prectWindow - rectangle to fill with pixel positions of the outer edge rectangle for this window
-// Return Value:
-// - <none>
-void Window::_CalculateWindowRect(_In_ COORD const coordWindowInChars, _Inout_ RECT* const prectWindow) const
-{
-    SCREEN_INFORMATION* const psiAttached = GetScreenInfo();
-    COORD const coordFontSize = psiAttached->GetScreenFontSize();
-    HWND const hWnd = GetWindowHandle();
-    COORD const coordBufferSize = psiAttached->GetScreenBufferSize();
-    int const iDpi = ServiceLocator::LocateGlobals()->dpi;
-
-    s_CalculateWindowRect(coordWindowInChars, iDpi, coordFontSize, coordBufferSize, hWnd, prectWindow);
-}
-
-// Routine Description:
-// - Converts character counts of the viewport (client area, screen buffer) into the outer pixel dimensions of the window
-// Arguments:
-// - coordWindowInChars - The size of the viewport
-// - iDpi - The DPI of the monitor on which this window will reside (used to get DPI-scaled system metrics)
-// - coordFontSize - the size in pixels of the font on the monitor (this should be already scaled for DPI)
-// - coordBufferSize - the character count of the buffer rectangle in X by Y
-// - hWnd - If available, a handle to the window we would change so we can retrieve its class information for border/titlebar/etc metrics.
-// - prectWindow - rectangle to fill with pixel positions of the outer edge rectangle for this window
-// Return Value:
-// - <none>
-void Window::s_CalculateWindowRect(_In_ COORD const coordWindowInChars,
-                                   _In_ int const iDpi,
-                                   _In_ COORD const coordFontSize,
-                                   _In_ COORD const coordBufferSize,
-                                   _In_opt_ HWND const hWnd,
-                                   _Inout_ RECT* const prectWindow)
-{
-    SIZE sizeWindow;
-
-    // Initially use the given size in characters * font size to get client area pixel size
-    sizeWindow.cx = coordWindowInChars.X * coordFontSize.X;
-    sizeWindow.cy = coordWindowInChars.Y * coordFontSize.Y;
-
-    // Create a proposed rectangle
-    RECT rectProposed = { prectWindow->left, prectWindow->top, prectWindow->left + sizeWindow.cx, prectWindow->top + sizeWindow.cy };
-
-    // Now adjust the client area into a window size
-    // 1. Start with default window style
-    DWORD dwStyle = CONSOLE_WINDOW_FLAGS;
-    DWORD dwExStyle = CONSOLE_WINDOW_EX_FLAGS;
-    BOOL fMenu = FALSE;
-
-    // 2. if we already have a window handle, check if the style has been updated
-    if (hWnd != nullptr)
-    {
-        dwStyle = GetWindowStyle(hWnd);
-        dwExStyle = GetWindowExStyle(hWnd);
-    }
-
-    // 3. Perform adjustment
-    // NOTE: This may adjust the position of the window as well as the size. This is why we use rectProposed in the interim.
-    ServiceLocator::LocateWindowMetrics<WindowMetrics>()->AdjustWindowRectEx(&rectProposed, dwStyle, fMenu, dwExStyle, iDpi);
-
-    // Finally compensate for scroll bars
-
-    // If the window is smaller than the buffer in width, add space at the bottom for a horizontal scroll bar
-    if (coordWindowInChars.X < coordBufferSize.X)
-    {
-        rectProposed.bottom += (SHORT)ServiceLocator::LocateHighDpiApi<WindowDpiApi>()->GetSystemMetricsForDpi(SM_CYHSCROLL, iDpi);
-    }
-
-    // If the window is smaller than the buffer in height, add space at the right for a vertical scroll bar
-    if (coordWindowInChars.Y < coordBufferSize.Y)
-    {
-        rectProposed.right += (SHORT)ServiceLocator::LocateHighDpiApi<WindowDpiApi>()->GetSystemMetricsForDpi(SM_CXVSCROLL, iDpi);
-    }
-
-    // Apply the calculated sizes to the existing window pointer
-    // We do this at the end so we can preserve the positioning of the window and just change the size.
-    prectWindow->right = prectWindow->left + RECT_WIDTH(&rectProposed);
-    prectWindow->bottom = prectWindow->top + RECT_HEIGHT(&rectProposed);
-}
-
-RECT Window::GetWindowRect() const
-{
-    RECT rc = { 0 };
-    ::GetWindowRect(GetWindowHandle(), &rc);
-    return rc;
-}
-
-HWND Window::GetWindowHandle() const
-{
-    return this->_hWnd;
-}
-
-SCREEN_INFORMATION* Window::GetScreenInfo() const
-{
-    const CONSOLE_INFORMATION* const gci = ServiceLocator::LocateGlobals()->getConsoleInformation();
-    return gci->CurrentScreenBuffer;
-}
-
-// Routine Description:
-// - Gets the window opacity (alpha channel)
-// Arguments:
-// - <none>
-// Return Value:
-// - The level of opacity. 0xff should represent 100% opaque and 0x00 should be 100% transparent. (Used for Alpha channel in drawing.)
-BYTE Window::GetWindowOpacity() const
-{
-    return _pSettings->GetWindowAlpha();
-}
-
-// Routine Description:
-// - Sets the window opacity (alpha channel) with the given value
-// - Will restrict to within the valid range. Invalid values will use 0% transparency/100% opaque.
-// Arguments:
-// - bOpacity - 0xff/100% opacity = opaque window. 0xb2/70% opacity = 30% transparent window.
-// Return Value:
-// - <none>
-void Window::SetWindowOpacity(_In_ BYTE const bOpacity)
-{
-    _pSettings->SetWindowAlpha(bOpacity);
-}
-
-// Routine Description:
-// - Calls the operating system to apply the current window opacity settings to the active console window.
-// Arguments:
-// - <none>
-// Return Value:
-// - <none>
-void Window::ApplyWindowOpacity() const
-{
-    const BYTE bAlpha = GetWindowOpacity();
-    HWND const hWnd = GetWindowHandle();
-
-    if (bAlpha != BYTE_MAX)
-    {
-        // See: http://msdn.microsoft.com/en-us/library/ms997507.aspx
-        SetWindowLongW(hWnd, GWL_EXSTYLE, GetWindowLongW(hWnd, GWL_EXSTYLE) | WS_EX_LAYERED);
-        SetLayeredWindowAttributes(hWnd, 0, bAlpha, LWA_ALPHA);
-    }
-    else
-    {
-        // if we're at 100% opaque, just turn off the layered style.
-        SetWindowLongW(hWnd, GWL_EXSTYLE, GetWindowLongW(hWnd, GWL_EXSTYLE) & ~WS_EX_LAYERED);
-    }
-}
-
-// Routine Description:
-// - Changes the window opacity by a specified delta.
-// - This will update the internally stored value by the given delta (within boundaries)
-//   and then will have the new value applied to the actual window.
-// - Values that would make the opacity greater than 100% will be fixed to 100%.
-// - Values that would bring the opacity below the minimum threshold will be fixed to the minimum threshold.
-// Arguments:
-// - sOpacityDelta - How much to modify the current window opacity. Positive = more opaque. Negative = more transparent.
-// Return Value:
-// - <none>
-void Window::ChangeWindowOpacity(_In_ short const sOpacityDelta)
-{
-    // Window Opacity is always a BYTE (unsigned char, 1 byte)
-    // Delta is a short (signed short, 2 bytes)
-
-    int iAlpha = GetWindowOpacity(); // promote unsigned char to fit into a signed int (4 bytes)
-
-    iAlpha += sOpacityDelta; // performing signed math of 2 byte delta into 4 bytes will not under/overflow.
-
-    // comparisons are against 1 byte values and are ok.
-    if (iAlpha > BYTE_MAX)
-    {
-        iAlpha = BYTE_MAX;
-    }
-    else if (iAlpha < MIN_WINDOW_OPACITY)
-    {
-        iAlpha = MIN_WINDOW_OPACITY;
-    }
-
-    //Opacity bool is set to true when keyboard or mouse short cut used.
-    SetWindowOpacity((BYTE)iAlpha); // cast to fit is guaranteed to be within byte bounds by the checks above.
-    ApplyWindowOpacity();
-}
-
-bool Window::IsInFullscreen() const
-{
-    return _fIsInFullscreen;
-}
-
-void Window::SetIsFullscreen(_In_ bool const fFullscreenEnabled)
-{
-    // it shouldn't be possible to enter fullscreen while in fullscreen (and vice versa)
-    ASSERT(_fIsInFullscreen != fFullscreenEnabled);
-    _fIsInFullscreen = fFullscreenEnabled;
-
-    HWND const hWnd = GetWindowHandle();
-
-    // First, modify regular window styles as appropriate
-    LONG dwWindowStyle = GetWindowLongW(hWnd, GWL_STYLE);
-    if (_fIsInFullscreen)
-    {
-        // moving to fullscreen. remove WS_OVERLAPPEDWINDOW, which specifies styles for non-fullscreen windows (e.g.
-        // caption bar). add the WS_POPUP style to allow us to size ourselves to the monitor size.
-        ClearAllFlags(dwWindowStyle, WS_OVERLAPPEDWINDOW);
-        SetFlag(dwWindowStyle, WS_POPUP);
-    }
-    else
-    {
-        // coming back from fullscreen. undo what we did to get in to fullscreen in the first place.
-        ClearFlag(dwWindowStyle, WS_POPUP);
-        SetAllFlags(dwWindowStyle, WS_OVERLAPPEDWINDOW);
-    }
-    SetWindowLongW(hWnd, GWL_STYLE, dwWindowStyle);
-
-    // Now modify extended window styles as appropriate
-    LONG dwExWindowStyle = GetWindowLongW(hWnd, GWL_EXSTYLE);
-    if (_fIsInFullscreen)
-    {
-        // moving to fullscreen. remove the window edge style to avoid an ugly border when not focused.
-        ClearFlag(dwExWindowStyle, WS_EX_WINDOWEDGE);
-    }
-    else
-    {
-        // coming back from fullscreen.
-        SetFlag(dwExWindowStyle, WS_EX_WINDOWEDGE);
-    }
-    SetWindowLongW(hWnd, GWL_EXSTYLE, dwExWindowStyle);
-
-    _BackupWindowSizes();
-    _ApplyWindowSize();
-}
-
-void Window::_BackupWindowSizes()
-{
-    if (_fIsInFullscreen)
-    {
-        // back up current window size
-        _rcNonFullscreenWindowSize = GetWindowRect();
-
-        // get and back up the current monitor's size
-        HMONITOR const hCurrentMonitor = MonitorFromWindow(GetWindowHandle(), MONITOR_DEFAULTTONEAREST);
-        MONITORINFO currMonitorInfo;
-        currMonitorInfo.cbSize = sizeof(currMonitorInfo);
-        if (GetMonitorInfo(hCurrentMonitor, &currMonitorInfo))
-        {
-            _rcFullscreenWindowSize = currMonitorInfo.rcMonitor;
-        }
-    }
-}
-
-void Window::_ApplyWindowSize() const
-{
-    const RECT rcNewSize = _fIsInFullscreen ? _rcFullscreenWindowSize : _rcNonFullscreenWindowSize;
-
-    SetWindowPos(GetWindowHandle(),
-        HWND_TOP,
-        rcNewSize.left,
-        rcNewSize.top,
-        RECT_WIDTH(&rcNewSize),
-        RECT_HEIGHT(&rcNewSize),
-        SWP_FRAMECHANGED);
-
-    SCREEN_INFORMATION* const psiAttached = GetScreenInfo();
-    psiAttached->MakeCurrentCursorVisible();
-}
-
-void Window::ToggleFullscreen()
-{
-    SetIsFullscreen(!IsInFullscreen());
-}
-
-void Window::s_ReinitializeFontsForDPIChange()
-{
-    const CONSOLE_INFORMATION* const gci = ServiceLocator::LocateGlobals()->getConsoleInformation();
-    gci->CurrentScreenBuffer->RefreshFontWithRenderer();
-}
-
-LRESULT Window::s_RegPersistWindowPos(_In_ PCWSTR const pwszTitle,
-                                      _In_ const BOOL fAutoPos,
-                                      _In_ const Window* const pWindow)
-{
-
-    const CONSOLE_INFORMATION* const gci = ServiceLocator::LocateGlobals()->getConsoleInformation();
-    HKEY hCurrentUserKey, hConsoleKey, hTitleKey;
-    // Open the current user registry key.
-    NTSTATUS Status = RegistrySerialization::s_OpenCurrentUserConsoleTitleKey(pwszTitle, &hCurrentUserKey, &hConsoleKey, &hTitleKey);
-    if (NT_SUCCESS(Status))
-    {
-        // Save window size
-        auto windowRect = pWindow->GetWindowRect();
-        auto windowWidth = gci->CurrentScreenBuffer->GetScreenWindowSizeX();
-        auto windowHeight = gci->CurrentScreenBuffer->GetScreenWindowSizeY();
-        DWORD dwValue = MAKELONG(windowWidth, windowHeight);
-        Status = RegistrySerialization::s_UpdateValue(hConsoleKey,
-                                                      hTitleKey,
-                                                      CONSOLE_REGISTRY_WINDOWSIZE,
-                                                      REG_DWORD,
-                                                      reinterpret_cast<BYTE*>(&dwValue),
-                                                      static_cast<DWORD>(sizeof(dwValue)));
-        if (NT_SUCCESS(Status))
-        {
-            const COORD coordScreenBufferSize = gci->CurrentScreenBuffer->GetScreenBufferSize();
-            auto screenBufferWidth = coordScreenBufferSize.X;
-            auto screenBufferHeight = coordScreenBufferSize.Y;
-            dwValue =  MAKELONG(screenBufferWidth, screenBufferHeight);
-            Status = RegistrySerialization::s_UpdateValue(hConsoleKey,
-                                                          hTitleKey,
-                                                          CONSOLE_REGISTRY_BUFFERSIZE,
-                                                          REG_DWORD,
-                                                          reinterpret_cast<BYTE*>(&dwValue),
-                                                          static_cast<DWORD>(sizeof(dwValue)));
-            if (NT_SUCCESS(Status))
-            {
-
-                // Save window position
-                if (fAutoPos)
-                {
-                    Status = RegistrySerialization::s_DeleteValue(hTitleKey, CONSOLE_REGISTRY_WINDOWPOS);
-                }
-                else
-                {
-                    dwValue = MAKELONG(windowRect.left, windowRect.top);
-                    Status = RegistrySerialization::s_UpdateValue(hConsoleKey,
-                                                                  hTitleKey,
-                                                                  CONSOLE_REGISTRY_WINDOWPOS,
-                                                                  REG_DWORD,
-                                                                  reinterpret_cast<BYTE*>(&dwValue),
-                                                                  static_cast<DWORD>(sizeof(dwValue)));
-                }
-            }
-        }
-
-        if (hTitleKey != hConsoleKey)
-        {
-            RegCloseKey(hTitleKey);
-        }
-
-        RegCloseKey(hConsoleKey);
-        RegCloseKey(hCurrentUserKey);
-    }
-
-    return Status;
-}
-
-LRESULT Window::s_RegPersistWindowOpacity(_In_ PCWSTR const pwszTitle, _In_ const Window* const pWindow)
-{
-    HKEY hCurrentUserKey, hConsoleKey, hTitleKey;
-
-    // Open the current user registry key.
-    NTSTATUS Status = RegistrySerialization::s_OpenCurrentUserConsoleTitleKey(pwszTitle, &hCurrentUserKey, &hConsoleKey, &hTitleKey);
-    if (NT_SUCCESS(Status))
-    {
-        // Save window opacity
-        DWORD dwValue;
-        dwValue = pWindow->GetWindowOpacity();
-        Status = RegistrySerialization::s_UpdateValue(hConsoleKey,
-                                                      hTitleKey,
-                                                      CONSOLE_REGISTRY_WINDOWALPHA,
-                                                      REG_DWORD,
-                                                      reinterpret_cast<BYTE*>(&dwValue),
-                                                      static_cast<DWORD>(sizeof(dwValue)));
-
-        if (hTitleKey != hConsoleKey)
-        {
-            RegCloseKey(hTitleKey);
-        }
-        RegCloseKey(hConsoleKey);
-        RegCloseKey(hCurrentUserKey);
-    }
-    return Status;
-}
-
-void Window::s_PersistWindowPosition(_In_ PCWSTR pwszLinkTitle,
-                                     _In_ PCWSTR pwszOriginalTitle,
-                                     _In_ const DWORD dwFlags,
-                                     _In_ const Window* const pWindow)
-{
-    if (pwszLinkTitle == nullptr)
-    {
-        PWSTR pwszTranslatedTitle = TranslateConsoleTitle(pwszOriginalTitle, FALSE, TRUE);
-
-        if (pwszTranslatedTitle != nullptr)
-        {
-            Window::s_RegPersistWindowPos(pwszTranslatedTitle, IsFlagSet(dwFlags, CONSOLE_AUTO_POSITION), pWindow);
-            delete[] pwszTranslatedTitle;
-        }
-    }
-    else
-    {
-        CONSOLE_STATE_INFO StateInfo = {0};
-        Menu::s_GetConsoleState(&StateInfo);
-        ShortcutSerialization::s_SetLinkValues(&StateInfo, IsEastAsianCP(ServiceLocator::LocateGlobals()->uiOEMCP), true);
-    }
-}
-
-void Window::s_PersistWindowOpacity(_In_ PCWSTR pwszLinkTitle, _In_ PCWSTR pwszOriginalTitle, _In_ const Window* const pWindow)
-{
-    if (pwszLinkTitle == nullptr)
-    {
-        PWSTR pwszTranslatedTitle = TranslateConsoleTitle(pwszOriginalTitle, FALSE, TRUE);
-        if (pwszTranslatedTitle != nullptr)
-        {
-            Window::s_RegPersistWindowOpacity(pwszTranslatedTitle, pWindow);
-            delete[] pwszTranslatedTitle;
-        }
-    }
-    else
-    {
-        CONSOLE_STATE_INFO StateInfo = {0};
-        Menu::s_GetConsoleState(&StateInfo);
-        ShortcutSerialization::s_SetLinkValues(&StateInfo, IsEastAsianCP(ServiceLocator::LocateGlobals()->uiOEMCP), true);
-    }
-}
-
-void Window::SetWindowHasMoved(_In_ BOOL const fHasMoved)
-{
-    this->_fHasMoved = fHasMoved;
-}
-
-// Routine Description:
-// - Creates/retrieves a handle to the UI Automation provider COM interfaces
-// Arguments:
-// - <none>
-// Return Value:
-// - Pointer to UI Automation provider class/interfaces.
-IRawElementProviderSimple* Window::_GetUiaProvider()
-{
-    if (nullptr == _pUiaProvider)
-    {
-        try
-        {
-            _pUiaProvider = WindowUiaProvider::Create();
-        }
-        catch (...)
-        {
-            _pUiaProvider = nullptr;
-        }
-    }
-
-    return _pUiaProvider;
-}
-
-HRESULT Window::SignalUia(_In_ EVENTID id)
-{
-    if (_pUiaProvider != nullptr)
-    {
-        return _pUiaProvider->Signal(id);
-    }
-    return E_POINTER;
-}
-
-HRESULT Window::UiaSetTextAreaFocus()
-{
-    if (_pUiaProvider != nullptr)
-    {
-        _pUiaProvider->SetTextAreaFocus();
-        return S_OK;
-    }
-    return E_POINTER;
-}
-
-void Window::SetOwner()
-{
-    SetConsoleWindowOwner(_hWnd, nullptr);
-}
-
-BOOL Window::GetCursorPosition(_Out_ LPPOINT lpPoint)
-{
-    return GetCursorPos(lpPoint);
-}
-
-BOOL Window::GetClientRectangle(_Out_ LPRECT lpRect)
-{
-    return GetClientRect(_hWnd, lpRect);
-}
-
-int Window::MapPoints(_Inout_updates_(cPoints) LPPOINT lpPoints, _In_ UINT cPoints)
-{
-    return MapWindowPoints(_hWnd, nullptr, lpPoints, cPoints);
-}
-
-BOOL Window::ConvertScreenToClient(_Inout_ LPPOINT lpPoint)
-{
-    return ScreenToClient(_hWnd, lpPoint);
-}
+/********************************************************
+*                                                       *
+*   Copyright (C) Microsoft. All rights reserved.       *
+*                                                       *
+********************************************************/
+
+#include "precomp.h"
+
+
+#include "ConsoleControl.hpp"
+#include "icon.hpp"
+#include "menu.hpp"
+#include "window.hpp"
+#include "windowio.hpp"
+#include "windowdpiapi.hpp"
+#include "windowmetrics.hpp"
+#include "windowUiaProvider.hpp"
+
+#include "..\..\host\globals.h"
+#include "..\..\host\cursor.h"
+#include "..\..\host\dbcs.h"
+#include "..\..\host\getset.h"
+#include "..\..\host\misc.h"
+#include "..\..\host\_output.h"
+#include "..\..\host\output.h"
+#include "..\..\host\renderData.hpp"
+#include "..\..\host\scrolling.hpp"
+#include "..\..\host\srvinit.h"
+#include "..\..\host\stream.h"
+#include "..\..\host\telemetry.hpp"
+#include "..\..\host\tracing.hpp"
+
+#include "..\..\renderer\base\renderer.hpp"
+#include "..\..\renderer\gdi\gdirenderer.hpp"
+#include "..\..\renderer\vt\vtrenderer.hpp"
+
+#include "..\inc\ServiceLocator.hpp"
+
+// The following default masks are used in creating windows
+// Make sure that these flags match when switching to fullscreen and back
+#define CONSOLE_WINDOW_FLAGS (WS_OVERLAPPEDWINDOW | WS_HSCROLL | WS_VSCROLL)
+#define CONSOLE_WINDOW_EX_FLAGS (WS_EX_WINDOWEDGE | WS_EX_ACCEPTFILES | WS_EX_APPWINDOW )
+
+// Window class name
+#define CONSOLE_WINDOW_CLASS (L"ConsoleWindowClass")
+
+using namespace Microsoft::Console::Interactivity::Win32;
+
+ATOM Window::s_atomWindowClass = 0;
+Window* Window::s_Instance = nullptr;
+
+Window::Window() :
+    _fIsInFullscreen(false),
+    _fHasMoved(false)
+{
+    ZeroMemory((void*)&_rcClientLast, sizeof(_rcClientLast));
+    ZeroMemory((void*)&_rcNonFullscreenWindowSize, sizeof(_rcNonFullscreenWindowSize));
+    ZeroMemory((void*)&_rcFullscreenWindowSize, sizeof(_rcFullscreenWindowSize));
+}
+
+Window::~Window()
+{
+    if (nullptr != _pUiaProvider)
+    {
+        // This is a COM object, so call Release. It will clean up itself when the last ref is released.
+        _pUiaProvider->Release();
+    }
+
+    if (ServiceLocator::LocateGlobals()->pRender != nullptr)
+    {
+        delete ServiceLocator::LocateGlobals()->pRender;
+    }
+
+    if (ServiceLocator::LocateGlobals()->pRenderData != nullptr)
+    {
+        delete ServiceLocator::LocateGlobals()->pRenderData;
+    }
+
+    if (ServiceLocator::LocateGlobals()->pRenderEngine != nullptr)
+    {
+        delete ServiceLocator::LocateGlobals()->pRenderEngine;
+    }
+}
+
+// Routine Description:
+// - This routine allocates and initializes a window for the console
+// Arguments:
+// - pSettings - All user-configurable settings related to the console host
+// - pScreen - The initial screen rendering data to attach to (renders in the client area of this window)
+// Return Value:
+// - STATUS_SUCCESS or suitable NT error code
+NTSTATUS Window::CreateInstance(_In_ Settings* const pSettings,
+                                _In_ SCREEN_INFORMATION* const pScreen)
+{
+    NTSTATUS status = s_RegisterWindowClass();
+
+    if (NT_SUCCESS(status))
+    {
+        Window* pNewWindow = new Window();
+
+        status = pNewWindow->_MakeWindow(pSettings, pScreen);
+
+        if (NT_SUCCESS(status))
+        {
+            Window::s_Instance = pNewWindow;
+            ServiceLocator::SetConsoleWindowInstance(pNewWindow);
+        }
+    }
+
+    return status;
+}
+
+// Routine Description:
+// - Registers the window class information with the system
+// - Only should happen once for the entire lifetime of this class.
+// Arguments:
+// - <none>
+// Return Value:
+// - STATUS_SUCCESS or failure from loading icons/registering class with the system
+NTSTATUS Window::s_RegisterWindowClass()
+{
+    NTSTATUS status = STATUS_SUCCESS;
+
+    // Today we never call this more than once.
+    // In the future, if we need multiple windows (for tabs, etc.) we will need to make this thread-safe.
+    // As such, the window class should always be 0 when we are entering this the first and only time.
+    ASSERT(s_atomWindowClass == 0);
+
+    // Only register if we haven't already registered
+    if (s_atomWindowClass == 0)
+    {
+        // Prepare window class structure
+        WNDCLASSEX wc = { 0 };
+        wc.cbSize = sizeof(WNDCLASSEX);
+        wc.style = CS_HREDRAW | CS_VREDRAW | CS_OWNDC | CS_DBLCLKS;
+        wc.lpfnWndProc = s_ConsoleWindowProc;
+        wc.cbClsExtra = 0;
+        wc.cbWndExtra = GWL_CONSOLE_WNDALLOC;
+        wc.hInstance = nullptr;
+        wc.hCursor = LoadCursorW(nullptr, IDC_ARROW);
+        wc.hbrBackground = nullptr; // We don't want the background painted. It will cause flickering.
+        wc.lpszMenuName = nullptr;
+        wc.lpszClassName = CONSOLE_WINDOW_CLASS;
+
+        // Load icons
+        status = Icon::Instance().GetIcons(&wc.hIcon, &wc.hIconSm);
+
+        if (NT_SUCCESS(status))
+        {
+            s_atomWindowClass = RegisterClassExW(&wc);
+
+            if (s_atomWindowClass == 0)
+            {
+                status = NTSTATUS_FROM_WIN32(GetLastError());
+            }
+        }
+    }
+
+    return status;
+}
+
+// Routine Description:
+// - Updates some global system metrics when triggered.
+// - Calls subroutines to update metrics for other relevant items
+// - Example metrics include window borders, scroll size, timer values, etc.
+// Arguments:
+// - <none>
+// Return Value:
+// - <none>
+void Window::_UpdateSystemMetrics() const
+{
+    WindowDpiApi* const dpiApi = ServiceLocator::LocateHighDpiApi<WindowDpiApi>();
+    Globals* const g = ServiceLocator::LocateGlobals();
+    const CONSOLE_INFORMATION* const gci = g->getConsoleInformation();
+
+    Scrolling::s_UpdateSystemMetrics();
+
+    g->sVerticalScrollSize = (SHORT)dpiApi->GetSystemMetricsForDpi(SM_CXVSCROLL, g->dpi);
+    g->sHorizontalScrollSize = (SHORT)dpiApi->GetSystemMetricsForDpi(SM_CYHSCROLL, g->dpi);
+
+    gci->CurrentScreenBuffer->TextInfo->GetCursor()->UpdateSystemMetrics();
+}
+
+// Routine Description:
+// - This will call the system to create a window for the console, set
+//   up settings, and prepare for rendering.
+// Arguments:
+// - pSettings - Load user-configurable settings from this structure
+// - pScreen - Attach to this screen for rendering the client area of the window
+// Return Value:
+// - STATUS_SUCCESS, invalid parameters, or various potential errors from calling CreateWindow
+NTSTATUS Window::_MakeWindow(_In_ Settings* const pSettings,
+                             _In_ SCREEN_INFORMATION* const pScreen)
+{
+    Globals* const g = ServiceLocator::LocateGlobals();
+    CONSOLE_INFORMATION* const gci = g->getConsoleInformation();
+    NTSTATUS status = STATUS_SUCCESS;
+
+    if (pSettings == nullptr)
+    {
+        status = STATUS_INVALID_PARAMETER_1;
+    }
+    else if (pScreen == nullptr)
+    {
+        status = STATUS_INVALID_PARAMETER_2;
+    }
+
+    // Ensure we have appropriate system metrics before we start constructing the window.
+    _UpdateSystemMetrics();
+
+    g->pRenderData = new RenderData();
+    status = NT_TESTNULL(g->pRenderData);
+    if (NT_SUCCESS(status))
+    {
+        GdiEngine* pGdiEngine = nullptr;
+        VtEngine* pVtEngine = nullptr;
+
+        try
+        {
+            pGdiEngine = new GdiEngine();
+            status = NT_TESTNULL(pGdiEngine);
+        }
+        catch (...)
+        {
+            status = NTSTATUS_FROM_HRESULT(wil::ResultFromCaughtException());
+        }
+
+        // For the sake of testing:
+        //   Don't fail if the VT renderer fails to init. Just go about life normally.
+        try
+        {
+            pVtEngine = new VtEngine();
+            // status = NT_TESTNULL(pVtEngine);
+        }
+        catch (...)
+        {
+            if (pVtEngine != nullptr) delete pVtEngine;
+            pVtEngine = nullptr;
+            // status = NTSTATUS_FROM_HRESULT(wil::ResultFromCaughtException());
+        }
+
+        if (NT_SUCCESS(status))
+        {
+            g->pRenderEngine = pGdiEngine;
+
+            IRenderEngine* rgpEngines[2];
+            rgpEngines[0] = pGdiEngine;
+            rgpEngines[1] = pVtEngine;
+            // TODO: pVtEngine isn't freed. Probably std::move some std::unique_ptr of these into Renderer and just hold that.
+
+            Renderer* pNewRenderer = nullptr;
+            if (SUCCEEDED(Renderer::s_CreateInstance(g->pRenderData,
+                                                     rgpEngines,
+                                                     ARRAYSIZE(rgpEngines),
+                                                     &pNewRenderer)))
+            {
+                g->pRender = pNewRenderer;
+            }
+
+            status = NT_TESTNULL(g->pRender);
+
+            // Allow the renderer to paint.
+            pNewRenderer->EnablePainting();
+        }
+
+        if (NT_SUCCESS(status))
+        {
+            SCREEN_INFORMATION* const psiAttached = GetScreenInfo();
+
+            psiAttached->RefreshFontWithRenderer();
+
+            // Save reference to settings
+            _pSettings = pSettings;
+
+            // Figure out coordinates and how big to make the window from the desired client viewport size
+            // Put left, top, right and bottom into rectProposed for checking against monitor screens below
+            RECT rectProposed = { pSettings->GetWindowOrigin().X, pSettings->GetWindowOrigin().Y, 0, 0 };
+            _CalculateWindowRect(pSettings->GetWindowSize(), &rectProposed); //returns with rectangle filled out
+
+            if (!IsFlagSet(gci->Flags, CONSOLE_AUTO_POSITION))
+            {
+                //if launched from a shortcut, ensure window is visible on screen
+                if (pSettings->IsStartupTitleIsLinkNameSet())
+                {
+                    // if window would be fully OFFscreen, change position so it is ON screen.
+                    // This doesn't change the actual coordinates
+                    // stored in the link, just the starting position
+                    // of the window.
+                    // When the user reconnects the other monitor, the
+                    // window will be where he left it. Great for take
+                    // home laptop scenario.
+                    if (!MonitorFromRect(&rectProposed, MONITOR_DEFAULTTONULL))
+                    {
+                        //Monitor we'll move to
+                        HMONITOR hMon = MonitorFromRect(&rectProposed, MONITOR_DEFAULTTONEAREST);
+                        MONITORINFO mi = { 0 };
+
+                        //get origin of monitor's workarea
+                        mi.cbSize = sizeof(MONITORINFO);
+                        GetMonitorInfo(hMon, &mi);
+
+                        //Adjust right and bottom to new positions, relative to monitor workarea's origin
+                        //Need to do this before adjusting left/top so RECT_* calculations are correct
+                        rectProposed.right = mi.rcWork.left + RECT_WIDTH(&rectProposed);
+                        rectProposed.bottom = mi.rcWork.top + RECT_HEIGHT(&rectProposed);
+
+                        // Move origin to top left of nearest
+                        // monitor's WORKAREA (accounting for taskbar
+                        // and any app toolbars)
+                        rectProposed.left = mi.rcWork.left;
+                        rectProposed.top = mi.rcWork.top;
+                    }
+                }
+            }
+
+            // Attempt to create window
+            HWND hWnd = CreateWindowExW(
+                CONSOLE_WINDOW_EX_FLAGS,
+                CONSOLE_WINDOW_CLASS,
+                gci->Title,
+                CONSOLE_WINDOW_FLAGS,
+                IsFlagSet(gci->Flags,
+                          CONSOLE_AUTO_POSITION) ? CW_USEDEFAULT : rectProposed.left,
+                rectProposed.top, // field is ignored if CW_USEDEFAULT was chosen above
+                RECT_WIDTH(&rectProposed),
+                RECT_HEIGHT(&rectProposed),
+                HWND_DESKTOP,
+                nullptr,
+                nullptr,
+                this // handle to this window class, passed to WM_CREATE to help dispatching to this instance
+                );
+
+            if (hWnd == nullptr)
+            {
+                DWORD const gle = GetLastError();
+                RIPMSG1(RIP_WARNING, "CreateWindow failed with gle = 0x%x", gle);
+                status = NTSTATUS_FROM_WIN32(gle);
+            }
+
+            if (NT_SUCCESS(status))
+            {
+                this->_hWnd = hWnd;
+
+                status = NTSTATUS_FROM_HRESULT(pGdiEngine->SetHwnd(hWnd));
+
+                if (NT_SUCCESS(status))
+                {
+                    // Set alpha on window if requested
+                    ApplyWindowOpacity();
+
+                    status = Menu::CreateInstance(hWnd);
+
+                    if (NT_SUCCESS(status))
+                    {
+                        gci->ConsoleIme.RefreshAreaAttributes();
+
+                        // Do WM_GETICON workaround. Must call WM_SETICON once or apps calling WM_GETICON will get null.
+                        Icon::Instance().ApplyWindowMessageWorkaround(hWnd);
+
+                        // Set up the hot key for this window.
+                        if (gci->GetHotKey() != 0)
+                        {
+                            SendMessageW(hWnd, WM_SETHOTKEY, gci->GetHotKey(), 0);
+                        }
+
+                        ServiceLocator::LocateHighDpiApi<WindowDpiApi>()->EnableChildWindowDpiMessage(_hWnd, TRUE /*fEnable*/);
+
+                        // Post a window size update so that the new console window will size itself correctly once it's up and
+                        // running. This works around chicken & egg cases involving window size calculations having to do with font
+                        // sizes, DPI, and non-primary monitors (see MSFT #2367234).
+                        psiAttached->PostUpdateWindowSize();
+                    }
+                }
+            }
+        }
+    }
+
+    return status;
+}
+
+// Routine Description:
+// - Called when the window is about to close
+// - Right now, it just triggers the process list management to notify that we're closing
+// Arguments:
+// - <none>
+// Return Value:
+// - <none>
+void Window::_CloseWindow() const
+{
+    // Pass on the notification to attached processes.
+    // Since we only have one window for now, this will be the end of the host process as well.
+    CloseConsoleProcessState();
+}
+
+// Routine Description:
+// - Activates and shows this window based on the flags given.
+// Arguments:
+// - wShowWindow - See STARTUPINFO wShowWindow member: http://msdn.microsoft.com/en-us/library/windows/desktop/ms686331(v=vs.85).aspx
+// Return Value:
+// - STATUS_SUCCESS or system errors from activating the window and setting its show states
+NTSTATUS Window::ActivateAndShow(_In_ WORD const wShowWindow)
+{
+    CONSOLE_INFORMATION* const gci = ServiceLocator::LocateGlobals()->getConsoleInformation();
+    NTSTATUS status = STATUS_SUCCESS;
+    HWND const hWnd = GetWindowHandle();
+
+    // Only activate if the wShowWindow we were passed at process create doesn't explicitly tell us to remain inactive/hidden
+    if (wShowWindow != SW_SHOWNOACTIVATE &&
+        wShowWindow != SW_SHOWMINNOACTIVE &&
+        wShowWindow != SW_HIDE)
+    {
+        // Do not check result. On some SKUs, such as WinPE, it's perfectly OK for NULL to be returned.
+        SetActiveWindow(hWnd);
+    }
+    else if (wShowWindow == SW_SHOWMINNOACTIVE)
+    {
+        // If we're minimized and not the active window, set iconic to stop rendering
+        gci->Flags |= CONSOLE_IS_ICONIC;
+    }
+
+    if (NT_SUCCESS(status))
+    {
+        ShowWindow(hWnd, wShowWindow);
+
+        SCREEN_INFORMATION* const psiAttached = GetScreenInfo();
+        psiAttached->InternalUpdateScrollBars();
+    }
+
+    return status;
+}
+
+// Routine Description:
+// - This routine sets the window origin.
+// Arguments:
+// - Absolute - if TRUE, WindowOrigin is specified in absolute screen buffer coordinates.
+//              if FALSE, WindowOrigin is specified in coordinates relative to the current window origin.
+// - WindowOrigin - New window origin.
+// Return Value:
+NTSTATUS Window::SetViewportOrigin(_In_ SMALL_RECT NewWindow)
+{
+    const CONSOLE_INFORMATION* const gci = ServiceLocator::LocateGlobals()->getConsoleInformation();
+    SCREEN_INFORMATION* const ScreenInfo = GetScreenInfo();
+
+    COORD const FontSize = ScreenInfo->GetScreenFontSize();
+
+    if (AreAllFlagsClear(gci->Flags, (CONSOLE_IS_ICONIC | CONSOLE_NO_WINDOW)))
+    {
+        Selection* pSelection = &Selection::Instance();
+        pSelection->HideSelection();
+
+        // Fire off an event to let accessibility apps know we've scrolled.
+        NotifyWinEvent(EVENT_CONSOLE_UPDATE_SCROLL, _hWnd, ScreenInfo->GetBufferViewport().Left - NewWindow.Left, ScreenInfo->GetBufferViewport().Top - NewWindow.Top);
+
+        // The new window is OK. Store it in screeninfo and refresh screen.
+        ScreenInfo->SetBufferViewport(NewWindow);
+        Tracing::s_TraceWindowViewport(ScreenInfo->GetBufferViewport());
+
+        if (ServiceLocator::LocateGlobals()->pRender != nullptr)
+        {
+            ServiceLocator::LocateGlobals()->pRender->TriggerScroll();
+        }
+
+        pSelection->ShowSelection();
+    }
+    else
+    {
+        // we're iconic
+        ScreenInfo->SetBufferViewport(NewWindow);
+        Tracing::s_TraceWindowViewport(ScreenInfo->GetBufferViewport());
+    }
+
+    ConsoleImeResizeCompStrView();
+
+    ScreenInfo->UpdateScrollBars();
+    return STATUS_SUCCESS;
+}
+
+// Routine Description:
+// - Sends an update to the window size based on the character size requested.
+// Arguments:
+// - Size of the window in characters (relative to the current font)
+// Return Value:
+// - <none>
+void Window::UpdateWindowSize(_In_ COORD const coordSizeInChars) const
+{
+    GetScreenInfo()->SetViewportSize(&coordSizeInChars);
+
+    PostUpdateWindowSize();
+}
+
+// Routine Description:
+// Arguments:
+// Return Value:
+void Window::UpdateWindowPosition(_In_ POINT const ptNewPos) const
+{
+    SetWindowPos(GetWindowHandle(),
+        nullptr,
+        ptNewPos.x,
+        ptNewPos.y,
+        0,
+        0,
+        SWP_NOSIZE | SWP_NOZORDER);
+}
+
+// This routine adds or removes the name to or from the beginning of the window title. The possible names are "Scroll", "Mark", and "Select"
+void Window::UpdateWindowText()
+{
+    const CONSOLE_INFORMATION* const gci = ServiceLocator::LocateGlobals()->getConsoleInformation();
+    const bool fInScrollMode = Scrolling::s_IsInScrollMode();
+
+    Selection *pSelection = &Selection::Instance();
+    const bool fInKeyboardMarkMode = pSelection->IsInSelectingState() && pSelection->IsKeyboardMarkSelection();
+    const bool fInMouseSelectMode = pSelection->IsInSelectingState() && pSelection->IsMouseInitiatedSelection();
+
+    // should have at most one active mode
+    ASSERT((fInKeyboardMarkMode && !fInMouseSelectMode && !fInScrollMode) ||
+        (!fInKeyboardMarkMode && fInMouseSelectMode && !fInScrollMode) ||
+        (!fInKeyboardMarkMode && !fInMouseSelectMode && fInScrollMode) ||
+        (!fInKeyboardMarkMode && !fInMouseSelectMode && !fInScrollMode));
+
+    // determine which message, if any, we want to use
+    DWORD dwMsgId = 0;
+    if (fInKeyboardMarkMode)
+    {
+        dwMsgId = ID_CONSOLE_MSGMARKMODE;
+    }
+    else if (fInMouseSelectMode)
+    {
+        dwMsgId = ID_CONSOLE_MSGSELECTMODE;
+    }
+    else if (fInScrollMode)
+    {
+        dwMsgId = ID_CONSOLE_MSGSCROLLMODE;
+    }
+
+    // if we have a message, use it
+    if (dwMsgId != 0)
+    {
+        // load format string
+        WCHAR szFmt[64];
+        if (LoadStringW(ServiceLocator::LocateGlobals()->hInstance, ID_CONSOLE_FMT_WINDOWTITLE, szFmt, ARRAYSIZE(szFmt)) > 0)
+        {
+            // load mode string
+            WCHAR szMsg[64];
+            if (LoadStringW(ServiceLocator::LocateGlobals()->hInstance, dwMsgId, szMsg, ARRAYSIZE(szMsg)) > 0)
+            {
+                // construct new title string
+                PWSTR pwszTitle = new WCHAR[MAX_PATH];
+                if (pwszTitle != nullptr)
+                {
+                    if (SUCCEEDED(StringCchPrintfW(pwszTitle,
+                        MAX_PATH,
+                        szFmt,
+                        szMsg,
+                        gci->Title)))
+                    {
+                        ServiceLocator::LocateConsoleWindow<Window>()->PostUpdateTitle(pwszTitle);
+                    }
+                    else
+                    {
+                        delete[] pwszTitle;
+                    }
+                }
+            }
+        }
+    }
+    else
+    {
+        // no mode-based message. set title back to original state.
+        //Copy the title into a new buffer, because consuming the update_title HeapFree's the pwsz.
+        ServiceLocator::LocateConsoleWindow()->PostUpdateTitleWithCopy(gci->Title);
+    }
+}
+
+void Window::CaptureMouse()
+{
+    SetCapture(_hWnd);
+}
+
+BOOL Window::ReleaseMouse()
+{
+    return ReleaseCapture();
+}
+
+// Routine Description:
+// - Adjusts the outer window frame size. Does not move the position.
+// Arguments:
+// - sizeNew - The X and Y dimensions
+// Return Value:
+// - <none>
+void Window::_UpdateWindowSize(_In_ SIZE const sizeNew) const
+{
+    const CONSOLE_INFORMATION* const gci = ServiceLocator::LocateGlobals()->getConsoleInformation();
+    SCREEN_INFORMATION* const ScreenInfo = GetScreenInfo();
+
+    if (IsFlagClear(gci->Flags, CONSOLE_IS_ICONIC))
+    {
+        ScreenInfo->InternalUpdateScrollBars();
+
+        SetWindowPos(GetWindowHandle(),
+            nullptr,
+            0,
+            0,
+            sizeNew.cx,
+            sizeNew.cy,
+            SWP_NOMOVE | SWP_NOZORDER | SWP_NOACTIVATE | SWP_DRAWFRAME);
+    }
+}
+
+// Routine Description:
+// - Triggered when the buffer dimensions/viewport is changed.
+// - This function recalculates what size the window should be in order to host the given buffer and viewport
+// - Then it will trigger an actual adjustment of the outer window frame
+// Arguments:
+// - <none> - All state is read from the attached screen buffer
+// Return Value:
+// - STATUS_SUCCESS or suitable error code
+NTSTATUS Window::_InternalSetWindowSize() const
+{
+    CONSOLE_INFORMATION* const gci = ServiceLocator::LocateGlobals()->getConsoleInformation();
+    SCREEN_INFORMATION* const psiAttached = GetScreenInfo();
+
+    gci->Flags &= ~CONSOLE_SETTING_WINDOW_SIZE;
+    if (!IsInFullscreen())
+    {
+        // Figure out how big to make the window, given the desired client area size.
+        psiAttached->ResizingWindow++;
+
+        // First get the buffer viewport size
+        WORD WindowSizeX, WindowSizeY;
+        WindowSizeX = psiAttached->GetScreenWindowSizeX();
+        WindowSizeY = psiAttached->GetScreenWindowSizeY();
+
+        // We'll use the font to convert characters to pixels
+        COORD ScreenFontSize = psiAttached->GetScreenFontSize();
+
+        // Now do the multiplication of characters times pixels per char. This is the client area pixel size.
+        SIZE WindowSize;
+        WindowSize.cx = WindowSizeX * ScreenFontSize.X;
+        WindowSize.cy = WindowSizeY * ScreenFontSize.Y;
+
+        // Fill a rectangle to call the system to adjust the client rect into a window rect
+        RECT rectSizeTemp = { 0 };
+        rectSizeTemp.right = WindowSize.cx;
+        rectSizeTemp.bottom = WindowSize.cy;
+        ASSERT(rectSizeTemp.top == 0 && rectSizeTemp.left == 0);
+        ServiceLocator::LocateWindowMetrics<WindowMetrics>()->ConvertClientRectToWindowRect(&rectSizeTemp);
+
+        // Measure the adjusted rectangle dimensions and fill up the size variable
+        WindowSize.cx = RECT_WIDTH(&rectSizeTemp);
+        WindowSize.cy = RECT_HEIGHT(&rectSizeTemp);
+
+        if (WindowSizeY != 0)
+        {
+            // We want the alt to have scroll bars if the main has scroll bars.
+            // The bars are disabled, but they're still there.
+            // This keeps the window, viewport, and SB size from changing when swapping.
+            if (!psiAttached->GetMainBuffer()->IsMaximizedX())
+            {
+                WindowSize.cy += ServiceLocator::LocateGlobals()->sHorizontalScrollSize;
+            }
+            if (!psiAttached->GetMainBuffer()->IsMaximizedY())
+            {
+                WindowSize.cx += ServiceLocator::LocateGlobals()->sVerticalScrollSize;
+            }
+        }
+
+        // Only attempt to actually change the window size if the difference between the size we just calculated
+        // and the size of the current window is substantial enough to make a rendering difference.
+        // This is an issue now in the V2 console because we allow sub-character window sizes
+        // such that there isn't leftover space around the window when snapping.
+
+        // To figure out if it's substantial, calculate what the window size would be if it were one character larger than what we just proposed
+        SIZE WindowSizeMax;
+        WindowSizeMax.cx = WindowSize.cx + ScreenFontSize.X;
+        WindowSizeMax.cy = WindowSize.cy + ScreenFontSize.Y;
+
+        // And figure out the current window size as well.
+        RECT const rcWindowCurrent = GetWindowRect();
+        SIZE WindowSizeCurrent;
+        WindowSizeCurrent.cx = RECT_WIDTH(&rcWindowCurrent);
+        WindowSizeCurrent.cy = RECT_HEIGHT(&rcWindowCurrent);
+
+        // If the current window has a few extra sub-character pixels between the proposed size (WindowSize) and the next size up (WindowSizeMax), then don't change anything.
+        bool const fDeltaXSubstantial = !(WindowSizeCurrent.cx >= WindowSize.cx && WindowSizeCurrent.cx < WindowSizeMax.cx);
+        bool const fDeltaYSubstantial = !(WindowSizeCurrent.cy >= WindowSize.cy && WindowSizeCurrent.cy < WindowSizeMax.cy);
+
+        // If either change was substantial, update the window accordingly to the newly proposed value.
+        if (fDeltaXSubstantial || fDeltaYSubstantial)
+        {
+            _UpdateWindowSize(WindowSize);
+        }
+        else
+        {
+            // If the change wasn't substantial, we may still need to update scrollbar positions. Note that PSReadLine
+            // scrolls the window via Console.SetWindowPosition, which ultimately calls down to SetConsoleWindowInfo,
+            // which ends up in this function.
+            psiAttached->InternalUpdateScrollBars();
+        }
+
+        // MSFT: 12092729
+        // To fix an issue with 3rd party applications that wrap our console, notify that the screen buffer size changed
+        // when the window viewport is updated.
+        // ---
+        // - The specific scenario that this impacts is ConEmu (wrapping our console) to use Bash in WSL.
+        // - The reason this is a problem is because ConEmu has to programatically manipulate our buffer and window size
+        //   one after another to get our dimensions to change.
+        // - The WSL layer watches our Buffer change message to know when to get the new Window size and send it into the 
+        //   WSL environment. This isn't technically correct to use a Buffer message to know when Window changes, but
+        //   it's not totally their fault because we do not provide a Window changed message at all.
+        // - If our window is adjusted directly, the Buffer and Window dimensions are both updated simultaneously under lock
+        //   and WSL gets one message and updates appropriately.
+        // - If ConEmu updates it via the API, one is updated, then the other with an unlocked time interval. 
+        //   The WSL layer will potentially get the Window size that hasn't been updated yet or is out of sync before the 
+        //   other API call is completed which results in the application in the WSL environment thinking the window is 
+        //   a different size and outputting VT sequences with an invalid assumption.
+        // - If we make it so a Window change also emits a Buffer change message, then WSL will be notified appropriately
+        //   and can pass that information into the WSL environment.
+        // - To Windows apps that weren't expecting this information, it should cause no harm because they should just receive
+        //   an additional Buffer message with the same size again and do nothing special.
+        ScreenBufferSizeChange(psiAttached->GetActiveBuffer()->GetScreenBufferSize());
+
+        psiAttached->ResizingWindow--;
+    }
+
+    ConsoleImeResizeCompStrView();
+
+    return STATUS_SUCCESS;
+}
+
+// Routine Description:
+// - Adjusts the window contents in response to vertical scrolling
+// Arguments:
+// - ScrollCommand - The relevant command (one line, one page, etc.)
+// - AbsoluteChange - The magnitude of the change (for tracking commands)
+// Return Value:
+// - <none>
+void Window::VerticalScroll(_In_ const WORD wScrollCommand, _In_ const WORD wAbsoluteChange) const
+{
+    CONSOLE_INFORMATION* const gci = ServiceLocator::LocateGlobals()->getConsoleInformation();
+    COORD NewOrigin;
+    SCREEN_INFORMATION* const ScreenInfo = GetScreenInfo();
+
+    // Log a telemetry event saying the user interacted with the Console
+    Telemetry::Instance().SetUserInteractive();
+
+    NewOrigin.X = ScreenInfo->GetBufferViewport().Left;
+    NewOrigin.Y = ScreenInfo->GetBufferViewport().Top;
+
+    const SHORT sScreenBufferSizeY = ScreenInfo->GetScreenBufferSize().Y;
+
+    switch (wScrollCommand)
+    {
+    case SB_LINEUP:
+    {
+        NewOrigin.Y--;
+        break;
+    }
+
+    case SB_LINEDOWN:
+    {
+        NewOrigin.Y++;
+        break;
+    }
+
+    case SB_PAGEUP:
+    {
+        NewOrigin.Y -= ScreenInfo->GetScreenWindowSizeY() - 1;
+        break;
+    }
+
+    case SB_PAGEDOWN:
+    {
+        NewOrigin.Y += ScreenInfo->GetScreenWindowSizeY() - 1;
+        break;
+    }
+
+    case SB_THUMBTRACK:
+    {
+        gci->Flags |= CONSOLE_SCROLLBAR_TRACKING;
+        NewOrigin.Y = wAbsoluteChange;
+        break;
+    }
+
+    case SB_THUMBPOSITION:
+    {
+        UnblockWriteConsole(CONSOLE_SCROLLBAR_TRACKING);
+        NewOrigin.Y = wAbsoluteChange;
+        break;
+    }
+
+    case SB_TOP:
+    {
+        NewOrigin.Y = 0;
+        break;
+    }
+
+    case SB_BOTTOM:
+    {
+        NewOrigin.Y = (WORD)(sScreenBufferSizeY - ScreenInfo->GetScreenWindowSizeY());
+        break;
+    }
+
+    default:
+    {
+        return;
+    }
+    }
+
+    NewOrigin.Y = (WORD)(max(0, min((SHORT)NewOrigin.Y, sScreenBufferSizeY - (SHORT)ScreenInfo->GetScreenWindowSizeY())));
+
+    ScreenInfo->SetViewportOrigin(TRUE, NewOrigin);
+}
+
+// Routine Description:
+// - Adjusts the window contents in response to horizontal scrolling
+// Arguments:
+// - ScrollCommand - The relevant command (one line, one page, etc.)
+// - AbsoluteChange - The magnitude of the change (for tracking commands)
+// Return Value:
+// - <none>
+void Window::HorizontalScroll(_In_ const WORD wScrollCommand, _In_ const WORD wAbsoluteChange) const
+{
+    COORD NewOrigin;
+
+    // Log a telemetry event saying the user interacted with the Console
+    Telemetry::Instance().SetUserInteractive();
+
+    SCREEN_INFORMATION* const ScreenInfo = GetScreenInfo();
+
+    const SHORT sScreenBufferSizeX = ScreenInfo->GetScreenBufferSize().X;
+
+    NewOrigin.X = ScreenInfo->GetBufferViewport().Left;
+    NewOrigin.Y = ScreenInfo->GetBufferViewport().Top;
+    switch (wScrollCommand)
+    {
+    case SB_LINEUP:
+    {
+        NewOrigin.X--;
+        break;
+    }
+
+    case SB_LINEDOWN:
+    {
+        NewOrigin.X++;
+        break;
+    }
+
+    case SB_PAGEUP:
+    {
+        NewOrigin.X -= ScreenInfo->GetScreenWindowSizeX() - 1;
+        break;
+    }
+
+    case SB_PAGEDOWN:
+    {
+        NewOrigin.X += ScreenInfo->GetScreenWindowSizeX() - 1;
+        break;
+    }
+
+    case SB_THUMBTRACK:
+    case SB_THUMBPOSITION:
+    {
+        NewOrigin.X = wAbsoluteChange;
+        break;
+    }
+
+    case SB_TOP:
+    {
+        NewOrigin.X = 0;
+        break;
+    }
+
+    case SB_BOTTOM:
+    {
+        NewOrigin.X = (WORD)(sScreenBufferSizeX - ScreenInfo->GetScreenWindowSizeX());
+        break;
+    }
+
+    default:
+    {
+        return;
+    }
+    }
+
+    NewOrigin.X = (WORD)(max(0, min((SHORT)NewOrigin.X, sScreenBufferSizeX - (SHORT)ScreenInfo->GetScreenWindowSizeX())));
+    ScreenInfo->SetViewportOrigin(TRUE, NewOrigin);
+}
+
+BOOL Window::EnableBothScrollBars()
+{
+    return EnableScrollBar(_hWnd, SB_BOTH, ESB_ENABLE_BOTH);
+}
+
+int Window::UpdateScrollBar(bool isVertical, bool isAltBuffer, UINT pageSize, int maxSize, int viewportPosition)
+{
+    SCROLLINFO si;
+    si.cbSize = sizeof(si);
+    si.fMask = isAltBuffer ? SIF_ALL | SIF_DISABLENOSCROLL : SIF_ALL;
+    si.nPage = pageSize;
+    si.nMin = 0;
+    si.nMax = maxSize;
+    si.nPos = viewportPosition;
+
+    return SetScrollInfo(_hWnd, isVertical ? SB_VERT : SB_HORZ, &si, TRUE);
+}
+
+// Routine Description:
+// - Converts a window position structure (sent to us when the window moves) into a window rectangle (the outside edge dimensions)
+// Arguments:
+// - lpWindowPos - position structure received via Window message
+// - prc - rectangle to fill
+// Return Value:
+// - <none>
+void Window::s_ConvertWindowPosToWindowRect(_In_ LPWINDOWPOS const lpWindowPos, _Out_ RECT* const prc)
+{
+    prc->left = lpWindowPos->x;
+    prc->top = lpWindowPos->y;
+    prc->right = lpWindowPos->x + lpWindowPos->cx;
+    prc->bottom = lpWindowPos->y + lpWindowPos->cy;
+}
+
+// Routine Description:
+// - Converts character counts of the viewport (client area, screen buffer) into the outer pixel dimensions of the window using the current window for context
+// Arguments:
+// - coordWindowInChars - The size of the viewport
+// - prectWindow - rectangle to fill with pixel positions of the outer edge rectangle for this window
+// Return Value:
+// - <none>
+void Window::_CalculateWindowRect(_In_ COORD const coordWindowInChars, _Inout_ RECT* const prectWindow) const
+{
+    SCREEN_INFORMATION* const psiAttached = GetScreenInfo();
+    COORD const coordFontSize = psiAttached->GetScreenFontSize();
+    HWND const hWnd = GetWindowHandle();
+    COORD const coordBufferSize = psiAttached->GetScreenBufferSize();
+    int const iDpi = ServiceLocator::LocateGlobals()->dpi;
+
+    s_CalculateWindowRect(coordWindowInChars, iDpi, coordFontSize, coordBufferSize, hWnd, prectWindow);
+}
+
+// Routine Description:
+// - Converts character counts of the viewport (client area, screen buffer) into the outer pixel dimensions of the window
+// Arguments:
+// - coordWindowInChars - The size of the viewport
+// - iDpi - The DPI of the monitor on which this window will reside (used to get DPI-scaled system metrics)
+// - coordFontSize - the size in pixels of the font on the monitor (this should be already scaled for DPI)
+// - coordBufferSize - the character count of the buffer rectangle in X by Y
+// - hWnd - If available, a handle to the window we would change so we can retrieve its class information for border/titlebar/etc metrics.
+// - prectWindow - rectangle to fill with pixel positions of the outer edge rectangle for this window
+// Return Value:
+// - <none>
+void Window::s_CalculateWindowRect(_In_ COORD const coordWindowInChars,
+                                   _In_ int const iDpi,
+                                   _In_ COORD const coordFontSize,
+                                   _In_ COORD const coordBufferSize,
+                                   _In_opt_ HWND const hWnd,
+                                   _Inout_ RECT* const prectWindow)
+{
+    SIZE sizeWindow;
+
+    // Initially use the given size in characters * font size to get client area pixel size
+    sizeWindow.cx = coordWindowInChars.X * coordFontSize.X;
+    sizeWindow.cy = coordWindowInChars.Y * coordFontSize.Y;
+
+    // Create a proposed rectangle
+    RECT rectProposed = { prectWindow->left, prectWindow->top, prectWindow->left + sizeWindow.cx, prectWindow->top + sizeWindow.cy };
+
+    // Now adjust the client area into a window size
+    // 1. Start with default window style
+    DWORD dwStyle = CONSOLE_WINDOW_FLAGS;
+    DWORD dwExStyle = CONSOLE_WINDOW_EX_FLAGS;
+    BOOL fMenu = FALSE;
+
+    // 2. if we already have a window handle, check if the style has been updated
+    if (hWnd != nullptr)
+    {
+        dwStyle = GetWindowStyle(hWnd);
+        dwExStyle = GetWindowExStyle(hWnd);
+    }
+
+    // 3. Perform adjustment
+    // NOTE: This may adjust the position of the window as well as the size. This is why we use rectProposed in the interim.
+    ServiceLocator::LocateWindowMetrics<WindowMetrics>()->AdjustWindowRectEx(&rectProposed, dwStyle, fMenu, dwExStyle, iDpi);
+
+    // Finally compensate for scroll bars
+
+    // If the window is smaller than the buffer in width, add space at the bottom for a horizontal scroll bar
+    if (coordWindowInChars.X < coordBufferSize.X)
+    {
+        rectProposed.bottom += (SHORT)ServiceLocator::LocateHighDpiApi<WindowDpiApi>()->GetSystemMetricsForDpi(SM_CYHSCROLL, iDpi);
+    }
+
+    // If the window is smaller than the buffer in height, add space at the right for a vertical scroll bar
+    if (coordWindowInChars.Y < coordBufferSize.Y)
+    {
+        rectProposed.right += (SHORT)ServiceLocator::LocateHighDpiApi<WindowDpiApi>()->GetSystemMetricsForDpi(SM_CXVSCROLL, iDpi);
+    }
+
+    // Apply the calculated sizes to the existing window pointer
+    // We do this at the end so we can preserve the positioning of the window and just change the size.
+    prectWindow->right = prectWindow->left + RECT_WIDTH(&rectProposed);
+    prectWindow->bottom = prectWindow->top + RECT_HEIGHT(&rectProposed);
+}
+
+RECT Window::GetWindowRect() const
+{
+    RECT rc = { 0 };
+    ::GetWindowRect(GetWindowHandle(), &rc);
+    return rc;
+}
+
+HWND Window::GetWindowHandle() const
+{
+    return this->_hWnd;
+}
+
+SCREEN_INFORMATION* Window::GetScreenInfo() const
+{
+    const CONSOLE_INFORMATION* const gci = ServiceLocator::LocateGlobals()->getConsoleInformation();
+    return gci->CurrentScreenBuffer;
+}
+
+// Routine Description:
+// - Gets the window opacity (alpha channel)
+// Arguments:
+// - <none>
+// Return Value:
+// - The level of opacity. 0xff should represent 100% opaque and 0x00 should be 100% transparent. (Used for Alpha channel in drawing.)
+BYTE Window::GetWindowOpacity() const
+{
+    return _pSettings->GetWindowAlpha();
+}
+
+// Routine Description:
+// - Sets the window opacity (alpha channel) with the given value
+// - Will restrict to within the valid range. Invalid values will use 0% transparency/100% opaque.
+// Arguments:
+// - bOpacity - 0xff/100% opacity = opaque window. 0xb2/70% opacity = 30% transparent window.
+// Return Value:
+// - <none>
+void Window::SetWindowOpacity(_In_ BYTE const bOpacity)
+{
+    _pSettings->SetWindowAlpha(bOpacity);
+}
+
+// Routine Description:
+// - Calls the operating system to apply the current window opacity settings to the active console window.
+// Arguments:
+// - <none>
+// Return Value:
+// - <none>
+void Window::ApplyWindowOpacity() const
+{
+    const BYTE bAlpha = GetWindowOpacity();
+    HWND const hWnd = GetWindowHandle();
+
+    if (bAlpha != BYTE_MAX)
+    {
+        // See: http://msdn.microsoft.com/en-us/library/ms997507.aspx
+        SetWindowLongW(hWnd, GWL_EXSTYLE, GetWindowLongW(hWnd, GWL_EXSTYLE) | WS_EX_LAYERED);
+        SetLayeredWindowAttributes(hWnd, 0, bAlpha, LWA_ALPHA);
+    }
+    else
+    {
+        // if we're at 100% opaque, just turn off the layered style.
+        SetWindowLongW(hWnd, GWL_EXSTYLE, GetWindowLongW(hWnd, GWL_EXSTYLE) & ~WS_EX_LAYERED);
+    }
+}
+
+// Routine Description:
+// - Changes the window opacity by a specified delta.
+// - This will update the internally stored value by the given delta (within boundaries)
+//   and then will have the new value applied to the actual window.
+// - Values that would make the opacity greater than 100% will be fixed to 100%.
+// - Values that would bring the opacity below the minimum threshold will be fixed to the minimum threshold.
+// Arguments:
+// - sOpacityDelta - How much to modify the current window opacity. Positive = more opaque. Negative = more transparent.
+// Return Value:
+// - <none>
+void Window::ChangeWindowOpacity(_In_ short const sOpacityDelta)
+{
+    // Window Opacity is always a BYTE (unsigned char, 1 byte)
+    // Delta is a short (signed short, 2 bytes)
+
+    int iAlpha = GetWindowOpacity(); // promote unsigned char to fit into a signed int (4 bytes)
+
+    iAlpha += sOpacityDelta; // performing signed math of 2 byte delta into 4 bytes will not under/overflow.
+
+    // comparisons are against 1 byte values and are ok.
+    if (iAlpha > BYTE_MAX)
+    {
+        iAlpha = BYTE_MAX;
+    }
+    else if (iAlpha < MIN_WINDOW_OPACITY)
+    {
+        iAlpha = MIN_WINDOW_OPACITY;
+    }
+
+    //Opacity bool is set to true when keyboard or mouse short cut used.
+    SetWindowOpacity((BYTE)iAlpha); // cast to fit is guaranteed to be within byte bounds by the checks above.
+    ApplyWindowOpacity();
+}
+
+bool Window::IsInFullscreen() const
+{
+    return _fIsInFullscreen;
+}
+
+void Window::SetIsFullscreen(_In_ bool const fFullscreenEnabled)
+{
+    // it shouldn't be possible to enter fullscreen while in fullscreen (and vice versa)
+    ASSERT(_fIsInFullscreen != fFullscreenEnabled);
+    _fIsInFullscreen = fFullscreenEnabled;
+
+    HWND const hWnd = GetWindowHandle();
+
+    // First, modify regular window styles as appropriate
+    LONG dwWindowStyle = GetWindowLongW(hWnd, GWL_STYLE);
+    if (_fIsInFullscreen)
+    {
+        // moving to fullscreen. remove WS_OVERLAPPEDWINDOW, which specifies styles for non-fullscreen windows (e.g.
+        // caption bar). add the WS_POPUP style to allow us to size ourselves to the monitor size.
+        ClearAllFlags(dwWindowStyle, WS_OVERLAPPEDWINDOW);
+        SetFlag(dwWindowStyle, WS_POPUP);
+    }
+    else
+    {
+        // coming back from fullscreen. undo what we did to get in to fullscreen in the first place.
+        ClearFlag(dwWindowStyle, WS_POPUP);
+        SetAllFlags(dwWindowStyle, WS_OVERLAPPEDWINDOW);
+    }
+    SetWindowLongW(hWnd, GWL_STYLE, dwWindowStyle);
+
+    // Now modify extended window styles as appropriate
+    LONG dwExWindowStyle = GetWindowLongW(hWnd, GWL_EXSTYLE);
+    if (_fIsInFullscreen)
+    {
+        // moving to fullscreen. remove the window edge style to avoid an ugly border when not focused.
+        ClearFlag(dwExWindowStyle, WS_EX_WINDOWEDGE);
+    }
+    else
+    {
+        // coming back from fullscreen.
+        SetFlag(dwExWindowStyle, WS_EX_WINDOWEDGE);
+    }
+    SetWindowLongW(hWnd, GWL_EXSTYLE, dwExWindowStyle);
+
+    _BackupWindowSizes();
+    _ApplyWindowSize();
+}
+
+void Window::_BackupWindowSizes()
+{
+    if (_fIsInFullscreen)
+    {
+        // back up current window size
+        _rcNonFullscreenWindowSize = GetWindowRect();
+
+        // get and back up the current monitor's size
+        HMONITOR const hCurrentMonitor = MonitorFromWindow(GetWindowHandle(), MONITOR_DEFAULTTONEAREST);
+        MONITORINFO currMonitorInfo;
+        currMonitorInfo.cbSize = sizeof(currMonitorInfo);
+        if (GetMonitorInfo(hCurrentMonitor, &currMonitorInfo))
+        {
+            _rcFullscreenWindowSize = currMonitorInfo.rcMonitor;
+        }
+    }
+}
+
+void Window::_ApplyWindowSize() const
+{
+    const RECT rcNewSize = _fIsInFullscreen ? _rcFullscreenWindowSize : _rcNonFullscreenWindowSize;
+
+    SetWindowPos(GetWindowHandle(),
+        HWND_TOP,
+        rcNewSize.left,
+        rcNewSize.top,
+        RECT_WIDTH(&rcNewSize),
+        RECT_HEIGHT(&rcNewSize),
+        SWP_FRAMECHANGED);
+
+    SCREEN_INFORMATION* const psiAttached = GetScreenInfo();
+    psiAttached->MakeCurrentCursorVisible();
+}
+
+void Window::ToggleFullscreen()
+{
+    SetIsFullscreen(!IsInFullscreen());
+}
+
+void Window::s_ReinitializeFontsForDPIChange()
+{
+    const CONSOLE_INFORMATION* const gci = ServiceLocator::LocateGlobals()->getConsoleInformation();
+    gci->CurrentScreenBuffer->RefreshFontWithRenderer();
+}
+
+LRESULT Window::s_RegPersistWindowPos(_In_ PCWSTR const pwszTitle,
+                                      _In_ const BOOL fAutoPos,
+                                      _In_ const Window* const pWindow)
+{
+
+    const CONSOLE_INFORMATION* const gci = ServiceLocator::LocateGlobals()->getConsoleInformation();
+    HKEY hCurrentUserKey, hConsoleKey, hTitleKey;
+    // Open the current user registry key.
+    NTSTATUS Status = RegistrySerialization::s_OpenCurrentUserConsoleTitleKey(pwszTitle, &hCurrentUserKey, &hConsoleKey, &hTitleKey);
+    if (NT_SUCCESS(Status))
+    {
+        // Save window size
+        auto windowRect = pWindow->GetWindowRect();
+        auto windowWidth = gci->CurrentScreenBuffer->GetScreenWindowSizeX();
+        auto windowHeight = gci->CurrentScreenBuffer->GetScreenWindowSizeY();
+        DWORD dwValue = MAKELONG(windowWidth, windowHeight);
+        Status = RegistrySerialization::s_UpdateValue(hConsoleKey,
+                                                      hTitleKey,
+                                                      CONSOLE_REGISTRY_WINDOWSIZE,
+                                                      REG_DWORD,
+                                                      reinterpret_cast<BYTE*>(&dwValue),
+                                                      static_cast<DWORD>(sizeof(dwValue)));
+        if (NT_SUCCESS(Status))
+        {
+            const COORD coordScreenBufferSize = gci->CurrentScreenBuffer->GetScreenBufferSize();
+            auto screenBufferWidth = coordScreenBufferSize.X;
+            auto screenBufferHeight = coordScreenBufferSize.Y;
+            dwValue =  MAKELONG(screenBufferWidth, screenBufferHeight);
+            Status = RegistrySerialization::s_UpdateValue(hConsoleKey,
+                                                          hTitleKey,
+                                                          CONSOLE_REGISTRY_BUFFERSIZE,
+                                                          REG_DWORD,
+                                                          reinterpret_cast<BYTE*>(&dwValue),
+                                                          static_cast<DWORD>(sizeof(dwValue)));
+            if (NT_SUCCESS(Status))
+            {
+
+                // Save window position
+                if (fAutoPos)
+                {
+                    Status = RegistrySerialization::s_DeleteValue(hTitleKey, CONSOLE_REGISTRY_WINDOWPOS);
+                }
+                else
+                {
+                    dwValue = MAKELONG(windowRect.left, windowRect.top);
+                    Status = RegistrySerialization::s_UpdateValue(hConsoleKey,
+                                                                  hTitleKey,
+                                                                  CONSOLE_REGISTRY_WINDOWPOS,
+                                                                  REG_DWORD,
+                                                                  reinterpret_cast<BYTE*>(&dwValue),
+                                                                  static_cast<DWORD>(sizeof(dwValue)));
+                }
+            }
+        }
+
+        if (hTitleKey != hConsoleKey)
+        {
+            RegCloseKey(hTitleKey);
+        }
+
+        RegCloseKey(hConsoleKey);
+        RegCloseKey(hCurrentUserKey);
+    }
+
+    return Status;
+}
+
+LRESULT Window::s_RegPersistWindowOpacity(_In_ PCWSTR const pwszTitle, _In_ const Window* const pWindow)
+{
+    HKEY hCurrentUserKey, hConsoleKey, hTitleKey;
+
+    // Open the current user registry key.
+    NTSTATUS Status = RegistrySerialization::s_OpenCurrentUserConsoleTitleKey(pwszTitle, &hCurrentUserKey, &hConsoleKey, &hTitleKey);
+    if (NT_SUCCESS(Status))
+    {
+        // Save window opacity
+        DWORD dwValue;
+        dwValue = pWindow->GetWindowOpacity();
+        Status = RegistrySerialization::s_UpdateValue(hConsoleKey,
+                                                      hTitleKey,
+                                                      CONSOLE_REGISTRY_WINDOWALPHA,
+                                                      REG_DWORD,
+                                                      reinterpret_cast<BYTE*>(&dwValue),
+                                                      static_cast<DWORD>(sizeof(dwValue)));
+
+        if (hTitleKey != hConsoleKey)
+        {
+            RegCloseKey(hTitleKey);
+        }
+        RegCloseKey(hConsoleKey);
+        RegCloseKey(hCurrentUserKey);
+    }
+    return Status;
+}
+
+void Window::s_PersistWindowPosition(_In_ PCWSTR pwszLinkTitle,
+                                     _In_ PCWSTR pwszOriginalTitle,
+                                     _In_ const DWORD dwFlags,
+                                     _In_ const Window* const pWindow)
+{
+    if (pwszLinkTitle == nullptr)
+    {
+        PWSTR pwszTranslatedTitle = TranslateConsoleTitle(pwszOriginalTitle, FALSE, TRUE);
+
+        if (pwszTranslatedTitle != nullptr)
+        {
+            Window::s_RegPersistWindowPos(pwszTranslatedTitle, IsFlagSet(dwFlags, CONSOLE_AUTO_POSITION), pWindow);
+            delete[] pwszTranslatedTitle;
+        }
+    }
+    else
+    {
+        CONSOLE_STATE_INFO StateInfo = {0};
+        Menu::s_GetConsoleState(&StateInfo);
+        ShortcutSerialization::s_SetLinkValues(&StateInfo, IsEastAsianCP(ServiceLocator::LocateGlobals()->uiOEMCP), true);
+    }
+}
+
+void Window::s_PersistWindowOpacity(_In_ PCWSTR pwszLinkTitle, _In_ PCWSTR pwszOriginalTitle, _In_ const Window* const pWindow)
+{
+    if (pwszLinkTitle == nullptr)
+    {
+        PWSTR pwszTranslatedTitle = TranslateConsoleTitle(pwszOriginalTitle, FALSE, TRUE);
+        if (pwszTranslatedTitle != nullptr)
+        {
+            Window::s_RegPersistWindowOpacity(pwszTranslatedTitle, pWindow);
+            delete[] pwszTranslatedTitle;
+        }
+    }
+    else
+    {
+        CONSOLE_STATE_INFO StateInfo = {0};
+        Menu::s_GetConsoleState(&StateInfo);
+        ShortcutSerialization::s_SetLinkValues(&StateInfo, IsEastAsianCP(ServiceLocator::LocateGlobals()->uiOEMCP), true);
+    }
+}
+
+void Window::SetWindowHasMoved(_In_ BOOL const fHasMoved)
+{
+    this->_fHasMoved = fHasMoved;
+}
+
+// Routine Description:
+// - Creates/retrieves a handle to the UI Automation provider COM interfaces
+// Arguments:
+// - <none>
+// Return Value:
+// - Pointer to UI Automation provider class/interfaces.
+IRawElementProviderSimple* Window::_GetUiaProvider()
+{
+    if (nullptr == _pUiaProvider)
+    {
+        try
+        {
+            _pUiaProvider = WindowUiaProvider::Create();
+        }
+        catch (...)
+        {
+            _pUiaProvider = nullptr;
+        }
+    }
+
+    return _pUiaProvider;
+}
+
+HRESULT Window::SignalUia(_In_ EVENTID id)
+{
+    if (_pUiaProvider != nullptr)
+    {
+        return _pUiaProvider->Signal(id);
+    }
+    return E_POINTER;
+}
+
+HRESULT Window::UiaSetTextAreaFocus()
+{
+    if (_pUiaProvider != nullptr)
+    {
+        _pUiaProvider->SetTextAreaFocus();
+        return S_OK;
+    }
+    return E_POINTER;
+}
+
+void Window::SetOwner()
+{
+    SetConsoleWindowOwner(_hWnd, nullptr);
+}
+
+BOOL Window::GetCursorPosition(_Out_ LPPOINT lpPoint)
+{
+    return GetCursorPos(lpPoint);
+}
+
+BOOL Window::GetClientRectangle(_Out_ LPRECT lpRect)
+{
+    return GetClientRect(_hWnd, lpRect);
+}
+
+int Window::MapPoints(_Inout_updates_(cPoints) LPPOINT lpPoints, _In_ UINT cPoints)
+{
+    return MapWindowPoints(_hWnd, nullptr, lpPoints, cPoints);
+}
+
+BOOL Window::ConvertScreenToClient(_Inout_ LPPOINT lpPoint)
+{
+    return ScreenToClient(_hWnd, lpPoint);
+}