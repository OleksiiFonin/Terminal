/********************************************************
*                                                       *
*   Copyright (C) Microsoft. All rights reserved.       *
*                                                       *
********************************************************/

#include "precomp.h"
#include "UiaTextRange.hpp"
#include "../inc/ServiceLocator.hpp"

#include "window.hpp"
#include "windowdpiapi.hpp"
#include "../host/tracing.hpp"

#include "../host/selection.hpp"


using namespace Microsoft::Console::Interactivity::Win32;
using namespace Microsoft::Console::Interactivity::Win32::UiaTextRangeTracing;

// toggle these for additional logging in a debug build
//#define UIATEXTRANGE_DEBUG_MSGS 1
#undef UIATEXTRANGE_DEBUG_MSGS

IdType UiaTextRange::id = 0;

UiaTextRange::MoveState::MoveState(const UiaTextRange& range,
<<<<<<< HEAD
                                   const MovementDirection direction) :
=======
                                   MovementDirection direction) :
>>>>>>> 7e2a6084
    StartScreenInfoRow{ UiaTextRange::_endpointToScreenInfoRow(range.GetStart()) },
    StartColumn{ UiaTextRange::_endpointToColumn(range.GetStart()) },
    EndScreenInfoRow{ UiaTextRange::_endpointToScreenInfoRow(range.GetEnd()) },
    EndColumn{ UiaTextRange::_endpointToColumn(range.GetEnd()) }
{
    if (direction == MovementDirection::Forward)
    {
        LimitingRow = UiaTextRange::_getLastScreenInfoRowIndex();
        FirstColumnInRow = UiaTextRange::_getFirstColumnIndex();
        LastColumnInRow = UiaTextRange::_getLastColumnIndex();
<<<<<<< HEAD
        Increment = MovementIncrement::Forward;
=======
        Increment = 1;
>>>>>>> 7e2a6084
    }
    else
    {
        LimitingRow = UiaTextRange::_getFirstScreenInfoRowIndex();
        FirstColumnInRow = UiaTextRange::_getLastColumnIndex();
        LastColumnInRow = UiaTextRange::_getFirstColumnIndex();
<<<<<<< HEAD
        Increment = MovementIncrement::Backward;
=======
        Increment = -1;
>>>>>>> 7e2a6084
    }
}

#if _DEBUG
UiaTextRange::MoveState::MoveState(const ScreenInfoRow startScreenInfoRow,
                                   const Column startColumn,
                                   const ScreenInfoRow endScreenInfoRow,
                                   const Column endColumn,
                                   const ScreenInfoRow limitingRow,
                                   const Column firstColumnInRow,
                                   const Column lastColumnInRow,
                                   const MovementIncrement increment) :
    StartScreenInfoRow{ startScreenInfoRow },
    StartColumn{ startColumn },
    EndScreenInfoRow{ endScreenInfoRow },
    EndColumn{ endColumn },
    LimitingRow{ limitingRow },
    FirstColumnInRow{ firstColumnInRow },
    LastColumnInRow{ lastColumnInRow },
    Increment{ increment }
    {
    }

#include <sstream>
// This is a debugging function that prints out the current
// relationship between screen info rows, text buffer rows, and
// endpoints.
void UiaTextRange::_outputRowConversions()
{
    try
    {
        unsigned int totalRows = _getTotalRows();
        OutputDebugString(L"screenBuffer\ttextBuffer\tendpoint\n");
        for (unsigned int i = 0; i < totalRows; ++i)
        {
            std::wstringstream ss;
            ss << i << "\t" << _screenInfoRowToTextBufferRow (i) << "\t" << _screenInfoRowToEndpoint(i) << "\n";
            std::wstring str = ss.str();
            OutputDebugString(str.c_str());
        }
        OutputDebugString(L"\n");
    }
    catch(...)
    {
        LOG_HR(wil::ResultFromCaughtException());
    }
}

void UiaTextRange::_outputObjectState()
{
    std::wstringstream ss;
    ss << "Object State";
    ss << " _id: " << _id;
    ss << " _start: " << _start;
    ss << " _end: " << _end;
    ss << " _degenerate: " << _degenerate;

    std::wstring str = ss.str();
    OutputDebugString(str.c_str());
    OutputDebugString(L"\n");
}
#endif

std::deque<UiaTextRange*> UiaTextRange::GetSelectionRanges(_In_ IRawElementProviderSimple* pProvider)
{
    std::deque<UiaTextRange*> ranges;

    // get the selection rects
    SMALL_RECT* pSelectionRects;
    UINT rectCount;
    NTSTATUS status = Selection::Instance().GetSelectionRects(&pSelectionRects, &rectCount);
    THROW_IF_FAILED(status);
    auto selectionRectCleanup = wil::ScopeExit([&] { delete[] pSelectionRects; });

    // create a range for each row
    for (size_t i = 0; i < rectCount; ++i)
    {
        ScreenInfoRow currentRow = pSelectionRects[i].Top;
        Endpoint start = _screenInfoRowToEndpoint(currentRow) + pSelectionRects[i].Left;
        Endpoint end = _screenInfoRowToEndpoint(currentRow) + pSelectionRects[i].Right;
        UiaTextRange* range = UiaTextRange::Create(pProvider,
                                                   start,
                                                   end,
                                                   false);
        if (range == nullptr)
        {
            // something when wrong, clean up and throw
            while (!ranges.empty())
            {
                UiaTextRange* temp = ranges[0];
                ranges.pop_front();
                temp->Release();
            }
            throw E_INVALIDARG;
        }
        else
        {
            ranges.push_back(range);
        }
    }
    return ranges;
}


UiaTextRange* UiaTextRange::Create(_In_ IRawElementProviderSimple* const pProvider)
{
    UiaTextRange* range = nullptr;;
    try
    {
        range = new UiaTextRange(pProvider);
    }
    catch (...)
    {
        range = nullptr;
    }

    if (range)
    {
        pProvider->AddRef();
    }
    return range;
}

UiaTextRange* UiaTextRange::Create(_In_ IRawElementProviderSimple* const pProvider,
                                   _In_ const Cursor* const pCursor)
{
    UiaTextRange* range = nullptr;
    try
    {
        range = new UiaTextRange(pProvider, pCursor);
    }
    catch (...)
    {
        range = nullptr;
    }

    if (range)
    {
        pProvider->AddRef();
    }
    return range;
}

UiaTextRange* UiaTextRange::Create(_In_ IRawElementProviderSimple* const pProvider,
                                   _In_ const Endpoint start,
                                   _In_ const Endpoint end,
                                   _In_ const bool degenerate)
{
    UiaTextRange* range = nullptr;
    try
    {
        range = new UiaTextRange(pProvider,
                                 start,
                                 end,
                                 degenerate);
    }
    catch (...)
    {
        range = nullptr;
    }

    if (range)
    {
        pProvider->AddRef();
    }
    return range;
}

UiaTextRange* UiaTextRange::Create(_In_ IRawElementProviderSimple* const pProvider,
                                   _In_ const UiaPoint point)
{
    UiaTextRange* range = nullptr;
    try
    {
        range = new UiaTextRange(pProvider, point);
    }
    catch (...)
    {
        range = nullptr;
    }

    if (range)
    {
        pProvider->AddRef();
    }
    return range;
}


// degenerate range constructor.
UiaTextRange::UiaTextRange(_In_ IRawElementProviderSimple* const pProvider) :
    _cRefs{ 1 },
    _pProvider{ THROW_HR_IF_NULL(E_INVALIDARG, pProvider) },
    _start{ 0 },
    _end{ 0 },
    _degenerate{ true }
{
   _id = id;
   ++id;

   // tracing
   ApiMsgConstructor apiMsg;
   apiMsg.Id = _id;
   Tracing::s_TraceUia(nullptr, ApiCall::Constructor, &apiMsg);
}

UiaTextRange::UiaTextRange(_In_ IRawElementProviderSimple* const pProvider,
                           _In_ const Cursor* const pCursor) :
    UiaTextRange(pProvider)
{
    THROW_HR_IF_NULL(E_POINTER, pCursor);

    _degenerate = true;
    _start = _screenInfoRowToEndpoint(pCursor->GetPosition().Y) + pCursor->GetPosition().X;
    _end = _start;

#if defined(_DEBUG) && defined(UIATEXTRANGE_DEBUG_MSGS)
    OutputDebugString(L"Constructor\n");
    _outputObjectState();
#endif
}

UiaTextRange::UiaTextRange(_In_ IRawElementProviderSimple* const pProvider,
                           _In_ const Endpoint start,
                           _In_ const Endpoint end,
                           _In_ const bool degenerate) :
    UiaTextRange(pProvider)
{
    THROW_HR_IF(E_INVALIDARG, !degenerate && start > end);

    _degenerate = degenerate;
    _start = start;
    _end = degenerate ? start : end;

#if defined(_DEBUG) && defined(UIATEXTRANGE_DEBUG_MSGS)
    OutputDebugString(L"Constructor\n");
    _outputObjectState();
#endif
}

// returns a degenerate text range of the start of the row closest to the y value of point
UiaTextRange::UiaTextRange(_In_ IRawElementProviderSimple* const pProvider,
                           _In_ const UiaPoint point) :
    UiaTextRange(pProvider)
{
    POINT clientPoint;
    clientPoint.x = static_cast<LONG>(point.x);
    clientPoint.y = static_cast<LONG>(point.y);
    // get row that point resides in
    const IConsoleWindow* const pIConsoleWindow = _getIConsoleWindow();
    const Window* const pWindow = static_cast<const Window* const>(pIConsoleWindow);
    const RECT windowRect = pWindow->GetWindowRect();
    const Viewport viewport = _getViewport();
    ScreenInfoRow row;
    if (clientPoint.y <= windowRect.top)
    {
        row = viewport.Top;
    }
    else if (clientPoint.y >= windowRect.bottom)
    {
        row = viewport.Bottom;
    }
    else
    {
        // change point coords to pixels relative to window
        HWND hwnd = _getWindowHandle();
        ScreenToClient(hwnd, &clientPoint);

        const SCREEN_INFORMATION* const _pScreenInfo = _getScreenInfo();
        THROW_HR_IF_NULL(E_POINTER, _pScreenInfo);
        const COORD currentFontSize = _pScreenInfo->GetScreenFontSize();
        row = (clientPoint.y / currentFontSize.Y) + viewport.Top;
    }
    _start = _screenInfoRowToEndpoint(row);
    _end = _start;
    _degenerate = true;

#if defined(_DEBUG) && defined(UIATEXTRANGE_DEBUG_MSGS)
    OutputDebugString(L"Constructor\n");
    _outputObjectState();
#endif
}

UiaTextRange::UiaTextRange(_In_ const UiaTextRange& a) :
    _cRefs{ 1 },
    _pProvider{ a._pProvider },
    _start{ a._start },
    _end{ a._end },
    _degenerate{ a._degenerate }
{
    (static_cast<IUnknown*>(_pProvider))->AddRef();
   _id = id;
   ++id;

#if defined(_DEBUG) && defined(UIATEXTRANGE_DEBUG_MSGS)
    OutputDebugString(L"Copy Constructor\n");
    _outputObjectState();
#endif
}

UiaTextRange::~UiaTextRange()
{
    (static_cast<IUnknown*>(_pProvider))->Release();
}

const IdType UiaTextRange::GetId() const
{
    return _id;
}

const Endpoint UiaTextRange::GetStart() const
{
    return _start;
}

const Endpoint UiaTextRange::GetEnd() const
{
    return _end;
}

// Routine Description:
// - returns true if the range is currently degenerate (empty range).
// Arguments:
// - <none>
// Return Value:
// - true if range is degenerate, false otherwise.
const bool UiaTextRange::IsDegenerate() const
{
    return _degenerate;
}

#pragma region IUnknown

IFACEMETHODIMP_(ULONG) UiaTextRange::AddRef()
{
    Tracing::s_TraceUia(this, ApiCall::AddRef, nullptr);
    return InterlockedIncrement(&_cRefs);
}

IFACEMETHODIMP_(ULONG) UiaTextRange::Release()
{
    Tracing::s_TraceUia(this, ApiCall::Release, nullptr);

    const long val = InterlockedDecrement(&_cRefs);
    if (val == 0)
    {
        delete this;
    }
    return val;
}

IFACEMETHODIMP UiaTextRange::QueryInterface(_In_ REFIID riid, _COM_Outptr_result_maybenull_ void** ppInterface)
{
    Tracing::s_TraceUia(this, ApiCall::QueryInterface, nullptr);

    if (riid == __uuidof(IUnknown))
    {
        *ppInterface = static_cast<ITextRangeProvider*>(this);
    }
    else if (riid == __uuidof(ITextRangeProvider))
    {
        *ppInterface = static_cast<ITextRangeProvider*>(this);
    }
    else
    {
        *ppInterface = nullptr;
        return E_NOINTERFACE;
    }

    (static_cast<IUnknown*>(*ppInterface))->AddRef();
    return S_OK;
}

#pragma endregion

#pragma region ITextRangeProvider

IFACEMETHODIMP UiaTextRange::Clone(_Outptr_result_maybenull_ ITextRangeProvider** ppRetVal)
{
    try
    {
        *ppRetVal = new UiaTextRange(*this);
    }
    catch(...)
    {
        *ppRetVal = nullptr;
        return wil::ResultFromCaughtException();
    }
    if (*ppRetVal == nullptr)
    {
        return E_OUTOFMEMORY;
    }

#if defined(_DEBUG) && defined(UIATEXTRANGE_DEBUG_MSGS)
    OutputDebugString(L"Clone\n");
    std::wstringstream ss;
    ss << _id << L" cloned to " << (static_cast<UiaTextRange*>(*ppRetVal))->_id;
    std::wstring str = ss.str();
    OutputDebugString(str.c_str());
    OutputDebugString(L"\n");
#endif
    // tracing
    ApiMsgClone apiMsg;
    apiMsg.CloneId = static_cast<UiaTextRange*>(*ppRetVal)->GetId();
    Tracing::s_TraceUia(this, ApiCall::Clone, &apiMsg);

    return S_OK;
}

IFACEMETHODIMP UiaTextRange::Compare(_In_opt_ ITextRangeProvider* pRange, _Out_ BOOL* pRetVal)
{
    CONSOLE_INFORMATION* const gci = ServiceLocator::LocateGlobals()->getConsoleInformation();
    gci->LockConsole();
    auto Unlock = wil::ScopeExit([&]
    {
        gci->UnlockConsole();
    });

    *pRetVal = FALSE;
    UiaTextRange* other = static_cast<UiaTextRange*>(pRange);
    if (other)
    {
        *pRetVal = !!(_start == other->GetStart() &&
                      _end == other->GetEnd() &&
                      _degenerate == other->IsDegenerate());
    }
    // tracing
    ApiMsgCompare apiMsg;
    apiMsg.OtherId = other->GetId();
    apiMsg.Equal = !!*pRetVal;
    Tracing::s_TraceUia(this, ApiCall::Compare, &apiMsg);

    return S_OK;
}


IFACEMETHODIMP UiaTextRange::CompareEndpoints(_In_ TextPatternRangeEndpoint endpoint,
                                              _In_ ITextRangeProvider* pTargetRange,
                                              _In_ TextPatternRangeEndpoint targetEndpoint,
                                              _Out_ int* pRetVal)
{
    // get the text range that we're comparing to
    UiaTextRange* range = static_cast<UiaTextRange*>(pTargetRange);
    if (range == nullptr)
    {
        return E_INVALIDARG;
    }

    // get endpoint value that we're comparing to
    Endpoint theirValue;
    if (targetEndpoint == TextPatternRangeEndpoint::TextPatternRangeEndpoint_Start)
    {
        theirValue = range->GetStart();
    }
    else
    {
        theirValue = range->GetEnd();
    }

    // get the values of our endpoint
    Endpoint ourValue;
    if (endpoint == TextPatternRangeEndpoint::TextPatternRangeEndpoint_Start)
    {
        ourValue = _start;
    }
    else
    {
        ourValue = _end;
    }

    // compare them
    *pRetVal = clamp(static_cast<int>(ourValue) - static_cast<int>(theirValue), -1, 1);

    // tracing
    ApiMsgCompareEndpoints apiMsg;
    apiMsg.OtherId = range->GetId();
    apiMsg.Endpoint = endpoint;
    apiMsg.TargetEndpoint = targetEndpoint;
    apiMsg.Result = *pRetVal;
    Tracing::s_TraceUia(this, ApiCall::CompareEndpoints, &apiMsg);

    return S_OK;
}

IFACEMETHODIMP UiaTextRange::ExpandToEnclosingUnit(_In_ TextUnit unit)
{
    ServiceLocator::LocateGlobals()->getConsoleInformation()->LockConsole();
    auto Unlock = wil::ScopeExit([&]
    {
        ServiceLocator::LocateGlobals()->getConsoleInformation()->UnlockConsole();
    });

    ApiMsgExpandToEnclosingUnit apiMsg;
    apiMsg.Unit = unit;
    apiMsg.OriginalStart = _start;
    apiMsg.OriginalEnd = _end;

    try
    {
        const ScreenInfoRow topRow = _getFirstScreenInfoRowIndex();
        const ScreenInfoRow bottomRow = _getLastScreenInfoRowIndex();

        if (unit == TextUnit::TextUnit_Character)
        {
            _end = _start;
        }
        else if (unit <= TextUnit::TextUnit_Line)
        {
            // expand to line
            _start = _textBufferRowToEndpoint(_endpointToTextBufferRow(_start));
            _end = _start + _getLastColumnIndex();
            assert(_start <= _end);
        }
        else
        {
            // expand to document
            _start = _screenInfoRowToEndpoint(topRow);
            _end = _screenInfoRowToEndpoint(bottomRow) + _getLastColumnIndex();
        }

        _degenerate = false;

        Tracing::s_TraceUia(this, ApiCall::ExpandToEnclosingUnit, &apiMsg);

        return S_OK;
    }
    CATCH_RETURN();
}

// we don't support this currently
IFACEMETHODIMP UiaTextRange::FindAttribute(_In_ TEXTATTRIBUTEID /*textAttributeId*/,
                                           _In_ VARIANT /*val*/,
                                           _In_ BOOL /*searchBackward*/,
                                           _Outptr_result_maybenull_ ITextRangeProvider** /*ppRetVal*/)
{
    Tracing::s_TraceUia(this, ApiCall::FindAttribute, nullptr);
    return E_NOTIMPL;
}

// we don't support this currently
IFACEMETHODIMP UiaTextRange::FindText(_In_ BSTR /*text*/,
                                      _In_ BOOL /*searchBackward*/,
                                      _In_ BOOL /*ignoreCase*/,
                                      _Outptr_result_maybenull_ ITextRangeProvider** /*ppRetVal*/)
{
    Tracing::s_TraceUia(this, ApiCall::FindText, nullptr);
    return E_NOTIMPL;
}

IFACEMETHODIMP UiaTextRange::GetAttributeValue(_In_ TEXTATTRIBUTEID textAttributeId,
                                               _Out_ VARIANT* pRetVal)
{
    Tracing::s_TraceUia(this, ApiCall::GetAttributeValue, nullptr);
    pRetVal->vt = VT_EMPTY;
    if (textAttributeId == UIA_IsReadOnlyAttributeId)
    {
        pRetVal->vt = VT_BOOL;
        pRetVal->boolVal = VARIANT_FALSE;
    }
    return S_OK;
}

IFACEMETHODIMP UiaTextRange::GetBoundingRectangles(_Outptr_result_maybenull_ SAFEARRAY** ppRetVal)
{
    CONSOLE_INFORMATION* const gci = ServiceLocator::LocateGlobals()->getConsoleInformation();
    gci->LockConsole();
    auto Unlock = wil::ScopeExit([&]
    {
        gci->UnlockConsole();
    });

    *ppRetVal = nullptr;


    try
    {
        // vector to put coords into. they go in as four doubles in the
        // order: left, top, width, height. each line will have its own
        // set of coords.
        std::vector<double> coords;
        const TextBufferRow startRow = _endpointToTextBufferRow(_start);

        if (_degenerate && _isScreenInfoRowInViewport(startRow))
        {
            _addScreenInfoRowBoundaries(_textBufferRowToScreenInfoRow(startRow), coords);
        }
        else
        {
            const unsigned int totalRowsInRange = _rowCountInRange();
            for (unsigned int i = 0; i < totalRowsInRange; ++i)
            {
                ScreenInfoRow screenInfoRow = _textBufferRowToScreenInfoRow(startRow + i);
                if (!_isScreenInfoRowInViewport(screenInfoRow))
                {
                    continue;
                }
                _addScreenInfoRowBoundaries(screenInfoRow, coords);
            }
        }

        // convert to a safearray
        *ppRetVal = SafeArrayCreateVector(VT_R8, 0, static_cast<ULONG>(coords.size()));
        if (*ppRetVal == nullptr)
        {
            return E_OUTOFMEMORY;
        }
        HRESULT hr;
        for (LONG i = 0; i < static_cast<LONG>(coords.size()); ++i)
        {
            hr = SafeArrayPutElement(*ppRetVal, &i, &coords[i]);
            if (FAILED(hr))
            {
                SafeArrayDestroy(*ppRetVal);
                *ppRetVal = nullptr;
                return hr;
            }
        }
    }
    CATCH_RETURN();

    Tracing::s_TraceUia(this, ApiCall::GetBoundingRectangles, nullptr);

    return S_OK;
}

IFACEMETHODIMP UiaTextRange::GetEnclosingElement(_Outptr_result_maybenull_ IRawElementProviderSimple** ppRetVal)
{
    Tracing::s_TraceUia(this, ApiCall::GetBoundingRectangles, nullptr);
    return _pProvider->QueryInterface(IID_PPV_ARGS(ppRetVal));
}

IFACEMETHODIMP UiaTextRange::GetText(_In_ int maxLength, _Out_ BSTR* pRetVal)
{
    CONSOLE_INFORMATION* const gci = ServiceLocator::LocateGlobals()->getConsoleInformation();
    gci->LockConsole();
    auto Unlock = wil::ScopeExit([&]
    {
        gci->UnlockConsole();
    });

    std::wstring wstr = L"";

    if (maxLength < -1)
    {
        return E_INVALIDARG;
    }
    // the caller must pass in a value for the max length of the text
    // to retrieve. a value of -1 means they don't want the text
    // truncated.
    const bool getPartialText = maxLength != -1;

    if (!_degenerate)
    {
        try
        {
            const ScreenInfoRow startScreenInfoRow = _endpointToScreenInfoRow(_start);
            const Column startColumn = _endpointToColumn(_start);
            const ScreenInfoRow endScreenInfoRow = _endpointToScreenInfoRow(_end);
            const Column endColumn = _endpointToColumn(_end);
            const unsigned int totalRowsInRange = _rowCountInRange();
            const TEXT_BUFFER_INFO* const pTextBuffer = _getTextBuffer();

            ScreenInfoRow currentScreenInfoRow;
            for (unsigned int i = 0; i < totalRowsInRange; ++i)
            {
                currentScreenInfoRow = startScreenInfoRow + i;
                const int rowIndex = _screenInfoRowToTextBufferRow(currentScreenInfoRow);
                if (rowIndex >= static_cast<int>(_getTotalRows()) || rowIndex < 0)
                {
                    throw UIA_E_INVALIDOPERATION;
<<<<<<< HEAD
                }

                const ROW row = pTextBuffer->Rows[rowIndex];

                if (row.CharRow.ContainsText())
                {
                    int startIndex = 0;
                    int endIndex = row.CharRow.Right;
                    if (currentScreenInfoRow == startScreenInfoRow)
                    {
                        startIndex = startColumn;
                    }
                    if (currentScreenInfoRow == endScreenInfoRow)
                    {
                        // prevent the end from going past the last non-whitespace char in the row
                        endIndex = min(static_cast<int>(endColumn + 1), row.CharRow.Right);
                    }

                    // if startIndex >= endIndex then _start is
                    // further to the right than the last
                    // non-whitespace char in the row so there
                    // wouldn't be any text to grab.
                    if (startIndex < endIndex)
                    {
                        std::wstring tempString = std::wstring(row.CharRow.Chars + startIndex,
                                                               row.CharRow.Chars + endIndex);
                        // add to result string
                        wstr += tempString;
                    }
                }

                if (currentScreenInfoRow != endScreenInfoRow)
                {
=======
                }

                const ROW* const pRow = &pTextBuffer->Rows[rowIndex];

                if (pRow->CharRow.ContainsText())
                {
                    int startIndex = 0;
                    int endIndex = pRow->CharRow.Right;
                    if (currentScreenInfoRow == startScreenInfoRow)
                    {
                        startIndex = startColumn;
                    }
                    if (currentScreenInfoRow == endScreenInfoRow)
                    {
                        // prevent the end from going past the last non-whitespace char in the row
                        endIndex = min(static_cast<int>(endColumn + 1), pRow->CharRow.Right);
                    }

                    // if startIndex >= endIndex then _start is
                    // further to the right than the last
                    // non-whitespace char in the row so there
                    // wouldn't be any text to grab.
                    if (startIndex < endIndex)
                    {
                        std::wstring tempString = std::wstring(pRow->CharRow.Chars + startIndex,
                                                               pRow->CharRow.Chars + endIndex);
                        // add to result string
                        wstr += tempString;
                    }
                }

                if (currentScreenInfoRow != endScreenInfoRow)
                {
>>>>>>> 7e2a6084
                    wstr += L"\r\n";
                }

                if (getPartialText && wstr.size() > static_cast<size_t>(maxLength))
                {
                    wstr.resize(maxLength);
                    break;
                }
            }
        }
        CATCH_RETURN();
    }

    *pRetVal = SysAllocString(wstr.c_str());

    // tracing
    ApiMsgGetText apiMsg;
    apiMsg.Text = wstr.c_str();
    Tracing::s_TraceUia(this, ApiCall::GetText, &apiMsg);

    return S_OK;
}

IFACEMETHODIMP UiaTextRange::Move(_In_ TextUnit unit,
                                  _In_ int count,
                                  _Out_ int* pRetVal)
{
    ServiceLocator::LocateGlobals()->getConsoleInformation()->LockConsole();
    auto Unlock = wil::ScopeExit([&]
    {
        ServiceLocator::LocateGlobals()->getConsoleInformation()->UnlockConsole();
    });

    *pRetVal = 0;
    if (count == 0)
    {
        return S_OK;
    }

    ApiMsgMove apiMsg;
    apiMsg.OriginalStart = _start;
    apiMsg.OriginalEnd = _end;
    apiMsg.Unit = unit;
    apiMsg.RequestedCount = count;
#if defined(_DEBUG) && defined(UIATEXTRANGE_DEBUG_MSGS)
    OutputDebugString(L"Move\n");
    _outputObjectState();

    std::wstringstream ss;
    ss << L" count: " << count;
    std::wstring data = ss.str();
    OutputDebugString(data.c_str());
    OutputDebugString(L"\n");
    _outputRowConversions();
#endif

<<<<<<< HEAD
    auto moveFunc = &_moveByLine;
=======
    auto moveFunc = &_moveByDocument;
>>>>>>> 7e2a6084
    if (unit == TextUnit::TextUnit_Character)
    {
        moveFunc = &_moveByCharacter;
    }
<<<<<<< HEAD

    MovementDirection moveDirection = (count > 0) ? MovementDirection::Forward : MovementDirection::Backward;
    std::pair<Endpoint, Endpoint> newEndpoints;

=======
    else if (unit <= TextUnit::TextUnit_Line)
    {
        moveFunc = &_moveByLine;
    }

    MovementDirection moveDirection = (count > 0) ? MovementDirection::Forward : MovementDirection::Backward;
    std::pair<Endpoint, Endpoint> newEndpoints;

>>>>>>> 7e2a6084
    try
    {
        MoveState moveState{ *this, moveDirection };
        newEndpoints = moveFunc(count,
                                moveState,
                                pRetVal);
    }
    CATCH_RETURN();

    _start = newEndpoints.first;
    _end = newEndpoints.second;

    // a range can't be degenerate after both endpoints have been
    // moved.
    _degenerate = false;

    // tracing
    apiMsg.MovedCount = *pRetVal;
    Tracing::s_TraceUia(this, ApiCall::Move, &apiMsg);

    return S_OK;
}

IFACEMETHODIMP UiaTextRange::MoveEndpointByUnit(_In_ TextPatternRangeEndpoint endpoint,
                                                _In_ TextUnit unit,
                                                _In_ int count,
                                                _Out_ int* pRetVal)
{
    ServiceLocator::LocateGlobals()->getConsoleInformation()->LockConsole();
    auto Unlock = wil::ScopeExit([&]
    {
        ServiceLocator::LocateGlobals()->getConsoleInformation()->UnlockConsole();
    });

    *pRetVal = 0;
    if (count == 0)
    {
        return S_OK;
    }

    ApiMsgMoveEndpointByUnit apiMsg;
    apiMsg.OriginalStart = _start;
    apiMsg.OriginalEnd = _end;
    apiMsg.Endpoint = endpoint;
    apiMsg.Unit = unit;
    apiMsg.RequestedCount = count;
#if defined(_DEBUG) && defined(UIATEXTRANGE_DEBUG_MSGS)
    OutputDebugString(L"MoveEndpointByUnit\n");
    _outputObjectState();

    std::wstringstream ss;
    ss << L" endpoint: " << endpoint;
    ss << L" count: " << count;
    std::wstring data = ss.str();
    OutputDebugString(data.c_str());
    OutputDebugString(L"\n");
    _outputRowConversions();
#endif

    auto moveFunc = &_moveEndpointByUnitDocument;
    if (unit == TextUnit::TextUnit_Character)
    {
        moveFunc = &_moveEndpointByUnitCharacter;
    }
    else if (unit <= TextUnit::TextUnit_Line)
    {
        moveFunc = &_moveEndpointByUnitLine;
    }

    MovementDirection moveDirection = (count > 0) ? MovementDirection::Forward : MovementDirection::Backward;
    std::tuple<Endpoint, Endpoint, bool> moveResults;
    try
    {
        MoveState moveState{ *this, moveDirection };
        moveResults = moveFunc(count, endpoint, moveState, pRetVal);
    }
    CATCH_RETURN();

    _start = std::get<0>(moveResults);
    _end = std::get<1>(moveResults);
    _degenerate = std::get<2>(moveResults);

    // tracing
    apiMsg.MovedCount = *pRetVal;
    Tracing::s_TraceUia(this, ApiCall::MoveEndpointByUnit, &apiMsg);

    return S_OK;
}

IFACEMETHODIMP UiaTextRange::MoveEndpointByRange(_In_ TextPatternRangeEndpoint endpoint,
                                                 _In_ ITextRangeProvider* pTargetRange,
                                                 _In_ TextPatternRangeEndpoint targetEndpoint)
{
    ServiceLocator::LocateGlobals()->getConsoleInformation()->LockConsole();
    auto Unlock = wil::ScopeExit([&]
    {
        ServiceLocator::LocateGlobals()->getConsoleInformation()->UnlockConsole();
    });

    UiaTextRange* range = static_cast<UiaTextRange*>(pTargetRange);
    if (range == nullptr)
    {
        return E_INVALIDARG;
    }

    ApiMsgMoveEndpointByRange apiMsg;
    apiMsg.OriginalEnd = _start;
    apiMsg.OriginalEnd = _end;
    apiMsg.Endpoint = endpoint;
    apiMsg.TargetEndpoint = targetEndpoint;
    apiMsg.OtherId = range->GetId();
#if defined(_DEBUG) && defined(UIATEXTRANGE_DEBUG_MSGS)
    OutputDebugString(L"MoveEndpointByRange\n");
    _outputObjectState();

    std::wstringstream ss;
    ss << L" endpoint: " << endpoint;
    ss << L" targetRange: " << range->_id;
    ss << L" targetEndpoint: " << targetEndpoint;
    std::wstring data = ss.str();
    OutputDebugString(data.c_str());
    OutputDebugString(L"\n");
    _outputRowConversions();
#endif

    // get the value that we're updating to
    Endpoint targetEndpointValue;
    if (targetEndpoint == TextPatternRangeEndpoint::TextPatternRangeEndpoint_Start)
    {
        targetEndpointValue = range->GetStart();
    }
    else
    {
        targetEndpointValue = range->GetEnd();
    }

    // convert then endpoints to screen info rows/columns
    ScreenInfoRow startScreenInfoRow;
    Column startColumn;
    ScreenInfoRow endScreenInfoRow;
    Column endColumn;
    ScreenInfoRow targetScreenInfoRow;
    Column targetColumn;
    try
    {
        startScreenInfoRow = _endpointToScreenInfoRow(_start);
        startColumn = _endpointToColumn(_start);
        endScreenInfoRow = _endpointToScreenInfoRow(_end);
        endColumn = _endpointToColumn(_end);
        targetScreenInfoRow = _endpointToScreenInfoRow(targetEndpointValue);
        targetColumn = _endpointToColumn(targetEndpointValue);
    }
    CATCH_RETURN();

    // set endpoint value and check for crossed endpoints
    if (endpoint == TextPatternRangeEndpoint::TextPatternRangeEndpoint_Start)
    {
        _start = targetEndpointValue;
        if (_compareScreenCoords(endScreenInfoRow, endColumn, targetScreenInfoRow, targetColumn) == -1)
        {
            // endpoints were crossed
            _end = _start;
        }
    }
    else
    {
        _end = targetEndpointValue;
        if (_compareScreenCoords(startScreenInfoRow, startColumn, targetScreenInfoRow, targetColumn) == 1)
        {
            // endpoints were crossed
            _start = _end;
        }
    }
    _degenerate = (_start == _end);

    Tracing::s_TraceUia(this, ApiCall::MoveEndpointByRange, &apiMsg);
    return S_OK;
}

IFACEMETHODIMP UiaTextRange::Select()
{
    CONSOLE_INFORMATION* const gci = ServiceLocator::LocateGlobals()->getConsoleInformation();
    gci->LockConsole();
    auto Unlock = wil::ScopeExit([&]
    {
        gci->UnlockConsole();
    });

    COORD coordStart;
    COORD coordEnd;

    coordStart.X = static_cast<SHORT>(_endpointToColumn(_start));
    coordStart.Y = static_cast<SHORT>(_endpointToScreenInfoRow(_start));

    coordEnd.X = static_cast<SHORT>(_endpointToColumn(_end));
    coordEnd.Y = static_cast<SHORT>(_endpointToScreenInfoRow(_end));

    Selection::Instance().SelectNewRegion(coordStart, coordEnd);

    Tracing::s_TraceUia(this, ApiCall::Select, nullptr);
    return S_OK;
}

// we don't support this
IFACEMETHODIMP UiaTextRange::AddToSelection()
{
    Tracing::s_TraceUia(this, ApiCall::AddToSelection, nullptr);
    return E_NOTIMPL;
}

// we don't support this
IFACEMETHODIMP UiaTextRange::RemoveFromSelection()
{
    Tracing::s_TraceUia(this, ApiCall::RemoveFromSelection, nullptr);
    return E_NOTIMPL;
}

IFACEMETHODIMP UiaTextRange::ScrollIntoView(_In_ BOOL alignToTop)
{
    CONSOLE_INFORMATION* const gci = ServiceLocator::LocateGlobals()->getConsoleInformation();
    gci->LockConsole();
    auto Unlock = wil::ScopeExit([&]
    {
        gci->UnlockConsole();
    });

    Viewport oldViewport;
    unsigned int viewportHeight;
    // range rows
    ScreenInfoRow startScreenInfoRow;
    ScreenInfoRow endScreenInfoRow;
    // screen buffer rows
    ScreenInfoRow topRow;
    ScreenInfoRow bottomRow;
    try
    {
        oldViewport = _getViewport();
        viewportHeight = _getViewportHeight(oldViewport);
        // range rows
        startScreenInfoRow = _endpointToScreenInfoRow(_start);
        endScreenInfoRow = _endpointToScreenInfoRow(_end);
        // screen buffer rows
        topRow = _getFirstScreenInfoRowIndex();
        bottomRow = _getLastScreenInfoRowIndex();
    }
    CATCH_RETURN();

    Viewport newViewport = oldViewport;

    // there's a bunch of +1/-1s here for setting the viewport. These
    // are to account for the inclusivity of the viewport boundaries.
    if (alignToTop)
    {
        // determine if we can align the start row to the top
        if (startScreenInfoRow + viewportHeight <= bottomRow)
        {
            // we can align to the top
            newViewport.Top = static_cast<SHORT>(startScreenInfoRow);
            newViewport.Bottom = static_cast<SHORT>(startScreenInfoRow + viewportHeight - 1);
        }
        else
        {
            // we can align to the top so we'll just move the viewport
            // to the bottom of the screen buffer
            newViewport.Bottom = static_cast<SHORT>(bottomRow);
            newViewport.Top = static_cast<SHORT>(bottomRow - viewportHeight + 1);
        }
    }
    else
    {
        // we need to align to the bottom
        // check if we can align to the bottom
        if (endScreenInfoRow - viewportHeight >= topRow)
        {
            // we can align to bottom
            newViewport.Bottom = static_cast<SHORT>(endScreenInfoRow);
            newViewport.Top = static_cast<SHORT>(endScreenInfoRow - viewportHeight + 1);
        }
        else
        {
            // we can't align to bottom so we'll move the viewport to
            // the top of the screen buffer
            newViewport.Top = static_cast<SHORT>(topRow);
            newViewport.Bottom = static_cast<SHORT>(topRow + viewportHeight - 1);
        }

    }

    assert(newViewport.Top >= static_cast<SHORT>(topRow));
    assert(newViewport.Bottom <= static_cast<SHORT>(bottomRow));
    assert(_getViewportHeight(oldViewport) == _getViewportHeight(newViewport));

    try
    {
        IConsoleWindow* pIConsoleWindow = _getIConsoleWindow();
        pIConsoleWindow->SetViewportOrigin(newViewport);
    }
    CATCH_RETURN();


    // tracing
    ApiMsgScrollIntoView apiMsg;
    apiMsg.AlignToTop = !!alignToTop;
    Tracing::s_TraceUia(this, ApiCall::ScrollIntoView, &apiMsg);

    return S_OK;
}

IFACEMETHODIMP UiaTextRange::GetChildren(_Outptr_result_maybenull_ SAFEARRAY** ppRetVal)
{
    Tracing::s_TraceUia(this, ApiCall::GetChildren, nullptr);
    // we don't have any children
    *ppRetVal = SafeArrayCreateVector(VT_UNKNOWN, 0, 0);
    if (*ppRetVal == nullptr)
    {
        return E_OUTOFMEMORY;
    }
    return S_OK;
}

#pragma endregion

// Routine Description:
// - Gets the current viewport
// Arguments:
// - <none>
// Return Value:
// - The screen info's current viewport
const Viewport UiaTextRange::_getViewport()
{
    return _getScreenInfo()->GetBufferViewport();
}

// Routine Description:
// - Gets the current window
// Arguments:
// - <none>
// Return Value:
// - The current window. May return nullptr if there is no current
// window.
IConsoleWindow* const UiaTextRange::_getIConsoleWindow()
{
    IConsoleWindow* const pIConsoleWindow = ServiceLocator::LocateConsoleWindow();
    THROW_HR_IF_NULL(E_POINTER, pIConsoleWindow);
    return pIConsoleWindow;
}

// Routine Description:
// - gets the current window handle
// Arguments:
// - <none>
// Return Value
// - the current window handle
HWND UiaTextRange::_getWindowHandle()
{
    return _getIConsoleWindow()->GetWindowHandle();
}

// Routine Description:
// - gets the current screen info
// Arguments:
// - <none>
// Return Value
// - the current screen info. May return nullptr.
SCREEN_INFORMATION* const UiaTextRange::_getScreenInfo()
{
    const CONSOLE_INFORMATION* const gci = ServiceLocator::LocateGlobals()->getConsoleInformation();
    SCREEN_INFORMATION* const pScreenInfo = gci->CurrentScreenBuffer;
    THROW_HR_IF_NULL(E_POINTER, pScreenInfo);
    return pScreenInfo;
}

// Routine Description:
// - gets the current output text buffer
// Arguments:
// - <none>
// Return Value
// - the current output text buffer. May return nullptr.
TEXT_BUFFER_INFO* const UiaTextRange::_getTextBuffer()
{
    SCREEN_INFORMATION* const pScreenInfo = _getScreenInfo();
    TEXT_BUFFER_INFO* const pTextBuffer = pScreenInfo->TextInfo;
    THROW_HR_IF_NULL(E_POINTER, pTextBuffer);
    return pTextBuffer;
}

// Routine Description:
// - Gets the number of rows in the output text buffer.
// Arguments:
// - <none>
// Return Value:
// - The number of rows
const unsigned int UiaTextRange::_getTotalRows()
{
    const TEXT_BUFFER_INFO* const pTextBuffer = _getTextBuffer();
    THROW_HR_IF_NULL(E_POINTER, pTextBuffer);
    return pTextBuffer->TotalRowCount();
}

// Routine Description:
// - gets the current screen buffer size.
// Arguments:
// - <none>
// Return Value:
// - The screen buffer size
const COORD UiaTextRange::_getScreenBufferCoords()
{
    const CONSOLE_INFORMATION* const gci = ServiceLocator::LocateGlobals()->getConsoleInformation();
    return gci->GetScreenBufferSize();
}


// Routine Description:
// - Gets the width of the screen buffer rows
// Arguments:
// - <none>
// Return Value:
// - The row width
const unsigned int UiaTextRange::_getRowWidth()
{
    // make sure that we can't leak a 0
    return max(_getScreenBufferCoords().X, 1);
}

// Routine Description:
// - calculates the column refered to by the endpoint.
// Arguments:
// - endpoint - the endpoint to translate
// Return Value:
// - the column value
const Column UiaTextRange::_endpointToColumn(_In_ const Endpoint endpoint)
{
    return endpoint % _getRowWidth();
}

// Routine Description:
// - converts an Endpoint into its equivalent text buffer row.
// Arguments:
// - endpoint - the endpoint to convert
// Return Value:
// - the text buffer row value
const TextBufferRow UiaTextRange::_endpointToTextBufferRow(_In_ const Endpoint endpoint)
{
    return endpoint / _getRowWidth();
}

// Routine Description:
// - counts the number of rows that are fully or partially part of the
// range.
// Arguments:
// - <none>
// Return Value:
// - The number of rows in the range.
const unsigned int UiaTextRange::_rowCountInRange() const
{
    if (_degenerate)
    {
        return 0;
    }

    const ScreenInfoRow startScreenInfoRow = _endpointToScreenInfoRow(_start);
    const Column startColumn = _endpointToColumn(_start);
    const ScreenInfoRow endScreenInfoRow = _endpointToScreenInfoRow(_end);
    const Column endColumn = _endpointToColumn(_end);

    assert(_compareScreenCoords(startScreenInfoRow, startColumn, endScreenInfoRow, endColumn) <= 0);

    // + 1 to balance subtracting ScreenInfoRows from each other
    return endScreenInfoRow - startScreenInfoRow + 1;
}

// Routine Description:
// - Converts a TextBufferRow to a ScreenInfoRow.
// Arguments:
// - row - the TextBufferRow to convert
// Return Value:
// - the equivalent ScreenInfoRow.
const ScreenInfoRow UiaTextRange::_textBufferRowToScreenInfoRow(_In_ const TextBufferRow row)
{
    const int firstRowIndex = _getTextBuffer()->GetFirstRowIndex();
    return _normalizeRow(row - firstRowIndex);
}

// Routine Description:
// - Converts a ScreenInfoRow to a ViewportRow. Uses the default
// viewport for the conversion.
// Arguments:
// - row - the ScreenInfoRow to convert
// Return Value:
// - the equivalent ViewportRow.
const ViewportRow UiaTextRange::_screenInfoRowToViewportRow(_In_ const ScreenInfoRow row)
{
    const Viewport viewport = _getViewport();
    return _screenInfoRowToViewportRow(row, viewport);
}

// Routine Description:
// - Converts a ScreenInfoRow to a ViewportRow.
// Arguments:
// - row - the ScreenInfoRow to convert
// - viewport - the viewport to use for the conversion
// Return Value:
// - the equivalent ViewportRow.
const ViewportRow UiaTextRange::_screenInfoRowToViewportRow(_In_ const ScreenInfoRow row,
                                                            _In_ const Viewport viewport)
{
    return row - viewport.Top;
}

// Routine Description:
// - normalizes the row index to within the bounds of the output
// buffer. The output buffer stores the text in a circular buffer so
// this method makes sure that we circle around gracefully.
// Arguments:
// - the non-normalized row index
// Return Value:
// - the normalized row index
const Row UiaTextRange::_normalizeRow(_In_ const Row row)
{
    const unsigned int totalRows = _getTotalRows();
    return ((row + totalRows) % totalRows);
}

// Routine Description:
// - Gets the viewport height, measured in char rows.
// Arguments:
// - viewport - The viewport to measure
// Return Value:
// - The viewport height
const unsigned int UiaTextRange::_getViewportHeight(_In_ const Viewport viewport)
{
    assert(viewport.Bottom >= viewport.Top);
    // + 1 because COORD is inclusive on both sides so subtracting top
    // and bottom gets rid of 1 more then it should.
    return viewport.Bottom - viewport.Top + 1;
}

// Routine Description:
// - Gets the viewport width, measured in char columns.
// Arguments:
// - viewport - The viewport to measure
// Return Value:
// - The viewport width
const unsigned int UiaTextRange::_getViewportWidth(_In_ const Viewport viewport)
{
    assert(viewport.Right >= viewport.Left);

    // + 1 because COORD is inclusive on both sides so subtracting left
    // and right gets rid of 1 more then it should.
    return (viewport.Right - viewport.Left + 1);
}

// Routine Description:
// - checks if the row is currently visible in the viewport. Uses the
// default viewport.
// Arguments:
// - row - the screen info row to check
// Return Value:
// - true if the row is within the bounds of the viewport
const bool UiaTextRange::_isScreenInfoRowInViewport(_In_ const ScreenInfoRow row)
{
    return _isScreenInfoRowInViewport(row, _getViewport());
}

// Routine Description:
// - checks if the row is currently visible in the viewport
// Arguments:
// - row - the row to check
// - viewport - the viewport to use for the bounds
// Return Value:
// - true if the row is within the bounds of the viewport
const bool UiaTextRange::_isScreenInfoRowInViewport(_In_ const ScreenInfoRow row,
                                                    _In_ const Viewport viewport)
{
    ViewportRow viewportRow = _screenInfoRowToViewportRow(row, viewport);
    return viewportRow >= 0 &&
           viewportRow < static_cast<ViewportRow>(_getViewportHeight(viewport));
}

// Routine Description:
// - Converts a ScreenInfoRow to a TextBufferRow.
// Arguments:
// - row - the ScreenInfoRow to convert
// Return Value:
// - the equivalent TextBufferRow.
const TextBufferRow UiaTextRange::_screenInfoRowToTextBufferRow(_In_ const ScreenInfoRow row)
{
    const TEXT_BUFFER_INFO* const pTextBuffer = _getTextBuffer();
    const TextBufferRow firstRowIndex = pTextBuffer->GetFirstRowIndex();
    return _normalizeRow(row + firstRowIndex);
}

// Routine Description:
// - Converts a TextBufferRow to an Endpoint.
// Arguments:
// - row - the TextBufferRow to convert
// Return Value:
// - the equivalent Endpoint, starting at the beginning of the TextBufferRow.
const Endpoint UiaTextRange::_textBufferRowToEndpoint(_In_ const TextBufferRow row)
{
    return _getRowWidth() * row;
}

// Routine Description:
// - Converts a ScreenInfoRow to an Endpoint.
// Arguments:
// - row - the ScreenInfoRow to convert
// Return Value:
// - the equivalent Endpoint.
const Endpoint UiaTextRange::_screenInfoRowToEndpoint(_In_ const ScreenInfoRow row)
{
    return _textBufferRowToEndpoint(_screenInfoRowToTextBufferRow(row));
}

// Routine Description:
// - Converts an Endpoint to an ScreenInfoRow.
// Arguments:
// - endpoint - the endpoint to convert
// Return Value:
// - the equivalent ScreenInfoRow.
const ScreenInfoRow UiaTextRange::_endpointToScreenInfoRow(_In_ const Endpoint endpoint)
{
    return _textBufferRowToScreenInfoRow(_endpointToTextBufferRow(endpoint));
}

// Routine Description:
// - adds the relevant coordinate points from screenInfoRow to coords.
// Arguments:
// - screenInfoRow - row to calculate coordinate positions from
// - coords - vector to add the calucated coords to
// Return Value:
// - <none>
// Notes:
// - alters coords. may throw an exception.
void UiaTextRange::_addScreenInfoRowBoundaries(_In_ const ScreenInfoRow screenInfoRow,
                                               _Inout_ std::vector<double>& coords) const
{
    const SCREEN_INFORMATION* const pScreenInfo = _getScreenInfo();
    const COORD currentFontSize = pScreenInfo->GetScreenFontSize();

    POINT topLeft;
    POINT bottomRight;

    if (_endpointToScreenInfoRow(_start) == screenInfoRow)
    {
        // start is somewhere in this row so we start from its position
        topLeft.x = _endpointToColumn(_start) * currentFontSize.X;
    }
    else
    {
        // otherwise we start from the beginning of the row
        topLeft.x = 0;
    }

    topLeft.y = _screenInfoRowToViewportRow(screenInfoRow) * currentFontSize.Y;

    if (_endpointToScreenInfoRow(_end) == screenInfoRow)
    {
        // the endpoints are on the same row
        bottomRight.x = (_endpointToColumn(_end) + 1) * currentFontSize.X;
    }
    else
    {
        // _end is not on this row so span to the end of the row
        bottomRight.x = _getViewportWidth(_getViewport()) * currentFontSize.X;
    }

    // we add the font height only once here because we are adding each line individually
    bottomRight.y = topLeft.y + currentFontSize.Y;

    // convert the coords to be relative to the screen instead of
    // the client window
    HWND hwnd = _getWindowHandle();
    ClientToScreen(hwnd, &topLeft);
    ClientToScreen(hwnd, &bottomRight);

    const LONG width = bottomRight.x - topLeft.x;
    const LONG height = bottomRight.y - topLeft.y;

    // insert the coords
    coords.push_back(topLeft.x);
    coords.push_back(topLeft.y);
    coords.push_back(width);
    coords.push_back(height);
}

// Routine Description:
// - returns the index of the first row of the screen info
// Arguments:
// - <none>
// Return Value:
// - the index of the first row (0-indexed) of the screen info
const unsigned int UiaTextRange::_getFirstScreenInfoRowIndex()
{
    return 0;
}

// Routine Description:
// - returns the index of the last row of the screen info
// Arguments:
// - <none>
// Return Value:
// - the index of the last row (0-indexed) of the screen info
const unsigned int UiaTextRange::_getLastScreenInfoRowIndex()
{
    return _getTotalRows() - 1;
}


// Routine Description:
// - returns the index of the first column of the screen info rows
// Arguments:
// - <none>
// Return Value:
// - the index of the first column (0-indexed) of the screen info rows
const Column UiaTextRange::_getFirstColumnIndex()
{
    return 0;
}

// Routine Description:
// - returns the index of the last column of the screen info rows
// Arguments:
// - <none>
// Return Value:
// - the index of the last column (0-indexed) of the screen info rows
const Column UiaTextRange::_getLastColumnIndex()
{
    return _getRowWidth() - 1;
}

// Routine Description:
// - Compares two sets of screen info coordinates
// Arguments:
// - rowA - the row index of the first position
// - colA - the column index of the first position
// - rowB - the row index of the second position
// - colB - the column index of the second position
// Return Value:
//   -1 if A < B
//    1 if A > B
//    0 if A == B
const int UiaTextRange::_compareScreenCoords(_In_ const ScreenInfoRow rowA,
                                             _In_ const Column colA,
                                             _In_ const ScreenInfoRow rowB,
                                             _In_ const Column colB)
{
    assert(rowA >= _getFirstScreenInfoRowIndex());
    assert(rowA <= _getLastScreenInfoRowIndex());

    assert(colA >= _getFirstColumnIndex());
    assert(colA <= _getLastColumnIndex());

    assert(rowB >= _getFirstScreenInfoRowIndex());
    assert(rowB <= _getLastScreenInfoRowIndex());

    assert(colB >= _getFirstColumnIndex());
    assert(colB <= _getLastColumnIndex());

    if (rowA < rowB)
    {
        return -1;
    }
    else if (rowA > rowB)
    {
        return 1;
    }
    // rowA == rowB
    else if (colA < colB)
    {
        return -1;
    }
    else if (colA > colB)
    {
        return 1;
    }
    // colA == colB
    return 0;
}

// Routine Description:
// - calculates new Endpoints if they were to be moved moveCount times
// by character.
// Arguments:
// - moveCount - the number of times to move
// - moveState - values indicating the state of the console for the
// move operation
// - pAmountMoved - the number of times that the return values are "moved"
// Return Value:
// - a pair of endpoints of the form <start, end>
std::pair<Endpoint, Endpoint> UiaTextRange::_moveByCharacter(_In_ const int moveCount,
                                                             _In_ const MoveState moveState,
                                                             _Out_ int* const pAmountMoved)
{
    *pAmountMoved = 0;
    int count = moveCount;
    ScreenInfoRow currentScreenInfoRow = moveState.StartScreenInfoRow;
    Column currentColumn = moveState.StartColumn;
    for (int i = 0; i < abs(count); ++i)
    {
        // check if we're at the edge of the screen info buffer
        if (currentScreenInfoRow == moveState.LimitingRow &&
            currentColumn == moveState.LastColumnInRow)
        {
            break;
        }
        if (currentColumn == moveState.LastColumnInRow)
        {
            // we're at the edge of a row and need to go to the
            // next one
            currentColumn = moveState.FirstColumnInRow;
<<<<<<< HEAD
            currentScreenInfoRow += static_cast<int>(moveState.Increment);
=======
            currentScreenInfoRow += moveState.Increment;
>>>>>>> 7e2a6084
        }
        else
        {
            // moving somewhere away from the edges of a row
<<<<<<< HEAD
            currentColumn += static_cast<int>(moveState.Increment);
        }
        *pAmountMoved += static_cast<int>(moveState.Increment);

        assert(currentColumn >= _getFirstColumnIndex());
        assert(currentColumn <= _getLastColumnIndex());
        assert(currentScreenInfoRow >= _getFirstScreenInfoRowIndex());
        assert(currentScreenInfoRow <= _getLastScreenInfoRowIndex());
    }

    Endpoint start = _screenInfoRowToEndpoint(currentScreenInfoRow) + currentColumn;
    Endpoint end = start;
    return std::make_pair<Endpoint, Endpoint>(std::move(start), std::move(end));
=======
            currentColumn += moveState.Increment;
        }
        *pAmountMoved += moveState.Increment;
    }

    Endpoint newStart = _screenInfoRowToEndpoint(currentScreenInfoRow) + currentColumn;
    Endpoint newEnd = newStart;
    return std::make_pair<Endpoint, Endpoint>(std::move(newStart), std::move(newEnd));
>>>>>>> 7e2a6084
}

// Routine Description:
// - calculates new Endpoints if they were to be moved moveCount times
// by line.
// Arguments:
// - moveCount - the number of times to move
// - moveState - values indicating the state of the console for the
// move operation
// - pAmountMoved - the number of times that the return values are "moved"
// Return Value:
// - a pair of endpoints of the form <start, end>
std::pair<Endpoint, Endpoint> UiaTextRange::_moveByLine(_In_ const int moveCount,
                                                        _In_ const MoveState moveState,
                                                        _Out_ int* const pAmountMoved)
{
    *pAmountMoved = 0;
<<<<<<< HEAD
    Endpoint start = _screenInfoRowToEndpoint(moveState.StartScreenInfoRow) + moveState.StartColumn;
    Endpoint end = _screenInfoRowToEndpoint(moveState.EndScreenInfoRow) + moveState.EndColumn;
    ScreenInfoRow currentScreenInfoRow = moveState.StartScreenInfoRow;
    // we don't want to move the range if we're already in the
    // limiting row and trying to move off the end of the screen buffer
    const bool illegalMovement = (currentScreenInfoRow == moveState.LimitingRow &&
                                  ((moveCount < 0 && moveState.Increment == MovementIncrement::Backward) ||
                                   (moveCount > 0 && moveState.Increment == MovementIncrement::Forward)));

    if (moveCount != 0 && !illegalMovement)
    {
        // move the range
        for (int i = 0; i < abs(moveCount); ++i)
        {
            if (currentScreenInfoRow == moveState.LimitingRow)
            {
                break;
            }
            currentScreenInfoRow += static_cast<int>(moveState.Increment);
            *pAmountMoved += static_cast<int>(moveState.Increment);

            assert(currentScreenInfoRow >= _getFirstScreenInfoRowIndex());
            assert(currentScreenInfoRow <= _getLastScreenInfoRowIndex());
        }
        start = _screenInfoRowToEndpoint(currentScreenInfoRow);
        end = start + _getLastColumnIndex();
    }

    return std::make_pair<Endpoint, Endpoint>(std::move(start), std::move(end));
}

// Routine Description:
// - calculates new Endpoints/degenerate state if the indicated
=======
    int count = moveCount;
    ScreenInfoRow currentScreenInfoRow = moveState.StartScreenInfoRow;
    Column currentColumn = moveState.StartColumn;
    // special cases to move to a line boundary first if the range
    // isn't already at one
    if (count < 0 && currentColumn != _getFirstColumnIndex())
    {
        currentColumn = _getFirstColumnIndex();
        count -= moveState.Increment;
        *pAmountMoved += moveState.Increment;
    }

    // move the range
    for (int i = 0; i < abs(count); ++i)
    {
        if (currentScreenInfoRow == moveState.LimitingRow)
        {
            break;
        }
        currentScreenInfoRow += moveState.Increment;
        *pAmountMoved += moveState.Increment;
    }

    Endpoint newStart = _screenInfoRowToEndpoint(currentScreenInfoRow);
    Endpoint newEnd = newStart + _getLastColumnIndex();
    return std::make_pair<Endpoint, Endpoint>(std::move(newStart), std::move(newEnd));
}

// Routine Description:
// - calculates new Endpoints if they were to be moved moveCount times
// by document.
// Arguments:
// - moveCount - the number of times to move. not used here
// - moveState - values indicating the state of the console for the
// move operation
// - pAmountMoved - the number of times that the return values are "moved"
// Return Value:
// - a pair of endpoints of the form <start, end>
std::pair<Endpoint, Endpoint> UiaTextRange::_moveByDocument(_In_ const int /* moveCount */,
                                                            _In_ const MoveState moveState,
                                                            _Out_ int* const pAmountMoved)
{
    *pAmountMoved = 0;
    Endpoint newStart;
    Endpoint newEnd;
    if (moveState.StartScreenInfoRow == _getFirstScreenInfoRowIndex() &&
        moveState.StartColumn == _getFirstColumnIndex() &&
        moveState.EndScreenInfoRow == _getLastScreenInfoRowIndex() &&
        moveState.EndColumn == _getLastColumnIndex())
    {
        // we already span the document range
        newStart = _screenInfoRowToEndpoint(moveState.StartScreenInfoRow) + moveState.StartColumn;
        newEnd = _screenInfoRowToEndpoint(moveState.EndScreenInfoRow) + moveState.EndColumn;
    }
    else
    {
        // really just expand to document
        *pAmountMoved = moveState.Increment;
        newStart = _screenInfoRowToEndpoint(_getFirstScreenInfoRowIndex()) + _getFirstColumnIndex();
        newEnd = _screenInfoRowToEndpoint(_getLastScreenInfoRowIndex()) + _getLastColumnIndex();
    }
    return std::make_pair<Endpoint, Endpoint>(std::move(newStart), std::move(newEnd));
}

// Routine Description:
// - calculates new Endpoints/degenerate state if the indicate
>>>>>>> 7e2a6084
// endpoint was moved moveCount times by character.
// Arguments:
// - moveCount - the number of times to move
// - endpoint - the endpoint to move
// - moveState - values indicating the state of the console for the
// move operation
// - pAmountMoved - the number of times that the return values are "moved"
// Return Value:
// - A tuple of elements of the form <start, end, degenerate>
std::tuple<Endpoint, Endpoint, bool> UiaTextRange::_moveEndpointByUnitCharacter(_In_ const int moveCount,
                                                                                _In_ const TextPatternRangeEndpoint endpoint,
                                                                                _In_ const MoveState moveState,
                                                                                _Out_ int* const pAmountMoved)
{
    *pAmountMoved = 0;
    int count = moveCount;
    ScreenInfoRow currentScreenInfoRow;
    Column currentColumn;

    if (endpoint == TextPatternRangeEndpoint::TextPatternRangeEndpoint_Start)
    {
        currentScreenInfoRow = moveState.StartScreenInfoRow;
        currentColumn = moveState.StartColumn;
    }
    else
    {
        currentScreenInfoRow = moveState.EndScreenInfoRow;
        currentColumn = moveState.EndColumn;
    }

    for (int i = 0; i < abs(count); ++i)
    {
        // check if we're at the edge of the screen info buffer
        if (currentScreenInfoRow == moveState.LimitingRow &&
            currentColumn == moveState.LastColumnInRow)
        {
            break;
        }
<<<<<<< HEAD
        else if (currentColumn == moveState.LastColumnInRow)
=======
        if (currentColumn == moveState.LastColumnInRow)
>>>>>>> 7e2a6084
        {
            // we're at the edge of a row and need to go to the
            // next one
            currentColumn = moveState.FirstColumnInRow;
<<<<<<< HEAD
            currentScreenInfoRow += static_cast<int>(moveState.Increment);
=======
            currentScreenInfoRow += moveState.Increment;
>>>>>>> 7e2a6084
        }
        else
        {
            // moving somewhere away from the edges of a row
<<<<<<< HEAD
            currentColumn += static_cast<int>(moveState.Increment);
        }
        *pAmountMoved += static_cast<int>(moveState.Increment);

        assert(currentColumn >= _getFirstColumnIndex());
        assert(currentColumn <= _getLastColumnIndex());
        assert(currentScreenInfoRow >= _getFirstScreenInfoRowIndex());
        assert(currentScreenInfoRow <= _getLastScreenInfoRowIndex());
=======
            currentColumn += moveState.Increment;
        }
        *pAmountMoved += moveState.Increment;
>>>>>>> 7e2a6084
    }

    // translate the row back to an endpoint and handle any crossed endpoints
    Endpoint convertedEndpoint = _screenInfoRowToEndpoint(currentScreenInfoRow) + currentColumn;
    Endpoint start = _screenInfoRowToEndpoint(moveState.StartScreenInfoRow) + moveState.StartColumn;
    Endpoint end = _screenInfoRowToEndpoint(moveState.EndScreenInfoRow) + moveState.EndColumn;
<<<<<<< HEAD
    bool degenerate = false;
=======
    bool degenerate;
>>>>>>> 7e2a6084
    if (endpoint == TextPatternRangeEndpoint::TextPatternRangeEndpoint_Start)
    {
        start = convertedEndpoint;
        if (_compareScreenCoords(currentScreenInfoRow,
                                 currentColumn,
                                 moveState.EndScreenInfoRow,
                                 moveState.EndColumn) == 1)
        {
            end = start;
            degenerate = true;
        }
    }
    else
    {
        end = convertedEndpoint;
        if (_compareScreenCoords(currentScreenInfoRow,
                                 currentColumn,
                                 moveState.StartScreenInfoRow,
                                 moveState.StartColumn) == -1)
        {
            start = end;
            degenerate = true;
        }
    }
    return std::make_tuple(start, end, degenerate);
}

// Routine Description:
<<<<<<< HEAD
// - calculates new Endpoints/degenerate state if the indicated
=======
// - calculates new Endpoints/degenerate state if the indicate
>>>>>>> 7e2a6084
// endpoint was moved moveCount times by line.
// Arguments:
// - moveCount - the number of times to move
// - endpoint - the endpoint to move
// - moveState - values indicating the state of the console for the
// move operation
// - pAmountMoved - the number of times that the return values are "moved"
// Return Value:
// - A tuple of elements of the form <start, end, degenerate>
std::tuple<Endpoint, Endpoint, bool> UiaTextRange::_moveEndpointByUnitLine(_In_ const int moveCount,
                                                                           _In_ const TextPatternRangeEndpoint endpoint,
                                                                           _In_ const MoveState moveState,
                                                                           _Out_ int* const pAmountMoved)
{
    *pAmountMoved = 0;
    int count = moveCount;
    ScreenInfoRow currentScreenInfoRow;
    Column currentColumn;
<<<<<<< HEAD
    bool forceDegenerate = false;
    Endpoint start = _screenInfoRowToEndpoint(moveState.StartScreenInfoRow) + moveState.StartColumn;
    Endpoint end = _screenInfoRowToEndpoint(moveState.EndScreenInfoRow) + moveState.EndColumn;
    bool degenerate = false;

    if (moveCount == 0)
    {
        return std::make_tuple(start, end, degenerate);
    }

    MovementDirection moveDirection = (moveCount > 0) ? MovementDirection::Forward : MovementDirection::Backward;

=======

    bool forceDegenerate = false;
>>>>>>> 7e2a6084
    if (endpoint == TextPatternRangeEndpoint::TextPatternRangeEndpoint_Start)
    {
        currentScreenInfoRow = moveState.StartScreenInfoRow;
        currentColumn = moveState.StartColumn;
<<<<<<< HEAD
    }
    else
    {
        currentScreenInfoRow = moveState.EndScreenInfoRow;
        currentColumn = moveState.EndColumn;
    }

    // check if we can't be moved anymore
    if (currentScreenInfoRow == moveState.LimitingRow &&
        currentColumn == moveState.LastColumnInRow)
    {
        return std::make_tuple(start, end, degenerate);
    }
    else if (endpoint == TextPatternRangeEndpoint::TextPatternRangeEndpoint_Start &&
             moveDirection == MovementDirection::Forward)
    {
        if (moveState.StartScreenInfoRow == moveState.LimitingRow)
        {
            // _start is somewhere on the limiting row but not at
            // the very end. move to the end of the last row
            count -= static_cast<int>(moveState.Increment);
            *pAmountMoved += static_cast<int>(moveState.Increment);
            currentColumn = _getLastColumnIndex();
            forceDegenerate = true;
        }
        if (moveState.StartColumn != _getFirstColumnIndex())
        {
            // _start is somewhere in the middle of a row, so do a
            // partial movement to the beginning of the next row
            count -= static_cast<int>(moveState.Increment);
            *pAmountMoved += static_cast<int>(moveState.Increment);
            currentScreenInfoRow += static_cast<int>(moveState.Increment);
            currentColumn = _getFirstColumnIndex();
        }
    }
    else if (endpoint == TextPatternRangeEndpoint::TextPatternRangeEndpoint_Start &&
             moveDirection == MovementDirection::Backward)
    {
        if (moveState.StartColumn != _getFirstColumnIndex())
        {
            // moving backwards when we weren't already at the beginning of
            // the row so move there first to align with the text unit boundary
            count -= static_cast<int>(moveState.Increment);
            *pAmountMoved += static_cast<int>(moveState.Increment);
            currentColumn = _getFirstColumnIndex();
        }
    }
    else if (endpoint == TextPatternRangeEndpoint::TextPatternRangeEndpoint_End &&
             moveDirection == MovementDirection::Forward)
    {
        if (moveState.EndColumn != _getLastColumnIndex())
        {
            // _end is not at the last column in a row, so we move
            // forward to it with a partial movement
            count -= static_cast<int>(moveState.Increment);
            *pAmountMoved += static_cast<int>(moveState.Increment);
            currentColumn = _getLastColumnIndex();
=======
        // special cases to move the endpoint to a line boundary if it is not already
        if (count > 0)
        {
            if (moveState.StartScreenInfoRow != moveState.LimitingRow && moveState.StartColumn != _getFirstColumnIndex())
            {
                // partial movement to the beginning of the next row
                count -= moveState.Increment;
                *pAmountMoved += moveState.Increment;
                currentScreenInfoRow += moveState.Increment;
                currentColumn = _getFirstColumnIndex();
            }
            else if (moveState.StartScreenInfoRow == moveState.LimitingRow && moveState.StartColumn == _getLastColumnIndex())
            {
                // already at the very end
                count = 0;
                forceDegenerate = true;
            }
            else if (moveState.StartScreenInfoRow == moveState.LimitingRow)
            {
                // move to the end of the last row
                count -= moveState.Increment;
                *pAmountMoved += moveState.Increment;
                currentColumn = _getLastColumnIndex();
                forceDegenerate = true;
            }
        }
        else
        {
            // moving backwards when we weren't already at the beginning of
            // the row so move there first to align with the text unit boundary
            if (moveState.StartColumn != _getFirstColumnIndex())
            {
                count -= moveState.Increment;
                *pAmountMoved += moveState.Increment;
                currentColumn = _getFirstColumnIndex();
            }
>>>>>>> 7e2a6084
        }
    }
    else
    {
<<<<<<< HEAD
        // _end moving backwards
        if (moveState.EndScreenInfoRow == moveState.LimitingRow)
        {
            // _end is somewhere on the limiting row but not at the
            // front. move it there
            count -= static_cast<int>(moveState.Increment);
            *pAmountMoved += static_cast<int>(moveState.Increment);
            currentColumn = _getFirstColumnIndex();
            forceDegenerate = true;
        }
        else if (moveState.EndColumn != _getLastColumnIndex())
        {
            // _end is not at the last column in a row, so we move it
            // backwards to it with a partial move
            count -= static_cast<int>(moveState.Increment);
            *pAmountMoved += static_cast<int>(moveState.Increment);
            currentColumn = _getLastColumnIndex();
            currentScreenInfoRow += static_cast<int>(moveState.Increment);
        }
    }

    assert(currentColumn >= _getFirstColumnIndex());
    assert(currentColumn <= _getLastColumnIndex());
    assert(currentScreenInfoRow >= _getFirstScreenInfoRowIndex());
    assert(currentScreenInfoRow <= _getLastScreenInfoRowIndex());

    // move the row that the endpoint corresponds to
    while (count != 0 && currentScreenInfoRow != moveState.LimitingRow)
    {
        count -= static_cast<int>(moveState.Increment);
        currentScreenInfoRow += static_cast<int>(moveState.Increment);
        *pAmountMoved += static_cast<int>(moveState.Increment);

        assert(currentScreenInfoRow >= _getFirstScreenInfoRowIndex());
        assert(currentScreenInfoRow <= _getLastScreenInfoRowIndex());
=======
        currentScreenInfoRow = moveState.EndScreenInfoRow;
        currentColumn = moveState.EndColumn;
        // special cases to move the endpoint to a line boundary if it is not already
        if (count < 0)
        {
            // cases for moving backwards
            if (moveState.EndScreenInfoRow == moveState.LimitingRow && moveState.EndColumn == _getFirstColumnIndex())
            {
                // _end is at the very beginning and can't be moved
                // any more
                count = 0;
                forceDegenerate = true;
            }
            else if (moveState.EndScreenInfoRow == moveState.LimitingRow)
            {
                // _end is somewhere on the first line while we're moving
                // backwards so we move it to the beginning of the first line,
                // later to be made a degenerate range.
                count -= moveState.Increment;
                *pAmountMoved += moveState.Increment;
                currentColumn = _getFirstColumnIndex();
                forceDegenerate = true;
            }
            else if (moveState.EndColumn != _getLastColumnIndex())
            {
                // _end is not at the last column in a row, so we move it backwards to it
                count -= moveState.Increment;
                *pAmountMoved += moveState.Increment;
                currentColumn = _getLastColumnIndex();
                currentScreenInfoRow += moveState.Increment;
            }
        }
        else
        {
            // cases for moving forwards
            if (moveState.EndColumn != _getLastColumnIndex())
            {
                // _end is not at the last column in a row, so we move forward to it
                count -= moveState.Increment;
                *pAmountMoved += moveState.Increment;
                currentColumn = _getLastColumnIndex();
            }
        }
    }

    // move the row that the endpoint corresponds to
    while (count != 0 && currentScreenInfoRow != moveState.LimitingRow)
    {
        count -= moveState.Increment;
        currentScreenInfoRow += moveState.Increment;
        *pAmountMoved += moveState.Increment;
>>>>>>> 7e2a6084
    }

    // translate the row back to an endpoint and handle any crossed endpoints
    Endpoint convertedEndpoint = _screenInfoRowToEndpoint(currentScreenInfoRow) + currentColumn;
<<<<<<< HEAD
=======
    Endpoint start = _screenInfoRowToEndpoint(moveState.StartScreenInfoRow) + moveState.StartColumn;
    Endpoint end = _screenInfoRowToEndpoint(moveState.EndScreenInfoRow) + moveState.EndColumn;
    bool degenerate = false;
>>>>>>> 7e2a6084
    if (endpoint == TextPatternRangeEndpoint::TextPatternRangeEndpoint_Start)
    {
        start = convertedEndpoint;
        if (currentScreenInfoRow > moveState.EndScreenInfoRow || forceDegenerate)
        {
            degenerate = true;
            end = start;
        }
    }
    else
    {
        end = convertedEndpoint;
        if (currentScreenInfoRow < moveState.StartScreenInfoRow || forceDegenerate)
        {
            degenerate = true;
            start = end;
        }
    }

    return std::make_tuple(start, end, degenerate);
}

// Routine Description:
// - calculates new Endpoints/degenerate state if the indicate
// endpoint was moved moveCount times by document.
// Arguments:
// - moveCount - the number of times to move
// - endpoint - the endpoint to move
// - moveState - values indicating the state of the console for the
// move operation
// - pAmountMoved - the number of times that the return values are "moved"
// Return Value:
// - A tuple of elements of the form <start, end, degenerate>
std::tuple<Endpoint, Endpoint, bool> UiaTextRange::_moveEndpointByUnitDocument(_In_ const int moveCount,
                                                                               _In_ const TextPatternRangeEndpoint endpoint,
                                                                               _In_ const MoveState moveState,
                                                                               _Out_ int* const pAmountMoved)
{
    *pAmountMoved = 0;

    Endpoint start;
    Endpoint end;
    bool degenerate = false;
    if (endpoint == TextPatternRangeEndpoint::TextPatternRangeEndpoint_Start)
    {
        if (moveCount < 0)
        {
            // moving _start backwards
            start = _screenInfoRowToEndpoint(_getFirstScreenInfoRowIndex()) + _getFirstColumnIndex();
            end = _screenInfoRowToEndpoint(moveState.EndScreenInfoRow) + moveState.EndColumn;
            if (!(moveState.StartScreenInfoRow == _getFirstScreenInfoRowIndex() &&
                  moveState.StartColumn == _getFirstColumnIndex()))
            {
<<<<<<< HEAD
                *pAmountMoved += static_cast<int>(moveState.Increment);
=======
                *pAmountMoved += moveState.Increment;
>>>>>>> 7e2a6084
            }
        }
        else
        {
            // moving _start forwards
            start = _screenInfoRowToEndpoint(_getLastScreenInfoRowIndex()) + _getLastColumnIndex();
            end = start;
            degenerate = true;
            if (!(moveState.StartScreenInfoRow == _getLastScreenInfoRowIndex() &&
                  moveState.StartColumn == _getLastColumnIndex()))
            {
<<<<<<< HEAD
                *pAmountMoved += static_cast<int>(moveState.Increment);
=======
                *pAmountMoved += moveState.Increment;
>>>>>>> 7e2a6084
            }
        }
    }
    else
    {
        if (moveCount < 0)
        {
            // moving _end backwards
            end = _screenInfoRowToEndpoint(_getFirstScreenInfoRowIndex()) + _getFirstColumnIndex();
            start = end;
            degenerate = true;
            if (!(moveState.EndScreenInfoRow == _getFirstScreenInfoRowIndex() &&
                  moveState.EndColumn == _getFirstColumnIndex()))
            {
<<<<<<< HEAD
                *pAmountMoved += static_cast<int>(moveState.Increment);
=======
                *pAmountMoved += moveState.Increment;
>>>>>>> 7e2a6084
            }
        }
        else
        {
            // moving _end forwards
            end = _screenInfoRowToEndpoint(_getLastScreenInfoRowIndex()) + _getLastColumnIndex();
            start = _screenInfoRowToEndpoint(moveState.StartScreenInfoRow) + moveState.StartColumn;
            if (!(moveState.EndScreenInfoRow == _getLastScreenInfoRowIndex() &&
                  moveState.EndColumn == _getLastColumnIndex()))
            {
<<<<<<< HEAD
                *pAmountMoved += static_cast<int>(moveState.Increment);
=======
                *pAmountMoved += moveState.Increment;
>>>>>>> 7e2a6084
            }
        }
    }

    return std::make_tuple(start, end, degenerate);
}<|MERGE_RESOLUTION|>--- conflicted
+++ resolved
@@ -1,2306 +1,2017 @@
-/********************************************************
-*                                                       *
-*   Copyright (C) Microsoft. All rights reserved.       *
-*                                                       *
-********************************************************/
-
-#include "precomp.h"
-#include "UiaTextRange.hpp"
-#include "../inc/ServiceLocator.hpp"
-
-#include "window.hpp"
-#include "windowdpiapi.hpp"
-#include "../host/tracing.hpp"
-
-#include "../host/selection.hpp"
-
-
-using namespace Microsoft::Console::Interactivity::Win32;
-using namespace Microsoft::Console::Interactivity::Win32::UiaTextRangeTracing;
-
-// toggle these for additional logging in a debug build
-//#define UIATEXTRANGE_DEBUG_MSGS 1
-#undef UIATEXTRANGE_DEBUG_MSGS
-
-IdType UiaTextRange::id = 0;
-
-UiaTextRange::MoveState::MoveState(const UiaTextRange& range,
-<<<<<<< HEAD
-                                   const MovementDirection direction) :
-=======
-                                   MovementDirection direction) :
->>>>>>> 7e2a6084
-    StartScreenInfoRow{ UiaTextRange::_endpointToScreenInfoRow(range.GetStart()) },
-    StartColumn{ UiaTextRange::_endpointToColumn(range.GetStart()) },
-    EndScreenInfoRow{ UiaTextRange::_endpointToScreenInfoRow(range.GetEnd()) },
-    EndColumn{ UiaTextRange::_endpointToColumn(range.GetEnd()) }
-{
-    if (direction == MovementDirection::Forward)
-    {
-        LimitingRow = UiaTextRange::_getLastScreenInfoRowIndex();
-        FirstColumnInRow = UiaTextRange::_getFirstColumnIndex();
-        LastColumnInRow = UiaTextRange::_getLastColumnIndex();
-<<<<<<< HEAD
-        Increment = MovementIncrement::Forward;
-=======
-        Increment = 1;
->>>>>>> 7e2a6084
-    }
-    else
-    {
-        LimitingRow = UiaTextRange::_getFirstScreenInfoRowIndex();
-        FirstColumnInRow = UiaTextRange::_getLastColumnIndex();
-        LastColumnInRow = UiaTextRange::_getFirstColumnIndex();
-<<<<<<< HEAD
-        Increment = MovementIncrement::Backward;
-=======
-        Increment = -1;
->>>>>>> 7e2a6084
-    }
-}
-
-#if _DEBUG
-UiaTextRange::MoveState::MoveState(const ScreenInfoRow startScreenInfoRow,
-                                   const Column startColumn,
-                                   const ScreenInfoRow endScreenInfoRow,
-                                   const Column endColumn,
-                                   const ScreenInfoRow limitingRow,
-                                   const Column firstColumnInRow,
-                                   const Column lastColumnInRow,
-                                   const MovementIncrement increment) :
-    StartScreenInfoRow{ startScreenInfoRow },
-    StartColumn{ startColumn },
-    EndScreenInfoRow{ endScreenInfoRow },
-    EndColumn{ endColumn },
-    LimitingRow{ limitingRow },
-    FirstColumnInRow{ firstColumnInRow },
-    LastColumnInRow{ lastColumnInRow },
-    Increment{ increment }
-    {
-    }
-
-#include <sstream>
-// This is a debugging function that prints out the current
-// relationship between screen info rows, text buffer rows, and
-// endpoints.
-void UiaTextRange::_outputRowConversions()
-{
-    try
-    {
-        unsigned int totalRows = _getTotalRows();
-        OutputDebugString(L"screenBuffer\ttextBuffer\tendpoint\n");
-        for (unsigned int i = 0; i < totalRows; ++i)
-        {
-            std::wstringstream ss;
-            ss << i << "\t" << _screenInfoRowToTextBufferRow (i) << "\t" << _screenInfoRowToEndpoint(i) << "\n";
-            std::wstring str = ss.str();
-            OutputDebugString(str.c_str());
-        }
-        OutputDebugString(L"\n");
-    }
-    catch(...)
-    {
-        LOG_HR(wil::ResultFromCaughtException());
-    }
-}
-
-void UiaTextRange::_outputObjectState()
-{
-    std::wstringstream ss;
-    ss << "Object State";
-    ss << " _id: " << _id;
-    ss << " _start: " << _start;
-    ss << " _end: " << _end;
-    ss << " _degenerate: " << _degenerate;
-
-    std::wstring str = ss.str();
-    OutputDebugString(str.c_str());
-    OutputDebugString(L"\n");
-}
-#endif
-
-std::deque<UiaTextRange*> UiaTextRange::GetSelectionRanges(_In_ IRawElementProviderSimple* pProvider)
-{
-    std::deque<UiaTextRange*> ranges;
-
-    // get the selection rects
-    SMALL_RECT* pSelectionRects;
-    UINT rectCount;
-    NTSTATUS status = Selection::Instance().GetSelectionRects(&pSelectionRects, &rectCount);
-    THROW_IF_FAILED(status);
-    auto selectionRectCleanup = wil::ScopeExit([&] { delete[] pSelectionRects; });
-
-    // create a range for each row
-    for (size_t i = 0; i < rectCount; ++i)
-    {
-        ScreenInfoRow currentRow = pSelectionRects[i].Top;
-        Endpoint start = _screenInfoRowToEndpoint(currentRow) + pSelectionRects[i].Left;
-        Endpoint end = _screenInfoRowToEndpoint(currentRow) + pSelectionRects[i].Right;
-        UiaTextRange* range = UiaTextRange::Create(pProvider,
-                                                   start,
-                                                   end,
-                                                   false);
-        if (range == nullptr)
-        {
-            // something when wrong, clean up and throw
-            while (!ranges.empty())
-            {
-                UiaTextRange* temp = ranges[0];
-                ranges.pop_front();
-                temp->Release();
-            }
-            throw E_INVALIDARG;
-        }
-        else
-        {
-            ranges.push_back(range);
-        }
-    }
-    return ranges;
-}
-
-
-UiaTextRange* UiaTextRange::Create(_In_ IRawElementProviderSimple* const pProvider)
-{
-    UiaTextRange* range = nullptr;;
-    try
-    {
-        range = new UiaTextRange(pProvider);
-    }
-    catch (...)
-    {
-        range = nullptr;
-    }
-
-    if (range)
-    {
-        pProvider->AddRef();
-    }
-    return range;
-}
-
-UiaTextRange* UiaTextRange::Create(_In_ IRawElementProviderSimple* const pProvider,
-                                   _In_ const Cursor* const pCursor)
-{
-    UiaTextRange* range = nullptr;
-    try
-    {
-        range = new UiaTextRange(pProvider, pCursor);
-    }
-    catch (...)
-    {
-        range = nullptr;
-    }
-
-    if (range)
-    {
-        pProvider->AddRef();
-    }
-    return range;
-}
-
-UiaTextRange* UiaTextRange::Create(_In_ IRawElementProviderSimple* const pProvider,
-                                   _In_ const Endpoint start,
-                                   _In_ const Endpoint end,
-                                   _In_ const bool degenerate)
-{
-    UiaTextRange* range = nullptr;
-    try
-    {
-        range = new UiaTextRange(pProvider,
-                                 start,
-                                 end,
-                                 degenerate);
-    }
-    catch (...)
-    {
-        range = nullptr;
-    }
-
-    if (range)
-    {
-        pProvider->AddRef();
-    }
-    return range;
-}
-
-UiaTextRange* UiaTextRange::Create(_In_ IRawElementProviderSimple* const pProvider,
-                                   _In_ const UiaPoint point)
-{
-    UiaTextRange* range = nullptr;
-    try
-    {
-        range = new UiaTextRange(pProvider, point);
-    }
-    catch (...)
-    {
-        range = nullptr;
-    }
-
-    if (range)
-    {
-        pProvider->AddRef();
-    }
-    return range;
-}
-
-
-// degenerate range constructor.
-UiaTextRange::UiaTextRange(_In_ IRawElementProviderSimple* const pProvider) :
-    _cRefs{ 1 },
-    _pProvider{ THROW_HR_IF_NULL(E_INVALIDARG, pProvider) },
-    _start{ 0 },
-    _end{ 0 },
-    _degenerate{ true }
-{
-   _id = id;
-   ++id;
-
-   // tracing
-   ApiMsgConstructor apiMsg;
-   apiMsg.Id = _id;
-   Tracing::s_TraceUia(nullptr, ApiCall::Constructor, &apiMsg);
-}
-
-UiaTextRange::UiaTextRange(_In_ IRawElementProviderSimple* const pProvider,
-                           _In_ const Cursor* const pCursor) :
-    UiaTextRange(pProvider)
-{
-    THROW_HR_IF_NULL(E_POINTER, pCursor);
-
-    _degenerate = true;
-    _start = _screenInfoRowToEndpoint(pCursor->GetPosition().Y) + pCursor->GetPosition().X;
-    _end = _start;
-
-#if defined(_DEBUG) && defined(UIATEXTRANGE_DEBUG_MSGS)
-    OutputDebugString(L"Constructor\n");
-    _outputObjectState();
-#endif
-}
-
-UiaTextRange::UiaTextRange(_In_ IRawElementProviderSimple* const pProvider,
-                           _In_ const Endpoint start,
-                           _In_ const Endpoint end,
-                           _In_ const bool degenerate) :
-    UiaTextRange(pProvider)
-{
-    THROW_HR_IF(E_INVALIDARG, !degenerate && start > end);
-
-    _degenerate = degenerate;
-    _start = start;
-    _end = degenerate ? start : end;
-
-#if defined(_DEBUG) && defined(UIATEXTRANGE_DEBUG_MSGS)
-    OutputDebugString(L"Constructor\n");
-    _outputObjectState();
-#endif
-}
-
-// returns a degenerate text range of the start of the row closest to the y value of point
-UiaTextRange::UiaTextRange(_In_ IRawElementProviderSimple* const pProvider,
-                           _In_ const UiaPoint point) :
-    UiaTextRange(pProvider)
-{
-    POINT clientPoint;
-    clientPoint.x = static_cast<LONG>(point.x);
-    clientPoint.y = static_cast<LONG>(point.y);
-    // get row that point resides in
-    const IConsoleWindow* const pIConsoleWindow = _getIConsoleWindow();
-    const Window* const pWindow = static_cast<const Window* const>(pIConsoleWindow);
-    const RECT windowRect = pWindow->GetWindowRect();
-    const Viewport viewport = _getViewport();
-    ScreenInfoRow row;
-    if (clientPoint.y <= windowRect.top)
-    {
-        row = viewport.Top;
-    }
-    else if (clientPoint.y >= windowRect.bottom)
-    {
-        row = viewport.Bottom;
-    }
-    else
-    {
-        // change point coords to pixels relative to window
-        HWND hwnd = _getWindowHandle();
-        ScreenToClient(hwnd, &clientPoint);
-
-        const SCREEN_INFORMATION* const _pScreenInfo = _getScreenInfo();
-        THROW_HR_IF_NULL(E_POINTER, _pScreenInfo);
-        const COORD currentFontSize = _pScreenInfo->GetScreenFontSize();
-        row = (clientPoint.y / currentFontSize.Y) + viewport.Top;
-    }
-    _start = _screenInfoRowToEndpoint(row);
-    _end = _start;
-    _degenerate = true;
-
-#if defined(_DEBUG) && defined(UIATEXTRANGE_DEBUG_MSGS)
-    OutputDebugString(L"Constructor\n");
-    _outputObjectState();
-#endif
-}
-
-UiaTextRange::UiaTextRange(_In_ const UiaTextRange& a) :
-    _cRefs{ 1 },
-    _pProvider{ a._pProvider },
-    _start{ a._start },
-    _end{ a._end },
-    _degenerate{ a._degenerate }
-{
-    (static_cast<IUnknown*>(_pProvider))->AddRef();
-   _id = id;
-   ++id;
-
-#if defined(_DEBUG) && defined(UIATEXTRANGE_DEBUG_MSGS)
-    OutputDebugString(L"Copy Constructor\n");
-    _outputObjectState();
-#endif
-}
-
-UiaTextRange::~UiaTextRange()
-{
-    (static_cast<IUnknown*>(_pProvider))->Release();
-}
-
-const IdType UiaTextRange::GetId() const
-{
-    return _id;
-}
-
-const Endpoint UiaTextRange::GetStart() const
-{
-    return _start;
-}
-
-const Endpoint UiaTextRange::GetEnd() const
-{
-    return _end;
-}
-
-// Routine Description:
-// - returns true if the range is currently degenerate (empty range).
-// Arguments:
-// - <none>
-// Return Value:
-// - true if range is degenerate, false otherwise.
-const bool UiaTextRange::IsDegenerate() const
-{
-    return _degenerate;
-}
-
-#pragma region IUnknown
-
-IFACEMETHODIMP_(ULONG) UiaTextRange::AddRef()
-{
-    Tracing::s_TraceUia(this, ApiCall::AddRef, nullptr);
-    return InterlockedIncrement(&_cRefs);
-}
-
-IFACEMETHODIMP_(ULONG) UiaTextRange::Release()
-{
-    Tracing::s_TraceUia(this, ApiCall::Release, nullptr);
-
-    const long val = InterlockedDecrement(&_cRefs);
-    if (val == 0)
-    {
-        delete this;
-    }
-    return val;
-}
-
-IFACEMETHODIMP UiaTextRange::QueryInterface(_In_ REFIID riid, _COM_Outptr_result_maybenull_ void** ppInterface)
-{
-    Tracing::s_TraceUia(this, ApiCall::QueryInterface, nullptr);
-
-    if (riid == __uuidof(IUnknown))
-    {
-        *ppInterface = static_cast<ITextRangeProvider*>(this);
-    }
-    else if (riid == __uuidof(ITextRangeProvider))
-    {
-        *ppInterface = static_cast<ITextRangeProvider*>(this);
-    }
-    else
-    {
-        *ppInterface = nullptr;
-        return E_NOINTERFACE;
-    }
-
-    (static_cast<IUnknown*>(*ppInterface))->AddRef();
-    return S_OK;
-}
-
-#pragma endregion
-
-#pragma region ITextRangeProvider
-
-IFACEMETHODIMP UiaTextRange::Clone(_Outptr_result_maybenull_ ITextRangeProvider** ppRetVal)
-{
-    try
-    {
-        *ppRetVal = new UiaTextRange(*this);
-    }
-    catch(...)
-    {
-        *ppRetVal = nullptr;
-        return wil::ResultFromCaughtException();
-    }
-    if (*ppRetVal == nullptr)
-    {
-        return E_OUTOFMEMORY;
-    }
-
-#if defined(_DEBUG) && defined(UIATEXTRANGE_DEBUG_MSGS)
-    OutputDebugString(L"Clone\n");
-    std::wstringstream ss;
-    ss << _id << L" cloned to " << (static_cast<UiaTextRange*>(*ppRetVal))->_id;
-    std::wstring str = ss.str();
-    OutputDebugString(str.c_str());
-    OutputDebugString(L"\n");
-#endif
-    // tracing
-    ApiMsgClone apiMsg;
-    apiMsg.CloneId = static_cast<UiaTextRange*>(*ppRetVal)->GetId();
-    Tracing::s_TraceUia(this, ApiCall::Clone, &apiMsg);
-
-    return S_OK;
-}
-
-IFACEMETHODIMP UiaTextRange::Compare(_In_opt_ ITextRangeProvider* pRange, _Out_ BOOL* pRetVal)
-{
-    CONSOLE_INFORMATION* const gci = ServiceLocator::LocateGlobals()->getConsoleInformation();
-    gci->LockConsole();
-    auto Unlock = wil::ScopeExit([&]
-    {
-        gci->UnlockConsole();
-    });
-
-    *pRetVal = FALSE;
-    UiaTextRange* other = static_cast<UiaTextRange*>(pRange);
-    if (other)
-    {
-        *pRetVal = !!(_start == other->GetStart() &&
-                      _end == other->GetEnd() &&
-                      _degenerate == other->IsDegenerate());
-    }
-    // tracing
-    ApiMsgCompare apiMsg;
-    apiMsg.OtherId = other->GetId();
-    apiMsg.Equal = !!*pRetVal;
-    Tracing::s_TraceUia(this, ApiCall::Compare, &apiMsg);
-
-    return S_OK;
-}
-
-
-IFACEMETHODIMP UiaTextRange::CompareEndpoints(_In_ TextPatternRangeEndpoint endpoint,
-                                              _In_ ITextRangeProvider* pTargetRange,
-                                              _In_ TextPatternRangeEndpoint targetEndpoint,
-                                              _Out_ int* pRetVal)
-{
-    // get the text range that we're comparing to
-    UiaTextRange* range = static_cast<UiaTextRange*>(pTargetRange);
-    if (range == nullptr)
-    {
-        return E_INVALIDARG;
-    }
-
-    // get endpoint value that we're comparing to
-    Endpoint theirValue;
-    if (targetEndpoint == TextPatternRangeEndpoint::TextPatternRangeEndpoint_Start)
-    {
-        theirValue = range->GetStart();
-    }
-    else
-    {
-        theirValue = range->GetEnd();
-    }
-
-    // get the values of our endpoint
-    Endpoint ourValue;
-    if (endpoint == TextPatternRangeEndpoint::TextPatternRangeEndpoint_Start)
-    {
-        ourValue = _start;
-    }
-    else
-    {
-        ourValue = _end;
-    }
-
-    // compare them
-    *pRetVal = clamp(static_cast<int>(ourValue) - static_cast<int>(theirValue), -1, 1);
-
-    // tracing
-    ApiMsgCompareEndpoints apiMsg;
-    apiMsg.OtherId = range->GetId();
-    apiMsg.Endpoint = endpoint;
-    apiMsg.TargetEndpoint = targetEndpoint;
-    apiMsg.Result = *pRetVal;
-    Tracing::s_TraceUia(this, ApiCall::CompareEndpoints, &apiMsg);
-
-    return S_OK;
-}
-
-IFACEMETHODIMP UiaTextRange::ExpandToEnclosingUnit(_In_ TextUnit unit)
-{
-    ServiceLocator::LocateGlobals()->getConsoleInformation()->LockConsole();
-    auto Unlock = wil::ScopeExit([&]
-    {
-        ServiceLocator::LocateGlobals()->getConsoleInformation()->UnlockConsole();
-    });
-
-    ApiMsgExpandToEnclosingUnit apiMsg;
-    apiMsg.Unit = unit;
-    apiMsg.OriginalStart = _start;
-    apiMsg.OriginalEnd = _end;
-
-    try
-    {
-        const ScreenInfoRow topRow = _getFirstScreenInfoRowIndex();
-        const ScreenInfoRow bottomRow = _getLastScreenInfoRowIndex();
-
-        if (unit == TextUnit::TextUnit_Character)
-        {
-            _end = _start;
-        }
-        else if (unit <= TextUnit::TextUnit_Line)
-        {
-            // expand to line
-            _start = _textBufferRowToEndpoint(_endpointToTextBufferRow(_start));
-            _end = _start + _getLastColumnIndex();
-            assert(_start <= _end);
-        }
-        else
-        {
-            // expand to document
-            _start = _screenInfoRowToEndpoint(topRow);
-            _end = _screenInfoRowToEndpoint(bottomRow) + _getLastColumnIndex();
-        }
-
-        _degenerate = false;
-
-        Tracing::s_TraceUia(this, ApiCall::ExpandToEnclosingUnit, &apiMsg);
-
-        return S_OK;
-    }
-    CATCH_RETURN();
-}
-
-// we don't support this currently
-IFACEMETHODIMP UiaTextRange::FindAttribute(_In_ TEXTATTRIBUTEID /*textAttributeId*/,
-                                           _In_ VARIANT /*val*/,
-                                           _In_ BOOL /*searchBackward*/,
-                                           _Outptr_result_maybenull_ ITextRangeProvider** /*ppRetVal*/)
-{
-    Tracing::s_TraceUia(this, ApiCall::FindAttribute, nullptr);
-    return E_NOTIMPL;
-}
-
-// we don't support this currently
-IFACEMETHODIMP UiaTextRange::FindText(_In_ BSTR /*text*/,
-                                      _In_ BOOL /*searchBackward*/,
-                                      _In_ BOOL /*ignoreCase*/,
-                                      _Outptr_result_maybenull_ ITextRangeProvider** /*ppRetVal*/)
-{
-    Tracing::s_TraceUia(this, ApiCall::FindText, nullptr);
-    return E_NOTIMPL;
-}
-
-IFACEMETHODIMP UiaTextRange::GetAttributeValue(_In_ TEXTATTRIBUTEID textAttributeId,
-                                               _Out_ VARIANT* pRetVal)
-{
-    Tracing::s_TraceUia(this, ApiCall::GetAttributeValue, nullptr);
-    pRetVal->vt = VT_EMPTY;
-    if (textAttributeId == UIA_IsReadOnlyAttributeId)
-    {
-        pRetVal->vt = VT_BOOL;
-        pRetVal->boolVal = VARIANT_FALSE;
-    }
-    return S_OK;
-}
-
-IFACEMETHODIMP UiaTextRange::GetBoundingRectangles(_Outptr_result_maybenull_ SAFEARRAY** ppRetVal)
-{
-    CONSOLE_INFORMATION* const gci = ServiceLocator::LocateGlobals()->getConsoleInformation();
-    gci->LockConsole();
-    auto Unlock = wil::ScopeExit([&]
-    {
-        gci->UnlockConsole();
-    });
-
-    *ppRetVal = nullptr;
-
-
-    try
-    {
-        // vector to put coords into. they go in as four doubles in the
-        // order: left, top, width, height. each line will have its own
-        // set of coords.
-        std::vector<double> coords;
-        const TextBufferRow startRow = _endpointToTextBufferRow(_start);
-
-        if (_degenerate && _isScreenInfoRowInViewport(startRow))
-        {
-            _addScreenInfoRowBoundaries(_textBufferRowToScreenInfoRow(startRow), coords);
-        }
-        else
-        {
-            const unsigned int totalRowsInRange = _rowCountInRange();
-            for (unsigned int i = 0; i < totalRowsInRange; ++i)
-            {
-                ScreenInfoRow screenInfoRow = _textBufferRowToScreenInfoRow(startRow + i);
-                if (!_isScreenInfoRowInViewport(screenInfoRow))
-                {
-                    continue;
-                }
-                _addScreenInfoRowBoundaries(screenInfoRow, coords);
-            }
-        }
-
-        // convert to a safearray
-        *ppRetVal = SafeArrayCreateVector(VT_R8, 0, static_cast<ULONG>(coords.size()));
-        if (*ppRetVal == nullptr)
-        {
-            return E_OUTOFMEMORY;
-        }
-        HRESULT hr;
-        for (LONG i = 0; i < static_cast<LONG>(coords.size()); ++i)
-        {
-            hr = SafeArrayPutElement(*ppRetVal, &i, &coords[i]);
-            if (FAILED(hr))
-            {
-                SafeArrayDestroy(*ppRetVal);
-                *ppRetVal = nullptr;
-                return hr;
-            }
-        }
-    }
-    CATCH_RETURN();
-
-    Tracing::s_TraceUia(this, ApiCall::GetBoundingRectangles, nullptr);
-
-    return S_OK;
-}
-
-IFACEMETHODIMP UiaTextRange::GetEnclosingElement(_Outptr_result_maybenull_ IRawElementProviderSimple** ppRetVal)
-{
-    Tracing::s_TraceUia(this, ApiCall::GetBoundingRectangles, nullptr);
-    return _pProvider->QueryInterface(IID_PPV_ARGS(ppRetVal));
-}
-
-IFACEMETHODIMP UiaTextRange::GetText(_In_ int maxLength, _Out_ BSTR* pRetVal)
-{
-    CONSOLE_INFORMATION* const gci = ServiceLocator::LocateGlobals()->getConsoleInformation();
-    gci->LockConsole();
-    auto Unlock = wil::ScopeExit([&]
-    {
-        gci->UnlockConsole();
-    });
-
-    std::wstring wstr = L"";
-
-    if (maxLength < -1)
-    {
-        return E_INVALIDARG;
-    }
-    // the caller must pass in a value for the max length of the text
-    // to retrieve. a value of -1 means they don't want the text
-    // truncated.
-    const bool getPartialText = maxLength != -1;
-
-    if (!_degenerate)
-    {
-        try
-        {
-            const ScreenInfoRow startScreenInfoRow = _endpointToScreenInfoRow(_start);
-            const Column startColumn = _endpointToColumn(_start);
-            const ScreenInfoRow endScreenInfoRow = _endpointToScreenInfoRow(_end);
-            const Column endColumn = _endpointToColumn(_end);
-            const unsigned int totalRowsInRange = _rowCountInRange();
-            const TEXT_BUFFER_INFO* const pTextBuffer = _getTextBuffer();
-
-            ScreenInfoRow currentScreenInfoRow;
-            for (unsigned int i = 0; i < totalRowsInRange; ++i)
-            {
-                currentScreenInfoRow = startScreenInfoRow + i;
-                const int rowIndex = _screenInfoRowToTextBufferRow(currentScreenInfoRow);
-                if (rowIndex >= static_cast<int>(_getTotalRows()) || rowIndex < 0)
-                {
-                    throw UIA_E_INVALIDOPERATION;
-<<<<<<< HEAD
-                }
-
-                const ROW row = pTextBuffer->Rows[rowIndex];
-
-                if (row.CharRow.ContainsText())
-                {
-                    int startIndex = 0;
-                    int endIndex = row.CharRow.Right;
-                    if (currentScreenInfoRow == startScreenInfoRow)
-                    {
-                        startIndex = startColumn;
-                    }
-                    if (currentScreenInfoRow == endScreenInfoRow)
-                    {
-                        // prevent the end from going past the last non-whitespace char in the row
-                        endIndex = min(static_cast<int>(endColumn + 1), row.CharRow.Right);
-                    }
-
-                    // if startIndex >= endIndex then _start is
-                    // further to the right than the last
-                    // non-whitespace char in the row so there
-                    // wouldn't be any text to grab.
-                    if (startIndex < endIndex)
-                    {
-                        std::wstring tempString = std::wstring(row.CharRow.Chars + startIndex,
-                                                               row.CharRow.Chars + endIndex);
-                        // add to result string
-                        wstr += tempString;
-                    }
-                }
-
-                if (currentScreenInfoRow != endScreenInfoRow)
-                {
-=======
-                }
-
-                const ROW* const pRow = &pTextBuffer->Rows[rowIndex];
-
-                if (pRow->CharRow.ContainsText())
-                {
-                    int startIndex = 0;
-                    int endIndex = pRow->CharRow.Right;
-                    if (currentScreenInfoRow == startScreenInfoRow)
-                    {
-                        startIndex = startColumn;
-                    }
-                    if (currentScreenInfoRow == endScreenInfoRow)
-                    {
-                        // prevent the end from going past the last non-whitespace char in the row
-                        endIndex = min(static_cast<int>(endColumn + 1), pRow->CharRow.Right);
-                    }
-
-                    // if startIndex >= endIndex then _start is
-                    // further to the right than the last
-                    // non-whitespace char in the row so there
-                    // wouldn't be any text to grab.
-                    if (startIndex < endIndex)
-                    {
-                        std::wstring tempString = std::wstring(pRow->CharRow.Chars + startIndex,
-                                                               pRow->CharRow.Chars + endIndex);
-                        // add to result string
-                        wstr += tempString;
-                    }
-                }
-
-                if (currentScreenInfoRow != endScreenInfoRow)
-                {
->>>>>>> 7e2a6084
-                    wstr += L"\r\n";
-                }
-
-                if (getPartialText && wstr.size() > static_cast<size_t>(maxLength))
-                {
-                    wstr.resize(maxLength);
-                    break;
-                }
-            }
-        }
-        CATCH_RETURN();
-    }
-
-    *pRetVal = SysAllocString(wstr.c_str());
-
-    // tracing
-    ApiMsgGetText apiMsg;
-    apiMsg.Text = wstr.c_str();
-    Tracing::s_TraceUia(this, ApiCall::GetText, &apiMsg);
-
-    return S_OK;
-}
-
-IFACEMETHODIMP UiaTextRange::Move(_In_ TextUnit unit,
-                                  _In_ int count,
-                                  _Out_ int* pRetVal)
-{
-    ServiceLocator::LocateGlobals()->getConsoleInformation()->LockConsole();
-    auto Unlock = wil::ScopeExit([&]
-    {
-        ServiceLocator::LocateGlobals()->getConsoleInformation()->UnlockConsole();
-    });
-
-    *pRetVal = 0;
-    if (count == 0)
-    {
-        return S_OK;
-    }
-
-    ApiMsgMove apiMsg;
-    apiMsg.OriginalStart = _start;
-    apiMsg.OriginalEnd = _end;
-    apiMsg.Unit = unit;
-    apiMsg.RequestedCount = count;
-#if defined(_DEBUG) && defined(UIATEXTRANGE_DEBUG_MSGS)
-    OutputDebugString(L"Move\n");
-    _outputObjectState();
-
-    std::wstringstream ss;
-    ss << L" count: " << count;
-    std::wstring data = ss.str();
-    OutputDebugString(data.c_str());
-    OutputDebugString(L"\n");
-    _outputRowConversions();
-#endif
-
-<<<<<<< HEAD
-    auto moveFunc = &_moveByLine;
-=======
-    auto moveFunc = &_moveByDocument;
->>>>>>> 7e2a6084
-    if (unit == TextUnit::TextUnit_Character)
-    {
-        moveFunc = &_moveByCharacter;
-    }
-<<<<<<< HEAD
-
-    MovementDirection moveDirection = (count > 0) ? MovementDirection::Forward : MovementDirection::Backward;
-    std::pair<Endpoint, Endpoint> newEndpoints;
-
-=======
-    else if (unit <= TextUnit::TextUnit_Line)
-    {
-        moveFunc = &_moveByLine;
-    }
-
-    MovementDirection moveDirection = (count > 0) ? MovementDirection::Forward : MovementDirection::Backward;
-    std::pair<Endpoint, Endpoint> newEndpoints;
-
->>>>>>> 7e2a6084
-    try
-    {
-        MoveState moveState{ *this, moveDirection };
-        newEndpoints = moveFunc(count,
-                                moveState,
-                                pRetVal);
-    }
-    CATCH_RETURN();
-
-    _start = newEndpoints.first;
-    _end = newEndpoints.second;
-
-    // a range can't be degenerate after both endpoints have been
-    // moved.
-    _degenerate = false;
-
-    // tracing
-    apiMsg.MovedCount = *pRetVal;
-    Tracing::s_TraceUia(this, ApiCall::Move, &apiMsg);
-
-    return S_OK;
-}
-
-IFACEMETHODIMP UiaTextRange::MoveEndpointByUnit(_In_ TextPatternRangeEndpoint endpoint,
-                                                _In_ TextUnit unit,
-                                                _In_ int count,
-                                                _Out_ int* pRetVal)
-{
-    ServiceLocator::LocateGlobals()->getConsoleInformation()->LockConsole();
-    auto Unlock = wil::ScopeExit([&]
-    {
-        ServiceLocator::LocateGlobals()->getConsoleInformation()->UnlockConsole();
-    });
-
-    *pRetVal = 0;
-    if (count == 0)
-    {
-        return S_OK;
-    }
-
-    ApiMsgMoveEndpointByUnit apiMsg;
-    apiMsg.OriginalStart = _start;
-    apiMsg.OriginalEnd = _end;
-    apiMsg.Endpoint = endpoint;
-    apiMsg.Unit = unit;
-    apiMsg.RequestedCount = count;
-#if defined(_DEBUG) && defined(UIATEXTRANGE_DEBUG_MSGS)
-    OutputDebugString(L"MoveEndpointByUnit\n");
-    _outputObjectState();
-
-    std::wstringstream ss;
-    ss << L" endpoint: " << endpoint;
-    ss << L" count: " << count;
-    std::wstring data = ss.str();
-    OutputDebugString(data.c_str());
-    OutputDebugString(L"\n");
-    _outputRowConversions();
-#endif
-
-    auto moveFunc = &_moveEndpointByUnitDocument;
-    if (unit == TextUnit::TextUnit_Character)
-    {
-        moveFunc = &_moveEndpointByUnitCharacter;
-    }
-    else if (unit <= TextUnit::TextUnit_Line)
-    {
-        moveFunc = &_moveEndpointByUnitLine;
-    }
-
-    MovementDirection moveDirection = (count > 0) ? MovementDirection::Forward : MovementDirection::Backward;
-    std::tuple<Endpoint, Endpoint, bool> moveResults;
-    try
-    {
-        MoveState moveState{ *this, moveDirection };
-        moveResults = moveFunc(count, endpoint, moveState, pRetVal);
-    }
-    CATCH_RETURN();
-
-    _start = std::get<0>(moveResults);
-    _end = std::get<1>(moveResults);
-    _degenerate = std::get<2>(moveResults);
-
-    // tracing
-    apiMsg.MovedCount = *pRetVal;
-    Tracing::s_TraceUia(this, ApiCall::MoveEndpointByUnit, &apiMsg);
-
-    return S_OK;
-}
-
-IFACEMETHODIMP UiaTextRange::MoveEndpointByRange(_In_ TextPatternRangeEndpoint endpoint,
-                                                 _In_ ITextRangeProvider* pTargetRange,
-                                                 _In_ TextPatternRangeEndpoint targetEndpoint)
-{
-    ServiceLocator::LocateGlobals()->getConsoleInformation()->LockConsole();
-    auto Unlock = wil::ScopeExit([&]
-    {
-        ServiceLocator::LocateGlobals()->getConsoleInformation()->UnlockConsole();
-    });
-
-    UiaTextRange* range = static_cast<UiaTextRange*>(pTargetRange);
-    if (range == nullptr)
-    {
-        return E_INVALIDARG;
-    }
-
-    ApiMsgMoveEndpointByRange apiMsg;
-    apiMsg.OriginalEnd = _start;
-    apiMsg.OriginalEnd = _end;
-    apiMsg.Endpoint = endpoint;
-    apiMsg.TargetEndpoint = targetEndpoint;
-    apiMsg.OtherId = range->GetId();
-#if defined(_DEBUG) && defined(UIATEXTRANGE_DEBUG_MSGS)
-    OutputDebugString(L"MoveEndpointByRange\n");
-    _outputObjectState();
-
-    std::wstringstream ss;
-    ss << L" endpoint: " << endpoint;
-    ss << L" targetRange: " << range->_id;
-    ss << L" targetEndpoint: " << targetEndpoint;
-    std::wstring data = ss.str();
-    OutputDebugString(data.c_str());
-    OutputDebugString(L"\n");
-    _outputRowConversions();
-#endif
-
-    // get the value that we're updating to
-    Endpoint targetEndpointValue;
-    if (targetEndpoint == TextPatternRangeEndpoint::TextPatternRangeEndpoint_Start)
-    {
-        targetEndpointValue = range->GetStart();
-    }
-    else
-    {
-        targetEndpointValue = range->GetEnd();
-    }
-
-    // convert then endpoints to screen info rows/columns
-    ScreenInfoRow startScreenInfoRow;
-    Column startColumn;
-    ScreenInfoRow endScreenInfoRow;
-    Column endColumn;
-    ScreenInfoRow targetScreenInfoRow;
-    Column targetColumn;
-    try
-    {
-        startScreenInfoRow = _endpointToScreenInfoRow(_start);
-        startColumn = _endpointToColumn(_start);
-        endScreenInfoRow = _endpointToScreenInfoRow(_end);
-        endColumn = _endpointToColumn(_end);
-        targetScreenInfoRow = _endpointToScreenInfoRow(targetEndpointValue);
-        targetColumn = _endpointToColumn(targetEndpointValue);
-    }
-    CATCH_RETURN();
-
-    // set endpoint value and check for crossed endpoints
-    if (endpoint == TextPatternRangeEndpoint::TextPatternRangeEndpoint_Start)
-    {
-        _start = targetEndpointValue;
-        if (_compareScreenCoords(endScreenInfoRow, endColumn, targetScreenInfoRow, targetColumn) == -1)
-        {
-            // endpoints were crossed
-            _end = _start;
-        }
-    }
-    else
-    {
-        _end = targetEndpointValue;
-        if (_compareScreenCoords(startScreenInfoRow, startColumn, targetScreenInfoRow, targetColumn) == 1)
-        {
-            // endpoints were crossed
-            _start = _end;
-        }
-    }
-    _degenerate = (_start == _end);
-
-    Tracing::s_TraceUia(this, ApiCall::MoveEndpointByRange, &apiMsg);
-    return S_OK;
-}
-
-IFACEMETHODIMP UiaTextRange::Select()
-{
-    CONSOLE_INFORMATION* const gci = ServiceLocator::LocateGlobals()->getConsoleInformation();
-    gci->LockConsole();
-    auto Unlock = wil::ScopeExit([&]
-    {
-        gci->UnlockConsole();
-    });
-
-    COORD coordStart;
-    COORD coordEnd;
-
-    coordStart.X = static_cast<SHORT>(_endpointToColumn(_start));
-    coordStart.Y = static_cast<SHORT>(_endpointToScreenInfoRow(_start));
-
-    coordEnd.X = static_cast<SHORT>(_endpointToColumn(_end));
-    coordEnd.Y = static_cast<SHORT>(_endpointToScreenInfoRow(_end));
-
-    Selection::Instance().SelectNewRegion(coordStart, coordEnd);
-
-    Tracing::s_TraceUia(this, ApiCall::Select, nullptr);
-    return S_OK;
-}
-
-// we don't support this
-IFACEMETHODIMP UiaTextRange::AddToSelection()
-{
-    Tracing::s_TraceUia(this, ApiCall::AddToSelection, nullptr);
-    return E_NOTIMPL;
-}
-
-// we don't support this
-IFACEMETHODIMP UiaTextRange::RemoveFromSelection()
-{
-    Tracing::s_TraceUia(this, ApiCall::RemoveFromSelection, nullptr);
-    return E_NOTIMPL;
-}
-
-IFACEMETHODIMP UiaTextRange::ScrollIntoView(_In_ BOOL alignToTop)
-{
-    CONSOLE_INFORMATION* const gci = ServiceLocator::LocateGlobals()->getConsoleInformation();
-    gci->LockConsole();
-    auto Unlock = wil::ScopeExit([&]
-    {
-        gci->UnlockConsole();
-    });
-
-    Viewport oldViewport;
-    unsigned int viewportHeight;
-    // range rows
-    ScreenInfoRow startScreenInfoRow;
-    ScreenInfoRow endScreenInfoRow;
-    // screen buffer rows
-    ScreenInfoRow topRow;
-    ScreenInfoRow bottomRow;
-    try
-    {
-        oldViewport = _getViewport();
-        viewportHeight = _getViewportHeight(oldViewport);
-        // range rows
-        startScreenInfoRow = _endpointToScreenInfoRow(_start);
-        endScreenInfoRow = _endpointToScreenInfoRow(_end);
-        // screen buffer rows
-        topRow = _getFirstScreenInfoRowIndex();
-        bottomRow = _getLastScreenInfoRowIndex();
-    }
-    CATCH_RETURN();
-
-    Viewport newViewport = oldViewport;
-
-    // there's a bunch of +1/-1s here for setting the viewport. These
-    // are to account for the inclusivity of the viewport boundaries.
-    if (alignToTop)
-    {
-        // determine if we can align the start row to the top
-        if (startScreenInfoRow + viewportHeight <= bottomRow)
-        {
-            // we can align to the top
-            newViewport.Top = static_cast<SHORT>(startScreenInfoRow);
-            newViewport.Bottom = static_cast<SHORT>(startScreenInfoRow + viewportHeight - 1);
-        }
-        else
-        {
-            // we can align to the top so we'll just move the viewport
-            // to the bottom of the screen buffer
-            newViewport.Bottom = static_cast<SHORT>(bottomRow);
-            newViewport.Top = static_cast<SHORT>(bottomRow - viewportHeight + 1);
-        }
-    }
-    else
-    {
-        // we need to align to the bottom
-        // check if we can align to the bottom
-        if (endScreenInfoRow - viewportHeight >= topRow)
-        {
-            // we can align to bottom
-            newViewport.Bottom = static_cast<SHORT>(endScreenInfoRow);
-            newViewport.Top = static_cast<SHORT>(endScreenInfoRow - viewportHeight + 1);
-        }
-        else
-        {
-            // we can't align to bottom so we'll move the viewport to
-            // the top of the screen buffer
-            newViewport.Top = static_cast<SHORT>(topRow);
-            newViewport.Bottom = static_cast<SHORT>(topRow + viewportHeight - 1);
-        }
-
-    }
-
-    assert(newViewport.Top >= static_cast<SHORT>(topRow));
-    assert(newViewport.Bottom <= static_cast<SHORT>(bottomRow));
-    assert(_getViewportHeight(oldViewport) == _getViewportHeight(newViewport));
-
-    try
-    {
-        IConsoleWindow* pIConsoleWindow = _getIConsoleWindow();
-        pIConsoleWindow->SetViewportOrigin(newViewport);
-    }
-    CATCH_RETURN();
-
-
-    // tracing
-    ApiMsgScrollIntoView apiMsg;
-    apiMsg.AlignToTop = !!alignToTop;
-    Tracing::s_TraceUia(this, ApiCall::ScrollIntoView, &apiMsg);
-
-    return S_OK;
-}
-
-IFACEMETHODIMP UiaTextRange::GetChildren(_Outptr_result_maybenull_ SAFEARRAY** ppRetVal)
-{
-    Tracing::s_TraceUia(this, ApiCall::GetChildren, nullptr);
-    // we don't have any children
-    *ppRetVal = SafeArrayCreateVector(VT_UNKNOWN, 0, 0);
-    if (*ppRetVal == nullptr)
-    {
-        return E_OUTOFMEMORY;
-    }
-    return S_OK;
-}
-
-#pragma endregion
-
-// Routine Description:
-// - Gets the current viewport
-// Arguments:
-// - <none>
-// Return Value:
-// - The screen info's current viewport
-const Viewport UiaTextRange::_getViewport()
-{
-    return _getScreenInfo()->GetBufferViewport();
-}
-
-// Routine Description:
-// - Gets the current window
-// Arguments:
-// - <none>
-// Return Value:
-// - The current window. May return nullptr if there is no current
-// window.
-IConsoleWindow* const UiaTextRange::_getIConsoleWindow()
-{
-    IConsoleWindow* const pIConsoleWindow = ServiceLocator::LocateConsoleWindow();
-    THROW_HR_IF_NULL(E_POINTER, pIConsoleWindow);
-    return pIConsoleWindow;
-}
-
-// Routine Description:
-// - gets the current window handle
-// Arguments:
-// - <none>
-// Return Value
-// - the current window handle
-HWND UiaTextRange::_getWindowHandle()
-{
-    return _getIConsoleWindow()->GetWindowHandle();
-}
-
-// Routine Description:
-// - gets the current screen info
-// Arguments:
-// - <none>
-// Return Value
-// - the current screen info. May return nullptr.
-SCREEN_INFORMATION* const UiaTextRange::_getScreenInfo()
-{
-    const CONSOLE_INFORMATION* const gci = ServiceLocator::LocateGlobals()->getConsoleInformation();
-    SCREEN_INFORMATION* const pScreenInfo = gci->CurrentScreenBuffer;
-    THROW_HR_IF_NULL(E_POINTER, pScreenInfo);
-    return pScreenInfo;
-}
-
-// Routine Description:
-// - gets the current output text buffer
-// Arguments:
-// - <none>
-// Return Value
-// - the current output text buffer. May return nullptr.
-TEXT_BUFFER_INFO* const UiaTextRange::_getTextBuffer()
-{
-    SCREEN_INFORMATION* const pScreenInfo = _getScreenInfo();
-    TEXT_BUFFER_INFO* const pTextBuffer = pScreenInfo->TextInfo;
-    THROW_HR_IF_NULL(E_POINTER, pTextBuffer);
-    return pTextBuffer;
-}
-
-// Routine Description:
-// - Gets the number of rows in the output text buffer.
-// Arguments:
-// - <none>
-// Return Value:
-// - The number of rows
-const unsigned int UiaTextRange::_getTotalRows()
-{
-    const TEXT_BUFFER_INFO* const pTextBuffer = _getTextBuffer();
-    THROW_HR_IF_NULL(E_POINTER, pTextBuffer);
-    return pTextBuffer->TotalRowCount();
-}
-
-// Routine Description:
-// - gets the current screen buffer size.
-// Arguments:
-// - <none>
-// Return Value:
-// - The screen buffer size
-const COORD UiaTextRange::_getScreenBufferCoords()
-{
-    const CONSOLE_INFORMATION* const gci = ServiceLocator::LocateGlobals()->getConsoleInformation();
-    return gci->GetScreenBufferSize();
-}
-
-
-// Routine Description:
-// - Gets the width of the screen buffer rows
-// Arguments:
-// - <none>
-// Return Value:
-// - The row width
-const unsigned int UiaTextRange::_getRowWidth()
-{
-    // make sure that we can't leak a 0
-    return max(_getScreenBufferCoords().X, 1);
-}
-
-// Routine Description:
-// - calculates the column refered to by the endpoint.
-// Arguments:
-// - endpoint - the endpoint to translate
-// Return Value:
-// - the column value
-const Column UiaTextRange::_endpointToColumn(_In_ const Endpoint endpoint)
-{
-    return endpoint % _getRowWidth();
-}
-
-// Routine Description:
-// - converts an Endpoint into its equivalent text buffer row.
-// Arguments:
-// - endpoint - the endpoint to convert
-// Return Value:
-// - the text buffer row value
-const TextBufferRow UiaTextRange::_endpointToTextBufferRow(_In_ const Endpoint endpoint)
-{
-    return endpoint / _getRowWidth();
-}
-
-// Routine Description:
-// - counts the number of rows that are fully or partially part of the
-// range.
-// Arguments:
-// - <none>
-// Return Value:
-// - The number of rows in the range.
-const unsigned int UiaTextRange::_rowCountInRange() const
-{
-    if (_degenerate)
-    {
-        return 0;
-    }
-
-    const ScreenInfoRow startScreenInfoRow = _endpointToScreenInfoRow(_start);
-    const Column startColumn = _endpointToColumn(_start);
-    const ScreenInfoRow endScreenInfoRow = _endpointToScreenInfoRow(_end);
-    const Column endColumn = _endpointToColumn(_end);
-
-    assert(_compareScreenCoords(startScreenInfoRow, startColumn, endScreenInfoRow, endColumn) <= 0);
-
-    // + 1 to balance subtracting ScreenInfoRows from each other
-    return endScreenInfoRow - startScreenInfoRow + 1;
-}
-
-// Routine Description:
-// - Converts a TextBufferRow to a ScreenInfoRow.
-// Arguments:
-// - row - the TextBufferRow to convert
-// Return Value:
-// - the equivalent ScreenInfoRow.
-const ScreenInfoRow UiaTextRange::_textBufferRowToScreenInfoRow(_In_ const TextBufferRow row)
-{
-    const int firstRowIndex = _getTextBuffer()->GetFirstRowIndex();
-    return _normalizeRow(row - firstRowIndex);
-}
-
-// Routine Description:
-// - Converts a ScreenInfoRow to a ViewportRow. Uses the default
-// viewport for the conversion.
-// Arguments:
-// - row - the ScreenInfoRow to convert
-// Return Value:
-// - the equivalent ViewportRow.
-const ViewportRow UiaTextRange::_screenInfoRowToViewportRow(_In_ const ScreenInfoRow row)
-{
-    const Viewport viewport = _getViewport();
-    return _screenInfoRowToViewportRow(row, viewport);
-}
-
-// Routine Description:
-// - Converts a ScreenInfoRow to a ViewportRow.
-// Arguments:
-// - row - the ScreenInfoRow to convert
-// - viewport - the viewport to use for the conversion
-// Return Value:
-// - the equivalent ViewportRow.
-const ViewportRow UiaTextRange::_screenInfoRowToViewportRow(_In_ const ScreenInfoRow row,
-                                                            _In_ const Viewport viewport)
-{
-    return row - viewport.Top;
-}
-
-// Routine Description:
-// - normalizes the row index to within the bounds of the output
-// buffer. The output buffer stores the text in a circular buffer so
-// this method makes sure that we circle around gracefully.
-// Arguments:
-// - the non-normalized row index
-// Return Value:
-// - the normalized row index
-const Row UiaTextRange::_normalizeRow(_In_ const Row row)
-{
-    const unsigned int totalRows = _getTotalRows();
-    return ((row + totalRows) % totalRows);
-}
-
-// Routine Description:
-// - Gets the viewport height, measured in char rows.
-// Arguments:
-// - viewport - The viewport to measure
-// Return Value:
-// - The viewport height
-const unsigned int UiaTextRange::_getViewportHeight(_In_ const Viewport viewport)
-{
-    assert(viewport.Bottom >= viewport.Top);
-    // + 1 because COORD is inclusive on both sides so subtracting top
-    // and bottom gets rid of 1 more then it should.
-    return viewport.Bottom - viewport.Top + 1;
-}
-
-// Routine Description:
-// - Gets the viewport width, measured in char columns.
-// Arguments:
-// - viewport - The viewport to measure
-// Return Value:
-// - The viewport width
-const unsigned int UiaTextRange::_getViewportWidth(_In_ const Viewport viewport)
-{
-    assert(viewport.Right >= viewport.Left);
-
-    // + 1 because COORD is inclusive on both sides so subtracting left
-    // and right gets rid of 1 more then it should.
-    return (viewport.Right - viewport.Left + 1);
-}
-
-// Routine Description:
-// - checks if the row is currently visible in the viewport. Uses the
-// default viewport.
-// Arguments:
-// - row - the screen info row to check
-// Return Value:
-// - true if the row is within the bounds of the viewport
-const bool UiaTextRange::_isScreenInfoRowInViewport(_In_ const ScreenInfoRow row)
-{
-    return _isScreenInfoRowInViewport(row, _getViewport());
-}
-
-// Routine Description:
-// - checks if the row is currently visible in the viewport
-// Arguments:
-// - row - the row to check
-// - viewport - the viewport to use for the bounds
-// Return Value:
-// - true if the row is within the bounds of the viewport
-const bool UiaTextRange::_isScreenInfoRowInViewport(_In_ const ScreenInfoRow row,
-                                                    _In_ const Viewport viewport)
-{
-    ViewportRow viewportRow = _screenInfoRowToViewportRow(row, viewport);
-    return viewportRow >= 0 &&
-           viewportRow < static_cast<ViewportRow>(_getViewportHeight(viewport));
-}
-
-// Routine Description:
-// - Converts a ScreenInfoRow to a TextBufferRow.
-// Arguments:
-// - row - the ScreenInfoRow to convert
-// Return Value:
-// - the equivalent TextBufferRow.
-const TextBufferRow UiaTextRange::_screenInfoRowToTextBufferRow(_In_ const ScreenInfoRow row)
-{
-    const TEXT_BUFFER_INFO* const pTextBuffer = _getTextBuffer();
-    const TextBufferRow firstRowIndex = pTextBuffer->GetFirstRowIndex();
-    return _normalizeRow(row + firstRowIndex);
-}
-
-// Routine Description:
-// - Converts a TextBufferRow to an Endpoint.
-// Arguments:
-// - row - the TextBufferRow to convert
-// Return Value:
-// - the equivalent Endpoint, starting at the beginning of the TextBufferRow.
-const Endpoint UiaTextRange::_textBufferRowToEndpoint(_In_ const TextBufferRow row)
-{
-    return _getRowWidth() * row;
-}
-
-// Routine Description:
-// - Converts a ScreenInfoRow to an Endpoint.
-// Arguments:
-// - row - the ScreenInfoRow to convert
-// Return Value:
-// - the equivalent Endpoint.
-const Endpoint UiaTextRange::_screenInfoRowToEndpoint(_In_ const ScreenInfoRow row)
-{
-    return _textBufferRowToEndpoint(_screenInfoRowToTextBufferRow(row));
-}
-
-// Routine Description:
-// - Converts an Endpoint to an ScreenInfoRow.
-// Arguments:
-// - endpoint - the endpoint to convert
-// Return Value:
-// - the equivalent ScreenInfoRow.
-const ScreenInfoRow UiaTextRange::_endpointToScreenInfoRow(_In_ const Endpoint endpoint)
-{
-    return _textBufferRowToScreenInfoRow(_endpointToTextBufferRow(endpoint));
-}
-
-// Routine Description:
-// - adds the relevant coordinate points from screenInfoRow to coords.
-// Arguments:
-// - screenInfoRow - row to calculate coordinate positions from
-// - coords - vector to add the calucated coords to
-// Return Value:
-// - <none>
-// Notes:
-// - alters coords. may throw an exception.
-void UiaTextRange::_addScreenInfoRowBoundaries(_In_ const ScreenInfoRow screenInfoRow,
-                                               _Inout_ std::vector<double>& coords) const
-{
-    const SCREEN_INFORMATION* const pScreenInfo = _getScreenInfo();
-    const COORD currentFontSize = pScreenInfo->GetScreenFontSize();
-
-    POINT topLeft;
-    POINT bottomRight;
-
-    if (_endpointToScreenInfoRow(_start) == screenInfoRow)
-    {
-        // start is somewhere in this row so we start from its position
-        topLeft.x = _endpointToColumn(_start) * currentFontSize.X;
-    }
-    else
-    {
-        // otherwise we start from the beginning of the row
-        topLeft.x = 0;
-    }
-
-    topLeft.y = _screenInfoRowToViewportRow(screenInfoRow) * currentFontSize.Y;
-
-    if (_endpointToScreenInfoRow(_end) == screenInfoRow)
-    {
-        // the endpoints are on the same row
-        bottomRight.x = (_endpointToColumn(_end) + 1) * currentFontSize.X;
-    }
-    else
-    {
-        // _end is not on this row so span to the end of the row
-        bottomRight.x = _getViewportWidth(_getViewport()) * currentFontSize.X;
-    }
-
-    // we add the font height only once here because we are adding each line individually
-    bottomRight.y = topLeft.y + currentFontSize.Y;
-
-    // convert the coords to be relative to the screen instead of
-    // the client window
-    HWND hwnd = _getWindowHandle();
-    ClientToScreen(hwnd, &topLeft);
-    ClientToScreen(hwnd, &bottomRight);
-
-    const LONG width = bottomRight.x - topLeft.x;
-    const LONG height = bottomRight.y - topLeft.y;
-
-    // insert the coords
-    coords.push_back(topLeft.x);
-    coords.push_back(topLeft.y);
-    coords.push_back(width);
-    coords.push_back(height);
-}
-
-// Routine Description:
-// - returns the index of the first row of the screen info
-// Arguments:
-// - <none>
-// Return Value:
-// - the index of the first row (0-indexed) of the screen info
-const unsigned int UiaTextRange::_getFirstScreenInfoRowIndex()
-{
-    return 0;
-}
-
-// Routine Description:
-// - returns the index of the last row of the screen info
-// Arguments:
-// - <none>
-// Return Value:
-// - the index of the last row (0-indexed) of the screen info
-const unsigned int UiaTextRange::_getLastScreenInfoRowIndex()
-{
-    return _getTotalRows() - 1;
-}
-
-
-// Routine Description:
-// - returns the index of the first column of the screen info rows
-// Arguments:
-// - <none>
-// Return Value:
-// - the index of the first column (0-indexed) of the screen info rows
-const Column UiaTextRange::_getFirstColumnIndex()
-{
-    return 0;
-}
-
-// Routine Description:
-// - returns the index of the last column of the screen info rows
-// Arguments:
-// - <none>
-// Return Value:
-// - the index of the last column (0-indexed) of the screen info rows
-const Column UiaTextRange::_getLastColumnIndex()
-{
-    return _getRowWidth() - 1;
-}
-
-// Routine Description:
-// - Compares two sets of screen info coordinates
-// Arguments:
-// - rowA - the row index of the first position
-// - colA - the column index of the first position
-// - rowB - the row index of the second position
-// - colB - the column index of the second position
-// Return Value:
-//   -1 if A < B
-//    1 if A > B
-//    0 if A == B
-const int UiaTextRange::_compareScreenCoords(_In_ const ScreenInfoRow rowA,
-                                             _In_ const Column colA,
-                                             _In_ const ScreenInfoRow rowB,
-                                             _In_ const Column colB)
-{
-    assert(rowA >= _getFirstScreenInfoRowIndex());
-    assert(rowA <= _getLastScreenInfoRowIndex());
-
-    assert(colA >= _getFirstColumnIndex());
-    assert(colA <= _getLastColumnIndex());
-
-    assert(rowB >= _getFirstScreenInfoRowIndex());
-    assert(rowB <= _getLastScreenInfoRowIndex());
-
-    assert(colB >= _getFirstColumnIndex());
-    assert(colB <= _getLastColumnIndex());
-
-    if (rowA < rowB)
-    {
-        return -1;
-    }
-    else if (rowA > rowB)
-    {
-        return 1;
-    }
-    // rowA == rowB
-    else if (colA < colB)
-    {
-        return -1;
-    }
-    else if (colA > colB)
-    {
-        return 1;
-    }
-    // colA == colB
-    return 0;
-}
-
-// Routine Description:
-// - calculates new Endpoints if they were to be moved moveCount times
-// by character.
-// Arguments:
-// - moveCount - the number of times to move
-// - moveState - values indicating the state of the console for the
-// move operation
-// - pAmountMoved - the number of times that the return values are "moved"
-// Return Value:
-// - a pair of endpoints of the form <start, end>
-std::pair<Endpoint, Endpoint> UiaTextRange::_moveByCharacter(_In_ const int moveCount,
-                                                             _In_ const MoveState moveState,
-                                                             _Out_ int* const pAmountMoved)
-{
-    *pAmountMoved = 0;
-    int count = moveCount;
-    ScreenInfoRow currentScreenInfoRow = moveState.StartScreenInfoRow;
-    Column currentColumn = moveState.StartColumn;
-    for (int i = 0; i < abs(count); ++i)
-    {
-        // check if we're at the edge of the screen info buffer
-        if (currentScreenInfoRow == moveState.LimitingRow &&
-            currentColumn == moveState.LastColumnInRow)
-        {
-            break;
-        }
-        if (currentColumn == moveState.LastColumnInRow)
-        {
-            // we're at the edge of a row and need to go to the
-            // next one
-            currentColumn = moveState.FirstColumnInRow;
-<<<<<<< HEAD
-            currentScreenInfoRow += static_cast<int>(moveState.Increment);
-=======
-            currentScreenInfoRow += moveState.Increment;
->>>>>>> 7e2a6084
-        }
-        else
-        {
-            // moving somewhere away from the edges of a row
-<<<<<<< HEAD
-            currentColumn += static_cast<int>(moveState.Increment);
-        }
-        *pAmountMoved += static_cast<int>(moveState.Increment);
-
-        assert(currentColumn >= _getFirstColumnIndex());
-        assert(currentColumn <= _getLastColumnIndex());
-        assert(currentScreenInfoRow >= _getFirstScreenInfoRowIndex());
-        assert(currentScreenInfoRow <= _getLastScreenInfoRowIndex());
-    }
-
-    Endpoint start = _screenInfoRowToEndpoint(currentScreenInfoRow) + currentColumn;
-    Endpoint end = start;
-    return std::make_pair<Endpoint, Endpoint>(std::move(start), std::move(end));
-=======
-            currentColumn += moveState.Increment;
-        }
-        *pAmountMoved += moveState.Increment;
-    }
-
-    Endpoint newStart = _screenInfoRowToEndpoint(currentScreenInfoRow) + currentColumn;
-    Endpoint newEnd = newStart;
-    return std::make_pair<Endpoint, Endpoint>(std::move(newStart), std::move(newEnd));
->>>>>>> 7e2a6084
-}
-
-// Routine Description:
-// - calculates new Endpoints if they were to be moved moveCount times
-// by line.
-// Arguments:
-// - moveCount - the number of times to move
-// - moveState - values indicating the state of the console for the
-// move operation
-// - pAmountMoved - the number of times that the return values are "moved"
-// Return Value:
-// - a pair of endpoints of the form <start, end>
-std::pair<Endpoint, Endpoint> UiaTextRange::_moveByLine(_In_ const int moveCount,
-                                                        _In_ const MoveState moveState,
-                                                        _Out_ int* const pAmountMoved)
-{
-    *pAmountMoved = 0;
-<<<<<<< HEAD
-    Endpoint start = _screenInfoRowToEndpoint(moveState.StartScreenInfoRow) + moveState.StartColumn;
-    Endpoint end = _screenInfoRowToEndpoint(moveState.EndScreenInfoRow) + moveState.EndColumn;
-    ScreenInfoRow currentScreenInfoRow = moveState.StartScreenInfoRow;
-    // we don't want to move the range if we're already in the
-    // limiting row and trying to move off the end of the screen buffer
-    const bool illegalMovement = (currentScreenInfoRow == moveState.LimitingRow &&
-                                  ((moveCount < 0 && moveState.Increment == MovementIncrement::Backward) ||
-                                   (moveCount > 0 && moveState.Increment == MovementIncrement::Forward)));
-
-    if (moveCount != 0 && !illegalMovement)
-    {
-        // move the range
-        for (int i = 0; i < abs(moveCount); ++i)
-        {
-            if (currentScreenInfoRow == moveState.LimitingRow)
-            {
-                break;
-            }
-            currentScreenInfoRow += static_cast<int>(moveState.Increment);
-            *pAmountMoved += static_cast<int>(moveState.Increment);
-
-            assert(currentScreenInfoRow >= _getFirstScreenInfoRowIndex());
-            assert(currentScreenInfoRow <= _getLastScreenInfoRowIndex());
-        }
-        start = _screenInfoRowToEndpoint(currentScreenInfoRow);
-        end = start + _getLastColumnIndex();
-    }
-
-    return std::make_pair<Endpoint, Endpoint>(std::move(start), std::move(end));
-}
-
-// Routine Description:
-// - calculates new Endpoints/degenerate state if the indicated
-=======
-    int count = moveCount;
-    ScreenInfoRow currentScreenInfoRow = moveState.StartScreenInfoRow;
-    Column currentColumn = moveState.StartColumn;
-    // special cases to move to a line boundary first if the range
-    // isn't already at one
-    if (count < 0 && currentColumn != _getFirstColumnIndex())
-    {
-        currentColumn = _getFirstColumnIndex();
-        count -= moveState.Increment;
-        *pAmountMoved += moveState.Increment;
-    }
-
-    // move the range
-    for (int i = 0; i < abs(count); ++i)
-    {
-        if (currentScreenInfoRow == moveState.LimitingRow)
-        {
-            break;
-        }
-        currentScreenInfoRow += moveState.Increment;
-        *pAmountMoved += moveState.Increment;
-    }
-
-    Endpoint newStart = _screenInfoRowToEndpoint(currentScreenInfoRow);
-    Endpoint newEnd = newStart + _getLastColumnIndex();
-    return std::make_pair<Endpoint, Endpoint>(std::move(newStart), std::move(newEnd));
-}
-
-// Routine Description:
-// - calculates new Endpoints if they were to be moved moveCount times
-// by document.
-// Arguments:
-// - moveCount - the number of times to move. not used here
-// - moveState - values indicating the state of the console for the
-// move operation
-// - pAmountMoved - the number of times that the return values are "moved"
-// Return Value:
-// - a pair of endpoints of the form <start, end>
-std::pair<Endpoint, Endpoint> UiaTextRange::_moveByDocument(_In_ const int /* moveCount */,
-                                                            _In_ const MoveState moveState,
-                                                            _Out_ int* const pAmountMoved)
-{
-    *pAmountMoved = 0;
-    Endpoint newStart;
-    Endpoint newEnd;
-    if (moveState.StartScreenInfoRow == _getFirstScreenInfoRowIndex() &&
-        moveState.StartColumn == _getFirstColumnIndex() &&
-        moveState.EndScreenInfoRow == _getLastScreenInfoRowIndex() &&
-        moveState.EndColumn == _getLastColumnIndex())
-    {
-        // we already span the document range
-        newStart = _screenInfoRowToEndpoint(moveState.StartScreenInfoRow) + moveState.StartColumn;
-        newEnd = _screenInfoRowToEndpoint(moveState.EndScreenInfoRow) + moveState.EndColumn;
-    }
-    else
-    {
-        // really just expand to document
-        *pAmountMoved = moveState.Increment;
-        newStart = _screenInfoRowToEndpoint(_getFirstScreenInfoRowIndex()) + _getFirstColumnIndex();
-        newEnd = _screenInfoRowToEndpoint(_getLastScreenInfoRowIndex()) + _getLastColumnIndex();
-    }
-    return std::make_pair<Endpoint, Endpoint>(std::move(newStart), std::move(newEnd));
-}
-
-// Routine Description:
-// - calculates new Endpoints/degenerate state if the indicate
->>>>>>> 7e2a6084
-// endpoint was moved moveCount times by character.
-// Arguments:
-// - moveCount - the number of times to move
-// - endpoint - the endpoint to move
-// - moveState - values indicating the state of the console for the
-// move operation
-// - pAmountMoved - the number of times that the return values are "moved"
-// Return Value:
-// - A tuple of elements of the form <start, end, degenerate>
-std::tuple<Endpoint, Endpoint, bool> UiaTextRange::_moveEndpointByUnitCharacter(_In_ const int moveCount,
-                                                                                _In_ const TextPatternRangeEndpoint endpoint,
-                                                                                _In_ const MoveState moveState,
-                                                                                _Out_ int* const pAmountMoved)
-{
-    *pAmountMoved = 0;
-    int count = moveCount;
-    ScreenInfoRow currentScreenInfoRow;
-    Column currentColumn;
-
-    if (endpoint == TextPatternRangeEndpoint::TextPatternRangeEndpoint_Start)
-    {
-        currentScreenInfoRow = moveState.StartScreenInfoRow;
-        currentColumn = moveState.StartColumn;
-    }
-    else
-    {
-        currentScreenInfoRow = moveState.EndScreenInfoRow;
-        currentColumn = moveState.EndColumn;
-    }
-
-    for (int i = 0; i < abs(count); ++i)
-    {
-        // check if we're at the edge of the screen info buffer
-        if (currentScreenInfoRow == moveState.LimitingRow &&
-            currentColumn == moveState.LastColumnInRow)
-        {
-            break;
-        }
-<<<<<<< HEAD
-        else if (currentColumn == moveState.LastColumnInRow)
-=======
-        if (currentColumn == moveState.LastColumnInRow)
->>>>>>> 7e2a6084
-        {
-            // we're at the edge of a row and need to go to the
-            // next one
-            currentColumn = moveState.FirstColumnInRow;
-<<<<<<< HEAD
-            currentScreenInfoRow += static_cast<int>(moveState.Increment);
-=======
-            currentScreenInfoRow += moveState.Increment;
->>>>>>> 7e2a6084
-        }
-        else
-        {
-            // moving somewhere away from the edges of a row
-<<<<<<< HEAD
-            currentColumn += static_cast<int>(moveState.Increment);
-        }
-        *pAmountMoved += static_cast<int>(moveState.Increment);
-
-        assert(currentColumn >= _getFirstColumnIndex());
-        assert(currentColumn <= _getLastColumnIndex());
-        assert(currentScreenInfoRow >= _getFirstScreenInfoRowIndex());
-        assert(currentScreenInfoRow <= _getLastScreenInfoRowIndex());
-=======
-            currentColumn += moveState.Increment;
-        }
-        *pAmountMoved += moveState.Increment;
->>>>>>> 7e2a6084
-    }
-
-    // translate the row back to an endpoint and handle any crossed endpoints
-    Endpoint convertedEndpoint = _screenInfoRowToEndpoint(currentScreenInfoRow) + currentColumn;
-    Endpoint start = _screenInfoRowToEndpoint(moveState.StartScreenInfoRow) + moveState.StartColumn;
-    Endpoint end = _screenInfoRowToEndpoint(moveState.EndScreenInfoRow) + moveState.EndColumn;
-<<<<<<< HEAD
-    bool degenerate = false;
-=======
-    bool degenerate;
->>>>>>> 7e2a6084
-    if (endpoint == TextPatternRangeEndpoint::TextPatternRangeEndpoint_Start)
-    {
-        start = convertedEndpoint;
-        if (_compareScreenCoords(currentScreenInfoRow,
-                                 currentColumn,
-                                 moveState.EndScreenInfoRow,
-                                 moveState.EndColumn) == 1)
-        {
-            end = start;
-            degenerate = true;
-        }
-    }
-    else
-    {
-        end = convertedEndpoint;
-        if (_compareScreenCoords(currentScreenInfoRow,
-                                 currentColumn,
-                                 moveState.StartScreenInfoRow,
-                                 moveState.StartColumn) == -1)
-        {
-            start = end;
-            degenerate = true;
-        }
-    }
-    return std::make_tuple(start, end, degenerate);
-}
-
-// Routine Description:
-<<<<<<< HEAD
-// - calculates new Endpoints/degenerate state if the indicated
-=======
-// - calculates new Endpoints/degenerate state if the indicate
->>>>>>> 7e2a6084
-// endpoint was moved moveCount times by line.
-// Arguments:
-// - moveCount - the number of times to move
-// - endpoint - the endpoint to move
-// - moveState - values indicating the state of the console for the
-// move operation
-// - pAmountMoved - the number of times that the return values are "moved"
-// Return Value:
-// - A tuple of elements of the form <start, end, degenerate>
-std::tuple<Endpoint, Endpoint, bool> UiaTextRange::_moveEndpointByUnitLine(_In_ const int moveCount,
-                                                                           _In_ const TextPatternRangeEndpoint endpoint,
-                                                                           _In_ const MoveState moveState,
-                                                                           _Out_ int* const pAmountMoved)
-{
-    *pAmountMoved = 0;
-    int count = moveCount;
-    ScreenInfoRow currentScreenInfoRow;
-    Column currentColumn;
-<<<<<<< HEAD
-    bool forceDegenerate = false;
-    Endpoint start = _screenInfoRowToEndpoint(moveState.StartScreenInfoRow) + moveState.StartColumn;
-    Endpoint end = _screenInfoRowToEndpoint(moveState.EndScreenInfoRow) + moveState.EndColumn;
-    bool degenerate = false;
-
-    if (moveCount == 0)
-    {
-        return std::make_tuple(start, end, degenerate);
-    }
-
-    MovementDirection moveDirection = (moveCount > 0) ? MovementDirection::Forward : MovementDirection::Backward;
-
-=======
-
-    bool forceDegenerate = false;
->>>>>>> 7e2a6084
-    if (endpoint == TextPatternRangeEndpoint::TextPatternRangeEndpoint_Start)
-    {
-        currentScreenInfoRow = moveState.StartScreenInfoRow;
-        currentColumn = moveState.StartColumn;
-<<<<<<< HEAD
-    }
-    else
-    {
-        currentScreenInfoRow = moveState.EndScreenInfoRow;
-        currentColumn = moveState.EndColumn;
-    }
-
-    // check if we can't be moved anymore
-    if (currentScreenInfoRow == moveState.LimitingRow &&
-        currentColumn == moveState.LastColumnInRow)
-    {
-        return std::make_tuple(start, end, degenerate);
-    }
-    else if (endpoint == TextPatternRangeEndpoint::TextPatternRangeEndpoint_Start &&
-             moveDirection == MovementDirection::Forward)
-    {
-        if (moveState.StartScreenInfoRow == moveState.LimitingRow)
-        {
-            // _start is somewhere on the limiting row but not at
-            // the very end. move to the end of the last row
-            count -= static_cast<int>(moveState.Increment);
-            *pAmountMoved += static_cast<int>(moveState.Increment);
-            currentColumn = _getLastColumnIndex();
-            forceDegenerate = true;
-        }
-        if (moveState.StartColumn != _getFirstColumnIndex())
-        {
-            // _start is somewhere in the middle of a row, so do a
-            // partial movement to the beginning of the next row
-            count -= static_cast<int>(moveState.Increment);
-            *pAmountMoved += static_cast<int>(moveState.Increment);
-            currentScreenInfoRow += static_cast<int>(moveState.Increment);
-            currentColumn = _getFirstColumnIndex();
-        }
-    }
-    else if (endpoint == TextPatternRangeEndpoint::TextPatternRangeEndpoint_Start &&
-             moveDirection == MovementDirection::Backward)
-    {
-        if (moveState.StartColumn != _getFirstColumnIndex())
-        {
-            // moving backwards when we weren't already at the beginning of
-            // the row so move there first to align with the text unit boundary
-            count -= static_cast<int>(moveState.Increment);
-            *pAmountMoved += static_cast<int>(moveState.Increment);
-            currentColumn = _getFirstColumnIndex();
-        }
-    }
-    else if (endpoint == TextPatternRangeEndpoint::TextPatternRangeEndpoint_End &&
-             moveDirection == MovementDirection::Forward)
-    {
-        if (moveState.EndColumn != _getLastColumnIndex())
-        {
-            // _end is not at the last column in a row, so we move
-            // forward to it with a partial movement
-            count -= static_cast<int>(moveState.Increment);
-            *pAmountMoved += static_cast<int>(moveState.Increment);
-            currentColumn = _getLastColumnIndex();
-=======
-        // special cases to move the endpoint to a line boundary if it is not already
-        if (count > 0)
-        {
-            if (moveState.StartScreenInfoRow != moveState.LimitingRow && moveState.StartColumn != _getFirstColumnIndex())
-            {
-                // partial movement to the beginning of the next row
-                count -= moveState.Increment;
-                *pAmountMoved += moveState.Increment;
-                currentScreenInfoRow += moveState.Increment;
-                currentColumn = _getFirstColumnIndex();
-            }
-            else if (moveState.StartScreenInfoRow == moveState.LimitingRow && moveState.StartColumn == _getLastColumnIndex())
-            {
-                // already at the very end
-                count = 0;
-                forceDegenerate = true;
-            }
-            else if (moveState.StartScreenInfoRow == moveState.LimitingRow)
-            {
-                // move to the end of the last row
-                count -= moveState.Increment;
-                *pAmountMoved += moveState.Increment;
-                currentColumn = _getLastColumnIndex();
-                forceDegenerate = true;
-            }
-        }
-        else
-        {
-            // moving backwards when we weren't already at the beginning of
-            // the row so move there first to align with the text unit boundary
-            if (moveState.StartColumn != _getFirstColumnIndex())
-            {
-                count -= moveState.Increment;
-                *pAmountMoved += moveState.Increment;
-                currentColumn = _getFirstColumnIndex();
-            }
->>>>>>> 7e2a6084
-        }
-    }
-    else
-    {
-<<<<<<< HEAD
-        // _end moving backwards
-        if (moveState.EndScreenInfoRow == moveState.LimitingRow)
-        {
-            // _end is somewhere on the limiting row but not at the
-            // front. move it there
-            count -= static_cast<int>(moveState.Increment);
-            *pAmountMoved += static_cast<int>(moveState.Increment);
-            currentColumn = _getFirstColumnIndex();
-            forceDegenerate = true;
-        }
-        else if (moveState.EndColumn != _getLastColumnIndex())
-        {
-            // _end is not at the last column in a row, so we move it
-            // backwards to it with a partial move
-            count -= static_cast<int>(moveState.Increment);
-            *pAmountMoved += static_cast<int>(moveState.Increment);
-            currentColumn = _getLastColumnIndex();
-            currentScreenInfoRow += static_cast<int>(moveState.Increment);
-        }
-    }
-
-    assert(currentColumn >= _getFirstColumnIndex());
-    assert(currentColumn <= _getLastColumnIndex());
-    assert(currentScreenInfoRow >= _getFirstScreenInfoRowIndex());
-    assert(currentScreenInfoRow <= _getLastScreenInfoRowIndex());
-
-    // move the row that the endpoint corresponds to
-    while (count != 0 && currentScreenInfoRow != moveState.LimitingRow)
-    {
-        count -= static_cast<int>(moveState.Increment);
-        currentScreenInfoRow += static_cast<int>(moveState.Increment);
-        *pAmountMoved += static_cast<int>(moveState.Increment);
-
-        assert(currentScreenInfoRow >= _getFirstScreenInfoRowIndex());
-        assert(currentScreenInfoRow <= _getLastScreenInfoRowIndex());
-=======
-        currentScreenInfoRow = moveState.EndScreenInfoRow;
-        currentColumn = moveState.EndColumn;
-        // special cases to move the endpoint to a line boundary if it is not already
-        if (count < 0)
-        {
-            // cases for moving backwards
-            if (moveState.EndScreenInfoRow == moveState.LimitingRow && moveState.EndColumn == _getFirstColumnIndex())
-            {
-                // _end is at the very beginning and can't be moved
-                // any more
-                count = 0;
-                forceDegenerate = true;
-            }
-            else if (moveState.EndScreenInfoRow == moveState.LimitingRow)
-            {
-                // _end is somewhere on the first line while we're moving
-                // backwards so we move it to the beginning of the first line,
-                // later to be made a degenerate range.
-                count -= moveState.Increment;
-                *pAmountMoved += moveState.Increment;
-                currentColumn = _getFirstColumnIndex();
-                forceDegenerate = true;
-            }
-            else if (moveState.EndColumn != _getLastColumnIndex())
-            {
-                // _end is not at the last column in a row, so we move it backwards to it
-                count -= moveState.Increment;
-                *pAmountMoved += moveState.Increment;
-                currentColumn = _getLastColumnIndex();
-                currentScreenInfoRow += moveState.Increment;
-            }
-        }
-        else
-        {
-            // cases for moving forwards
-            if (moveState.EndColumn != _getLastColumnIndex())
-            {
-                // _end is not at the last column in a row, so we move forward to it
-                count -= moveState.Increment;
-                *pAmountMoved += moveState.Increment;
-                currentColumn = _getLastColumnIndex();
-            }
-        }
-    }
-
-    // move the row that the endpoint corresponds to
-    while (count != 0 && currentScreenInfoRow != moveState.LimitingRow)
-    {
-        count -= moveState.Increment;
-        currentScreenInfoRow += moveState.Increment;
-        *pAmountMoved += moveState.Increment;
->>>>>>> 7e2a6084
-    }
-
-    // translate the row back to an endpoint and handle any crossed endpoints
-    Endpoint convertedEndpoint = _screenInfoRowToEndpoint(currentScreenInfoRow) + currentColumn;
-<<<<<<< HEAD
-=======
-    Endpoint start = _screenInfoRowToEndpoint(moveState.StartScreenInfoRow) + moveState.StartColumn;
-    Endpoint end = _screenInfoRowToEndpoint(moveState.EndScreenInfoRow) + moveState.EndColumn;
-    bool degenerate = false;
->>>>>>> 7e2a6084
-    if (endpoint == TextPatternRangeEndpoint::TextPatternRangeEndpoint_Start)
-    {
-        start = convertedEndpoint;
-        if (currentScreenInfoRow > moveState.EndScreenInfoRow || forceDegenerate)
-        {
-            degenerate = true;
-            end = start;
-        }
-    }
-    else
-    {
-        end = convertedEndpoint;
-        if (currentScreenInfoRow < moveState.StartScreenInfoRow || forceDegenerate)
-        {
-            degenerate = true;
-            start = end;
-        }
-    }
-
-    return std::make_tuple(start, end, degenerate);
-}
-
-// Routine Description:
-// - calculates new Endpoints/degenerate state if the indicate
-// endpoint was moved moveCount times by document.
-// Arguments:
-// - moveCount - the number of times to move
-// - endpoint - the endpoint to move
-// - moveState - values indicating the state of the console for the
-// move operation
-// - pAmountMoved - the number of times that the return values are "moved"
-// Return Value:
-// - A tuple of elements of the form <start, end, degenerate>
-std::tuple<Endpoint, Endpoint, bool> UiaTextRange::_moveEndpointByUnitDocument(_In_ const int moveCount,
-                                                                               _In_ const TextPatternRangeEndpoint endpoint,
-                                                                               _In_ const MoveState moveState,
-                                                                               _Out_ int* const pAmountMoved)
-{
-    *pAmountMoved = 0;
-
-    Endpoint start;
-    Endpoint end;
-    bool degenerate = false;
-    if (endpoint == TextPatternRangeEndpoint::TextPatternRangeEndpoint_Start)
-    {
-        if (moveCount < 0)
-        {
-            // moving _start backwards
-            start = _screenInfoRowToEndpoint(_getFirstScreenInfoRowIndex()) + _getFirstColumnIndex();
-            end = _screenInfoRowToEndpoint(moveState.EndScreenInfoRow) + moveState.EndColumn;
-            if (!(moveState.StartScreenInfoRow == _getFirstScreenInfoRowIndex() &&
-                  moveState.StartColumn == _getFirstColumnIndex()))
-            {
-<<<<<<< HEAD
-                *pAmountMoved += static_cast<int>(moveState.Increment);
-=======
-                *pAmountMoved += moveState.Increment;
->>>>>>> 7e2a6084
-            }
-        }
-        else
-        {
-            // moving _start forwards
-            start = _screenInfoRowToEndpoint(_getLastScreenInfoRowIndex()) + _getLastColumnIndex();
-            end = start;
-            degenerate = true;
-            if (!(moveState.StartScreenInfoRow == _getLastScreenInfoRowIndex() &&
-                  moveState.StartColumn == _getLastColumnIndex()))
-            {
-<<<<<<< HEAD
-                *pAmountMoved += static_cast<int>(moveState.Increment);
-=======
-                *pAmountMoved += moveState.Increment;
->>>>>>> 7e2a6084
-            }
-        }
-    }
-    else
-    {
-        if (moveCount < 0)
-        {
-            // moving _end backwards
-            end = _screenInfoRowToEndpoint(_getFirstScreenInfoRowIndex()) + _getFirstColumnIndex();
-            start = end;
-            degenerate = true;
-            if (!(moveState.EndScreenInfoRow == _getFirstScreenInfoRowIndex() &&
-                  moveState.EndColumn == _getFirstColumnIndex()))
-            {
-<<<<<<< HEAD
-                *pAmountMoved += static_cast<int>(moveState.Increment);
-=======
-                *pAmountMoved += moveState.Increment;
->>>>>>> 7e2a6084
-            }
-        }
-        else
-        {
-            // moving _end forwards
-            end = _screenInfoRowToEndpoint(_getLastScreenInfoRowIndex()) + _getLastColumnIndex();
-            start = _screenInfoRowToEndpoint(moveState.StartScreenInfoRow) + moveState.StartColumn;
-            if (!(moveState.EndScreenInfoRow == _getLastScreenInfoRowIndex() &&
-                  moveState.EndColumn == _getLastColumnIndex()))
-            {
-<<<<<<< HEAD
-                *pAmountMoved += static_cast<int>(moveState.Increment);
-=======
-                *pAmountMoved += moveState.Increment;
->>>>>>> 7e2a6084
-            }
-        }
-    }
-
-    return std::make_tuple(start, end, degenerate);
+/********************************************************
+*                                                       *
+*   Copyright (C) Microsoft. All rights reserved.       *
+*                                                       *
+********************************************************/
+
+#include "precomp.h"
+#include "UiaTextRange.hpp"
+#include "../inc/ServiceLocator.hpp"
+
+#include "window.hpp"
+#include "windowdpiapi.hpp"
+#include "../host/tracing.hpp"
+
+#include "../host/selection.hpp"
+
+
+using namespace Microsoft::Console::Interactivity::Win32;
+using namespace Microsoft::Console::Interactivity::Win32::UiaTextRangeTracing;
+
+// toggle these for additional logging in a debug build
+//#define UIATEXTRANGE_DEBUG_MSGS 1
+#undef UIATEXTRANGE_DEBUG_MSGS
+
+IdType UiaTextRange::id = 0;
+
+UiaTextRange::MoveState::MoveState(const UiaTextRange& range,
+                                   const MovementDirection direction) :
+    StartScreenInfoRow{ UiaTextRange::_endpointToScreenInfoRow(range.GetStart()) },
+    StartColumn{ UiaTextRange::_endpointToColumn(range.GetStart()) },
+    EndScreenInfoRow{ UiaTextRange::_endpointToScreenInfoRow(range.GetEnd()) },
+    EndColumn{ UiaTextRange::_endpointToColumn(range.GetEnd()) }
+{
+    if (direction == MovementDirection::Forward)
+    {
+        LimitingRow = UiaTextRange::_getLastScreenInfoRowIndex();
+        FirstColumnInRow = UiaTextRange::_getFirstColumnIndex();
+        LastColumnInRow = UiaTextRange::_getLastColumnIndex();
+        Increment = MovementIncrement::Forward;
+    }
+    else
+    {
+        LimitingRow = UiaTextRange::_getFirstScreenInfoRowIndex();
+        FirstColumnInRow = UiaTextRange::_getLastColumnIndex();
+        LastColumnInRow = UiaTextRange::_getFirstColumnIndex();
+        Increment = MovementIncrement::Backward;
+    }
+}
+
+#if _DEBUG
+UiaTextRange::MoveState::MoveState(const ScreenInfoRow startScreenInfoRow,
+                                   const Column startColumn,
+                                   const ScreenInfoRow endScreenInfoRow,
+                                   const Column endColumn,
+                                   const ScreenInfoRow limitingRow,
+                                   const Column firstColumnInRow,
+                                   const Column lastColumnInRow,
+                                   const MovementIncrement increment) :
+    StartScreenInfoRow{ startScreenInfoRow },
+    StartColumn{ startColumn },
+    EndScreenInfoRow{ endScreenInfoRow },
+    EndColumn{ endColumn },
+    LimitingRow{ limitingRow },
+    FirstColumnInRow{ firstColumnInRow },
+    LastColumnInRow{ lastColumnInRow },
+    Increment{ increment }
+    {
+    }
+
+#include <sstream>
+// This is a debugging function that prints out the current
+// relationship between screen info rows, text buffer rows, and
+// endpoints.
+void UiaTextRange::_outputRowConversions()
+{
+    try
+    {
+        unsigned int totalRows = _getTotalRows();
+        OutputDebugString(L"screenBuffer\ttextBuffer\tendpoint\n");
+        for (unsigned int i = 0; i < totalRows; ++i)
+        {
+            std::wstringstream ss;
+            ss << i << "\t" << _screenInfoRowToTextBufferRow (i) << "\t" << _screenInfoRowToEndpoint(i) << "\n";
+            std::wstring str = ss.str();
+            OutputDebugString(str.c_str());
+        }
+        OutputDebugString(L"\n");
+    }
+    catch(...)
+    {
+        LOG_HR(wil::ResultFromCaughtException());
+    }
+}
+
+void UiaTextRange::_outputObjectState()
+{
+    std::wstringstream ss;
+    ss << "Object State";
+    ss << " _id: " << _id;
+    ss << " _start: " << _start;
+    ss << " _end: " << _end;
+    ss << " _degenerate: " << _degenerate;
+
+    std::wstring str = ss.str();
+    OutputDebugString(str.c_str());
+    OutputDebugString(L"\n");
+}
+#endif
+
+std::deque<UiaTextRange*> UiaTextRange::GetSelectionRanges(_In_ IRawElementProviderSimple* pProvider)
+{
+    std::deque<UiaTextRange*> ranges;
+
+    // get the selection rects
+    SMALL_RECT* pSelectionRects;
+    UINT rectCount;
+    NTSTATUS status = Selection::Instance().GetSelectionRects(&pSelectionRects, &rectCount);
+    THROW_IF_FAILED(status);
+    auto selectionRectCleanup = wil::ScopeExit([&] { delete[] pSelectionRects; });
+
+    // create a range for each row
+    for (size_t i = 0; i < rectCount; ++i)
+    {
+        ScreenInfoRow currentRow = pSelectionRects[i].Top;
+        Endpoint start = _screenInfoRowToEndpoint(currentRow) + pSelectionRects[i].Left;
+        Endpoint end = _screenInfoRowToEndpoint(currentRow) + pSelectionRects[i].Right;
+        UiaTextRange* range = UiaTextRange::Create(pProvider,
+                                                   start,
+                                                   end,
+                                                   false);
+        if (range == nullptr)
+        {
+            // something when wrong, clean up and throw
+            while (!ranges.empty())
+            {
+                UiaTextRange* temp = ranges[0];
+                ranges.pop_front();
+                temp->Release();
+            }
+            throw E_INVALIDARG;
+        }
+        else
+        {
+            ranges.push_back(range);
+        }
+    }
+    return ranges;
+}
+
+
+UiaTextRange* UiaTextRange::Create(_In_ IRawElementProviderSimple* const pProvider)
+{
+    UiaTextRange* range = nullptr;;
+    try
+    {
+        range = new UiaTextRange(pProvider);
+    }
+    catch (...)
+    {
+        range = nullptr;
+    }
+
+    if (range)
+    {
+        pProvider->AddRef();
+    }
+    return range;
+}
+
+UiaTextRange* UiaTextRange::Create(_In_ IRawElementProviderSimple* const pProvider,
+                                   _In_ const Cursor* const pCursor)
+{
+    UiaTextRange* range = nullptr;
+    try
+    {
+        range = new UiaTextRange(pProvider, pCursor);
+    }
+    catch (...)
+    {
+        range = nullptr;
+    }
+
+    if (range)
+    {
+        pProvider->AddRef();
+    }
+    return range;
+}
+
+UiaTextRange* UiaTextRange::Create(_In_ IRawElementProviderSimple* const pProvider,
+                                   _In_ const Endpoint start,
+                                   _In_ const Endpoint end,
+                                   _In_ const bool degenerate)
+{
+    UiaTextRange* range = nullptr;
+    try
+    {
+        range = new UiaTextRange(pProvider,
+                                 start,
+                                 end,
+                                 degenerate);
+    }
+    catch (...)
+    {
+        range = nullptr;
+    }
+
+    if (range)
+    {
+        pProvider->AddRef();
+    }
+    return range;
+}
+
+UiaTextRange* UiaTextRange::Create(_In_ IRawElementProviderSimple* const pProvider,
+                                   _In_ const UiaPoint point)
+{
+    UiaTextRange* range = nullptr;
+    try
+    {
+        range = new UiaTextRange(pProvider, point);
+    }
+    catch (...)
+    {
+        range = nullptr;
+    }
+
+    if (range)
+    {
+        pProvider->AddRef();
+    }
+    return range;
+}
+
+
+// degenerate range constructor.
+UiaTextRange::UiaTextRange(_In_ IRawElementProviderSimple* const pProvider) :
+    _cRefs{ 1 },
+    _pProvider{ THROW_HR_IF_NULL(E_INVALIDARG, pProvider) },
+    _start{ 0 },
+    _end{ 0 },
+    _degenerate{ true }
+{
+   _id = id;
+   ++id;
+
+   // tracing
+   ApiMsgConstructor apiMsg;
+   apiMsg.Id = _id;
+   Tracing::s_TraceUia(nullptr, ApiCall::Constructor, &apiMsg);
+}
+
+UiaTextRange::UiaTextRange(_In_ IRawElementProviderSimple* const pProvider,
+                           _In_ const Cursor* const pCursor) :
+    UiaTextRange(pProvider)
+{
+    THROW_HR_IF_NULL(E_POINTER, pCursor);
+
+    _degenerate = true;
+    _start = _screenInfoRowToEndpoint(pCursor->GetPosition().Y) + pCursor->GetPosition().X;
+    _end = _start;
+
+#if defined(_DEBUG) && defined(UIATEXTRANGE_DEBUG_MSGS)
+    OutputDebugString(L"Constructor\n");
+    _outputObjectState();
+#endif
+}
+
+UiaTextRange::UiaTextRange(_In_ IRawElementProviderSimple* const pProvider,
+                           _In_ const Endpoint start,
+                           _In_ const Endpoint end,
+                           _In_ const bool degenerate) :
+    UiaTextRange(pProvider)
+{
+    THROW_HR_IF(E_INVALIDARG, !degenerate && start > end);
+
+    _degenerate = degenerate;
+    _start = start;
+    _end = degenerate ? start : end;
+
+#if defined(_DEBUG) && defined(UIATEXTRANGE_DEBUG_MSGS)
+    OutputDebugString(L"Constructor\n");
+    _outputObjectState();
+#endif
+}
+
+// returns a degenerate text range of the start of the row closest to the y value of point
+UiaTextRange::UiaTextRange(_In_ IRawElementProviderSimple* const pProvider,
+                           _In_ const UiaPoint point) :
+    UiaTextRange(pProvider)
+{
+    POINT clientPoint;
+    clientPoint.x = static_cast<LONG>(point.x);
+    clientPoint.y = static_cast<LONG>(point.y);
+    // get row that point resides in
+    const IConsoleWindow* const pIConsoleWindow = _getIConsoleWindow();
+    const Window* const pWindow = static_cast<const Window* const>(pIConsoleWindow);
+    const RECT windowRect = pWindow->GetWindowRect();
+    const Viewport viewport = _getViewport();
+    ScreenInfoRow row;
+    if (clientPoint.y <= windowRect.top)
+    {
+        row = viewport.Top;
+    }
+    else if (clientPoint.y >= windowRect.bottom)
+    {
+        row = viewport.Bottom;
+    }
+    else
+    {
+        // change point coords to pixels relative to window
+        HWND hwnd = _getWindowHandle();
+        ScreenToClient(hwnd, &clientPoint);
+
+        const SCREEN_INFORMATION* const _pScreenInfo = _getScreenInfo();
+        THROW_HR_IF_NULL(E_POINTER, _pScreenInfo);
+        const COORD currentFontSize = _pScreenInfo->GetScreenFontSize();
+        row = (clientPoint.y / currentFontSize.Y) + viewport.Top;
+    }
+    _start = _screenInfoRowToEndpoint(row);
+    _end = _start;
+    _degenerate = true;
+
+#if defined(_DEBUG) && defined(UIATEXTRANGE_DEBUG_MSGS)
+    OutputDebugString(L"Constructor\n");
+    _outputObjectState();
+#endif
+}
+
+UiaTextRange::UiaTextRange(_In_ const UiaTextRange& a) :
+    _cRefs{ 1 },
+    _pProvider{ a._pProvider },
+    _start{ a._start },
+    _end{ a._end },
+    _degenerate{ a._degenerate }
+{
+    (static_cast<IUnknown*>(_pProvider))->AddRef();
+   _id = id;
+   ++id;
+
+#if defined(_DEBUG) && defined(UIATEXTRANGE_DEBUG_MSGS)
+    OutputDebugString(L"Copy Constructor\n");
+    _outputObjectState();
+#endif
+}
+
+UiaTextRange::~UiaTextRange()
+{
+    (static_cast<IUnknown*>(_pProvider))->Release();
+}
+
+const IdType UiaTextRange::GetId() const
+{
+    return _id;
+}
+
+const Endpoint UiaTextRange::GetStart() const
+{
+    return _start;
+}
+
+const Endpoint UiaTextRange::GetEnd() const
+{
+    return _end;
+}
+
+// Routine Description:
+// - returns true if the range is currently degenerate (empty range).
+// Arguments:
+// - <none>
+// Return Value:
+// - true if range is degenerate, false otherwise.
+const bool UiaTextRange::IsDegenerate() const
+{
+    return _degenerate;
+}
+
+#pragma region IUnknown
+
+IFACEMETHODIMP_(ULONG) UiaTextRange::AddRef()
+{
+    Tracing::s_TraceUia(this, ApiCall::AddRef, nullptr);
+    return InterlockedIncrement(&_cRefs);
+}
+
+IFACEMETHODIMP_(ULONG) UiaTextRange::Release()
+{
+    Tracing::s_TraceUia(this, ApiCall::Release, nullptr);
+
+    const long val = InterlockedDecrement(&_cRefs);
+    if (val == 0)
+    {
+        delete this;
+    }
+    return val;
+}
+
+IFACEMETHODIMP UiaTextRange::QueryInterface(_In_ REFIID riid, _COM_Outptr_result_maybenull_ void** ppInterface)
+{
+    Tracing::s_TraceUia(this, ApiCall::QueryInterface, nullptr);
+
+    if (riid == __uuidof(IUnknown))
+    {
+        *ppInterface = static_cast<ITextRangeProvider*>(this);
+    }
+    else if (riid == __uuidof(ITextRangeProvider))
+    {
+        *ppInterface = static_cast<ITextRangeProvider*>(this);
+    }
+    else
+    {
+        *ppInterface = nullptr;
+        return E_NOINTERFACE;
+    }
+
+    (static_cast<IUnknown*>(*ppInterface))->AddRef();
+    return S_OK;
+}
+
+#pragma endregion
+
+#pragma region ITextRangeProvider
+
+IFACEMETHODIMP UiaTextRange::Clone(_Outptr_result_maybenull_ ITextRangeProvider** ppRetVal)
+{
+    try
+    {
+        *ppRetVal = new UiaTextRange(*this);
+    }
+    catch(...)
+    {
+        *ppRetVal = nullptr;
+        return wil::ResultFromCaughtException();
+    }
+    if (*ppRetVal == nullptr)
+    {
+        return E_OUTOFMEMORY;
+    }
+
+#if defined(_DEBUG) && defined(UIATEXTRANGE_DEBUG_MSGS)
+    OutputDebugString(L"Clone\n");
+    std::wstringstream ss;
+    ss << _id << L" cloned to " << (static_cast<UiaTextRange*>(*ppRetVal))->_id;
+    std::wstring str = ss.str();
+    OutputDebugString(str.c_str());
+    OutputDebugString(L"\n");
+#endif
+    // tracing
+    ApiMsgClone apiMsg;
+    apiMsg.CloneId = static_cast<UiaTextRange*>(*ppRetVal)->GetId();
+    Tracing::s_TraceUia(this, ApiCall::Clone, &apiMsg);
+
+    return S_OK;
+}
+
+IFACEMETHODIMP UiaTextRange::Compare(_In_opt_ ITextRangeProvider* pRange, _Out_ BOOL* pRetVal)
+{
+    CONSOLE_INFORMATION* const gci = ServiceLocator::LocateGlobals()->getConsoleInformation();
+    gci->LockConsole();
+    auto Unlock = wil::ScopeExit([&]
+    {
+        gci->UnlockConsole();
+    });
+
+    *pRetVal = FALSE;
+    UiaTextRange* other = static_cast<UiaTextRange*>(pRange);
+    if (other)
+    {
+        *pRetVal = !!(_start == other->GetStart() &&
+                      _end == other->GetEnd() &&
+                      _degenerate == other->IsDegenerate());
+    }
+    // tracing
+    ApiMsgCompare apiMsg;
+    apiMsg.OtherId = other->GetId();
+    apiMsg.Equal = !!*pRetVal;
+    Tracing::s_TraceUia(this, ApiCall::Compare, &apiMsg);
+
+    return S_OK;
+}
+
+
+IFACEMETHODIMP UiaTextRange::CompareEndpoints(_In_ TextPatternRangeEndpoint endpoint,
+                                              _In_ ITextRangeProvider* pTargetRange,
+                                              _In_ TextPatternRangeEndpoint targetEndpoint,
+                                              _Out_ int* pRetVal)
+{
+    // get the text range that we're comparing to
+    UiaTextRange* range = static_cast<UiaTextRange*>(pTargetRange);
+    if (range == nullptr)
+    {
+        return E_INVALIDARG;
+    }
+
+    // get endpoint value that we're comparing to
+    Endpoint theirValue;
+    if (targetEndpoint == TextPatternRangeEndpoint::TextPatternRangeEndpoint_Start)
+    {
+        theirValue = range->GetStart();
+    }
+    else
+    {
+        theirValue = range->GetEnd();
+    }
+
+    // get the values of our endpoint
+    Endpoint ourValue;
+    if (endpoint == TextPatternRangeEndpoint::TextPatternRangeEndpoint_Start)
+    {
+        ourValue = _start;
+    }
+    else
+    {
+        ourValue = _end;
+    }
+
+    // compare them
+    *pRetVal = clamp(static_cast<int>(ourValue) - static_cast<int>(theirValue), -1, 1);
+
+    // tracing
+    ApiMsgCompareEndpoints apiMsg;
+    apiMsg.OtherId = range->GetId();
+    apiMsg.Endpoint = endpoint;
+    apiMsg.TargetEndpoint = targetEndpoint;
+    apiMsg.Result = *pRetVal;
+    Tracing::s_TraceUia(this, ApiCall::CompareEndpoints, &apiMsg);
+
+    return S_OK;
+}
+
+IFACEMETHODIMP UiaTextRange::ExpandToEnclosingUnit(_In_ TextUnit unit)
+{
+    ServiceLocator::LocateGlobals()->getConsoleInformation()->LockConsole();
+    auto Unlock = wil::ScopeExit([&]
+    {
+        ServiceLocator::LocateGlobals()->getConsoleInformation()->UnlockConsole();
+    });
+
+    ApiMsgExpandToEnclosingUnit apiMsg;
+    apiMsg.Unit = unit;
+    apiMsg.OriginalStart = _start;
+    apiMsg.OriginalEnd = _end;
+
+    try
+    {
+        const ScreenInfoRow topRow = _getFirstScreenInfoRowIndex();
+        const ScreenInfoRow bottomRow = _getLastScreenInfoRowIndex();
+
+        if (unit == TextUnit::TextUnit_Character)
+        {
+            _end = _start;
+        }
+        else if (unit <= TextUnit::TextUnit_Line)
+        {
+            // expand to line
+            _start = _textBufferRowToEndpoint(_endpointToTextBufferRow(_start));
+            _end = _start + _getLastColumnIndex();
+            assert(_start <= _end);
+        }
+        else
+        {
+            // expand to document
+            _start = _screenInfoRowToEndpoint(topRow);
+            _end = _screenInfoRowToEndpoint(bottomRow) + _getLastColumnIndex();
+        }
+
+        _degenerate = false;
+
+        Tracing::s_TraceUia(this, ApiCall::ExpandToEnclosingUnit, &apiMsg);
+
+        return S_OK;
+    }
+    CATCH_RETURN();
+}
+
+// we don't support this currently
+IFACEMETHODIMP UiaTextRange::FindAttribute(_In_ TEXTATTRIBUTEID /*textAttributeId*/,
+                                           _In_ VARIANT /*val*/,
+                                           _In_ BOOL /*searchBackward*/,
+                                           _Outptr_result_maybenull_ ITextRangeProvider** /*ppRetVal*/)
+{
+    Tracing::s_TraceUia(this, ApiCall::FindAttribute, nullptr);
+    return E_NOTIMPL;
+}
+
+// we don't support this currently
+IFACEMETHODIMP UiaTextRange::FindText(_In_ BSTR /*text*/,
+                                      _In_ BOOL /*searchBackward*/,
+                                      _In_ BOOL /*ignoreCase*/,
+                                      _Outptr_result_maybenull_ ITextRangeProvider** /*ppRetVal*/)
+{
+    Tracing::s_TraceUia(this, ApiCall::FindText, nullptr);
+    return E_NOTIMPL;
+}
+
+IFACEMETHODIMP UiaTextRange::GetAttributeValue(_In_ TEXTATTRIBUTEID textAttributeId,
+                                               _Out_ VARIANT* pRetVal)
+{
+    Tracing::s_TraceUia(this, ApiCall::GetAttributeValue, nullptr);
+    pRetVal->vt = VT_EMPTY;
+    if (textAttributeId == UIA_IsReadOnlyAttributeId)
+    {
+        pRetVal->vt = VT_BOOL;
+        pRetVal->boolVal = VARIANT_FALSE;
+    }
+    return S_OK;
+}
+
+IFACEMETHODIMP UiaTextRange::GetBoundingRectangles(_Outptr_result_maybenull_ SAFEARRAY** ppRetVal)
+{
+    CONSOLE_INFORMATION* const gci = ServiceLocator::LocateGlobals()->getConsoleInformation();
+    gci->LockConsole();
+    auto Unlock = wil::ScopeExit([&]
+    {
+        gci->UnlockConsole();
+    });
+
+    *ppRetVal = nullptr;
+
+
+    try
+    {
+        // vector to put coords into. they go in as four doubles in the
+        // order: left, top, width, height. each line will have its own
+        // set of coords.
+        std::vector<double> coords;
+        const TextBufferRow startRow = _endpointToTextBufferRow(_start);
+
+        if (_degenerate && _isScreenInfoRowInViewport(startRow))
+        {
+            _addScreenInfoRowBoundaries(_textBufferRowToScreenInfoRow(startRow), coords);
+        }
+        else
+        {
+            const unsigned int totalRowsInRange = _rowCountInRange();
+            for (unsigned int i = 0; i < totalRowsInRange; ++i)
+            {
+                ScreenInfoRow screenInfoRow = _textBufferRowToScreenInfoRow(startRow + i);
+                if (!_isScreenInfoRowInViewport(screenInfoRow))
+                {
+                    continue;
+                }
+                _addScreenInfoRowBoundaries(screenInfoRow, coords);
+            }
+        }
+
+        // convert to a safearray
+        *ppRetVal = SafeArrayCreateVector(VT_R8, 0, static_cast<ULONG>(coords.size()));
+        if (*ppRetVal == nullptr)
+        {
+            return E_OUTOFMEMORY;
+        }
+        HRESULT hr;
+        for (LONG i = 0; i < static_cast<LONG>(coords.size()); ++i)
+        {
+            hr = SafeArrayPutElement(*ppRetVal, &i, &coords[i]);
+            if (FAILED(hr))
+            {
+                SafeArrayDestroy(*ppRetVal);
+                *ppRetVal = nullptr;
+                return hr;
+            }
+        }
+    }
+    CATCH_RETURN();
+
+    Tracing::s_TraceUia(this, ApiCall::GetBoundingRectangles, nullptr);
+
+    return S_OK;
+}
+
+IFACEMETHODIMP UiaTextRange::GetEnclosingElement(_Outptr_result_maybenull_ IRawElementProviderSimple** ppRetVal)
+{
+    Tracing::s_TraceUia(this, ApiCall::GetBoundingRectangles, nullptr);
+    return _pProvider->QueryInterface(IID_PPV_ARGS(ppRetVal));
+}
+
+IFACEMETHODIMP UiaTextRange::GetText(_In_ int maxLength, _Out_ BSTR* pRetVal)
+{
+    CONSOLE_INFORMATION* const gci = ServiceLocator::LocateGlobals()->getConsoleInformation();
+    gci->LockConsole();
+    auto Unlock = wil::ScopeExit([&]
+    {
+        gci->UnlockConsole();
+    });
+
+    std::wstring wstr = L"";
+
+    if (maxLength < -1)
+    {
+        return E_INVALIDARG;
+    }
+    // the caller must pass in a value for the max length of the text
+    // to retrieve. a value of -1 means they don't want the text
+    // truncated.
+    const bool getPartialText = maxLength != -1;
+
+    if (!_degenerate)
+    {
+        try
+        {
+            const ScreenInfoRow startScreenInfoRow = _endpointToScreenInfoRow(_start);
+            const Column startColumn = _endpointToColumn(_start);
+            const ScreenInfoRow endScreenInfoRow = _endpointToScreenInfoRow(_end);
+            const Column endColumn = _endpointToColumn(_end);
+            const unsigned int totalRowsInRange = _rowCountInRange();
+            const TEXT_BUFFER_INFO* const pTextBuffer = _getTextBuffer();
+
+            ScreenInfoRow currentScreenInfoRow;
+            for (unsigned int i = 0; i < totalRowsInRange; ++i)
+            {
+                currentScreenInfoRow = startScreenInfoRow + i;
+                const int rowIndex = _screenInfoRowToTextBufferRow(currentScreenInfoRow);
+                if (rowIndex >= static_cast<int>(_getTotalRows()) || rowIndex < 0)
+                {
+                    throw UIA_E_INVALIDOPERATION;
+                }
+
+                const ROW* const pRow = &pTextBuffer->Rows[rowIndex];
+
+                if (pRow->CharRow.ContainsText())
+                {
+                    int startIndex = 0;
+                    int endIndex = pRow->CharRow.Right;
+                    if (currentScreenInfoRow == startScreenInfoRow)
+                    {
+                        startIndex = startColumn;
+                    }
+                    if (currentScreenInfoRow == endScreenInfoRow)
+                    {
+                        // prevent the end from going past the last non-whitespace char in the row
+                        endIndex = min(static_cast<int>(endColumn + 1), pRow->CharRow.Right);
+                    }
+
+                    // if startIndex >= endIndex then _start is
+                    // further to the right than the last
+                    // non-whitespace char in the row so there
+                    // wouldn't be any text to grab.
+                    if (startIndex < endIndex)
+                    {
+                        std::wstring tempString = std::wstring(pRow->CharRow.Chars + startIndex,
+                                                               pRow->CharRow.Chars + endIndex);
+                        // add to result string
+                        wstr += tempString;
+                    }
+                }
+
+                if (currentScreenInfoRow != endScreenInfoRow)
+                {
+                    wstr += L"\r\n";
+                }
+
+                if (getPartialText && wstr.size() > static_cast<size_t>(maxLength))
+                {
+                    wstr.resize(maxLength);
+                    break;
+                }
+            }
+        }
+        CATCH_RETURN();
+    }
+
+    *pRetVal = SysAllocString(wstr.c_str());
+
+    // tracing
+    ApiMsgGetText apiMsg;
+    apiMsg.Text = wstr.c_str();
+    Tracing::s_TraceUia(this, ApiCall::GetText, &apiMsg);
+
+    return S_OK;
+}
+
+IFACEMETHODIMP UiaTextRange::Move(_In_ TextUnit unit,
+                                  _In_ int count,
+                                  _Out_ int* pRetVal)
+{
+    ServiceLocator::LocateGlobals()->getConsoleInformation()->LockConsole();
+    auto Unlock = wil::ScopeExit([&]
+    {
+        ServiceLocator::LocateGlobals()->getConsoleInformation()->UnlockConsole();
+    });
+
+    *pRetVal = 0;
+    if (count == 0)
+    {
+        return S_OK;
+    }
+
+    ApiMsgMove apiMsg;
+    apiMsg.OriginalStart = _start;
+    apiMsg.OriginalEnd = _end;
+    apiMsg.Unit = unit;
+    apiMsg.RequestedCount = count;
+#if defined(_DEBUG) && defined(UIATEXTRANGE_DEBUG_MSGS)
+    OutputDebugString(L"Move\n");
+    _outputObjectState();
+
+    std::wstringstream ss;
+    ss << L" count: " << count;
+    std::wstring data = ss.str();
+    OutputDebugString(data.c_str());
+    OutputDebugString(L"\n");
+    _outputRowConversions();
+#endif
+
+    auto moveFunc = &_moveByLine;
+    if (unit == TextUnit::TextUnit_Character)
+    {
+        moveFunc = &_moveByCharacter;
+    }
+
+    MovementDirection moveDirection = (count > 0) ? MovementDirection::Forward : MovementDirection::Backward;
+    std::pair<Endpoint, Endpoint> newEndpoints;
+
+    try
+    {
+        MoveState moveState{ *this, moveDirection };
+        newEndpoints = moveFunc(count,
+                                moveState,
+                                pRetVal);
+    }
+    CATCH_RETURN();
+
+    _start = newEndpoints.first;
+    _end = newEndpoints.second;
+
+    // a range can't be degenerate after both endpoints have been
+    // moved.
+    _degenerate = false;
+
+    // tracing
+    apiMsg.MovedCount = *pRetVal;
+    Tracing::s_TraceUia(this, ApiCall::Move, &apiMsg);
+
+    return S_OK;
+}
+
+IFACEMETHODIMP UiaTextRange::MoveEndpointByUnit(_In_ TextPatternRangeEndpoint endpoint,
+                                                _In_ TextUnit unit,
+                                                _In_ int count,
+                                                _Out_ int* pRetVal)
+{
+    ServiceLocator::LocateGlobals()->getConsoleInformation()->LockConsole();
+    auto Unlock = wil::ScopeExit([&]
+    {
+        ServiceLocator::LocateGlobals()->getConsoleInformation()->UnlockConsole();
+    });
+
+    *pRetVal = 0;
+    if (count == 0)
+    {
+        return S_OK;
+    }
+
+    ApiMsgMoveEndpointByUnit apiMsg;
+    apiMsg.OriginalStart = _start;
+    apiMsg.OriginalEnd = _end;
+    apiMsg.Endpoint = endpoint;
+    apiMsg.Unit = unit;
+    apiMsg.RequestedCount = count;
+#if defined(_DEBUG) && defined(UIATEXTRANGE_DEBUG_MSGS)
+    OutputDebugString(L"MoveEndpointByUnit\n");
+    _outputObjectState();
+
+    std::wstringstream ss;
+    ss << L" endpoint: " << endpoint;
+    ss << L" count: " << count;
+    std::wstring data = ss.str();
+    OutputDebugString(data.c_str());
+    OutputDebugString(L"\n");
+    _outputRowConversions();
+#endif
+
+    auto moveFunc = &_moveEndpointByUnitDocument;
+    if (unit == TextUnit::TextUnit_Character)
+    {
+        moveFunc = &_moveEndpointByUnitCharacter;
+    }
+    else if (unit <= TextUnit::TextUnit_Line)
+    {
+        moveFunc = &_moveEndpointByUnitLine;
+    }
+
+    MovementDirection moveDirection = (count > 0) ? MovementDirection::Forward : MovementDirection::Backward;
+    std::tuple<Endpoint, Endpoint, bool> moveResults;
+    try
+    {
+        MoveState moveState{ *this, moveDirection };
+        moveResults = moveFunc(count, endpoint, moveState, pRetVal);
+    }
+    CATCH_RETURN();
+
+    _start = std::get<0>(moveResults);
+    _end = std::get<1>(moveResults);
+    _degenerate = std::get<2>(moveResults);
+
+    // tracing
+    apiMsg.MovedCount = *pRetVal;
+    Tracing::s_TraceUia(this, ApiCall::MoveEndpointByUnit, &apiMsg);
+
+    return S_OK;
+}
+
+IFACEMETHODIMP UiaTextRange::MoveEndpointByRange(_In_ TextPatternRangeEndpoint endpoint,
+                                                 _In_ ITextRangeProvider* pTargetRange,
+                                                 _In_ TextPatternRangeEndpoint targetEndpoint)
+{
+    ServiceLocator::LocateGlobals()->getConsoleInformation()->LockConsole();
+    auto Unlock = wil::ScopeExit([&]
+    {
+        ServiceLocator::LocateGlobals()->getConsoleInformation()->UnlockConsole();
+    });
+
+    UiaTextRange* range = static_cast<UiaTextRange*>(pTargetRange);
+    if (range == nullptr)
+    {
+        return E_INVALIDARG;
+    }
+
+    ApiMsgMoveEndpointByRange apiMsg;
+    apiMsg.OriginalEnd = _start;
+    apiMsg.OriginalEnd = _end;
+    apiMsg.Endpoint = endpoint;
+    apiMsg.TargetEndpoint = targetEndpoint;
+    apiMsg.OtherId = range->GetId();
+#if defined(_DEBUG) && defined(UIATEXTRANGE_DEBUG_MSGS)
+    OutputDebugString(L"MoveEndpointByRange\n");
+    _outputObjectState();
+
+    std::wstringstream ss;
+    ss << L" endpoint: " << endpoint;
+    ss << L" targetRange: " << range->_id;
+    ss << L" targetEndpoint: " << targetEndpoint;
+    std::wstring data = ss.str();
+    OutputDebugString(data.c_str());
+    OutputDebugString(L"\n");
+    _outputRowConversions();
+#endif
+
+    // get the value that we're updating to
+    Endpoint targetEndpointValue;
+    if (targetEndpoint == TextPatternRangeEndpoint::TextPatternRangeEndpoint_Start)
+    {
+        targetEndpointValue = range->GetStart();
+    }
+    else
+    {
+        targetEndpointValue = range->GetEnd();
+    }
+
+    // convert then endpoints to screen info rows/columns
+    ScreenInfoRow startScreenInfoRow;
+    Column startColumn;
+    ScreenInfoRow endScreenInfoRow;
+    Column endColumn;
+    ScreenInfoRow targetScreenInfoRow;
+    Column targetColumn;
+    try
+    {
+        startScreenInfoRow = _endpointToScreenInfoRow(_start);
+        startColumn = _endpointToColumn(_start);
+        endScreenInfoRow = _endpointToScreenInfoRow(_end);
+        endColumn = _endpointToColumn(_end);
+        targetScreenInfoRow = _endpointToScreenInfoRow(targetEndpointValue);
+        targetColumn = _endpointToColumn(targetEndpointValue);
+    }
+    CATCH_RETURN();
+
+    // set endpoint value and check for crossed endpoints
+    if (endpoint == TextPatternRangeEndpoint::TextPatternRangeEndpoint_Start)
+    {
+        _start = targetEndpointValue;
+        if (_compareScreenCoords(endScreenInfoRow, endColumn, targetScreenInfoRow, targetColumn) == -1)
+        {
+            // endpoints were crossed
+            _end = _start;
+        }
+    }
+    else
+    {
+        _end = targetEndpointValue;
+        if (_compareScreenCoords(startScreenInfoRow, startColumn, targetScreenInfoRow, targetColumn) == 1)
+        {
+            // endpoints were crossed
+            _start = _end;
+        }
+    }
+    _degenerate = (_start == _end);
+
+    Tracing::s_TraceUia(this, ApiCall::MoveEndpointByRange, &apiMsg);
+    return S_OK;
+}
+
+IFACEMETHODIMP UiaTextRange::Select()
+{
+    CONSOLE_INFORMATION* const gci = ServiceLocator::LocateGlobals()->getConsoleInformation();
+    gci->LockConsole();
+    auto Unlock = wil::ScopeExit([&]
+    {
+        gci->UnlockConsole();
+    });
+
+    COORD coordStart;
+    COORD coordEnd;
+
+    coordStart.X = static_cast<SHORT>(_endpointToColumn(_start));
+    coordStart.Y = static_cast<SHORT>(_endpointToScreenInfoRow(_start));
+
+    coordEnd.X = static_cast<SHORT>(_endpointToColumn(_end));
+    coordEnd.Y = static_cast<SHORT>(_endpointToScreenInfoRow(_end));
+
+    Selection::Instance().SelectNewRegion(coordStart, coordEnd);
+
+    Tracing::s_TraceUia(this, ApiCall::Select, nullptr);
+    return S_OK;
+}
+
+// we don't support this
+IFACEMETHODIMP UiaTextRange::AddToSelection()
+{
+    Tracing::s_TraceUia(this, ApiCall::AddToSelection, nullptr);
+    return E_NOTIMPL;
+}
+
+// we don't support this
+IFACEMETHODIMP UiaTextRange::RemoveFromSelection()
+{
+    Tracing::s_TraceUia(this, ApiCall::RemoveFromSelection, nullptr);
+    return E_NOTIMPL;
+}
+
+IFACEMETHODIMP UiaTextRange::ScrollIntoView(_In_ BOOL alignToTop)
+{
+    CONSOLE_INFORMATION* const gci = ServiceLocator::LocateGlobals()->getConsoleInformation();
+    gci->LockConsole();
+    auto Unlock = wil::ScopeExit([&]
+    {
+        gci->UnlockConsole();
+    });
+
+    Viewport oldViewport;
+    unsigned int viewportHeight;
+    // range rows
+    ScreenInfoRow startScreenInfoRow;
+    ScreenInfoRow endScreenInfoRow;
+    // screen buffer rows
+    ScreenInfoRow topRow;
+    ScreenInfoRow bottomRow;
+    try
+    {
+        oldViewport = _getViewport();
+        viewportHeight = _getViewportHeight(oldViewport);
+        // range rows
+        startScreenInfoRow = _endpointToScreenInfoRow(_start);
+        endScreenInfoRow = _endpointToScreenInfoRow(_end);
+        // screen buffer rows
+        topRow = _getFirstScreenInfoRowIndex();
+        bottomRow = _getLastScreenInfoRowIndex();
+    }
+    CATCH_RETURN();
+
+    Viewport newViewport = oldViewport;
+
+    // there's a bunch of +1/-1s here for setting the viewport. These
+    // are to account for the inclusivity of the viewport boundaries.
+    if (alignToTop)
+    {
+        // determine if we can align the start row to the top
+        if (startScreenInfoRow + viewportHeight <= bottomRow)
+        {
+            // we can align to the top
+            newViewport.Top = static_cast<SHORT>(startScreenInfoRow);
+            newViewport.Bottom = static_cast<SHORT>(startScreenInfoRow + viewportHeight - 1);
+        }
+        else
+        {
+            // we can align to the top so we'll just move the viewport
+            // to the bottom of the screen buffer
+            newViewport.Bottom = static_cast<SHORT>(bottomRow);
+            newViewport.Top = static_cast<SHORT>(bottomRow - viewportHeight + 1);
+        }
+    }
+    else
+    {
+        // we need to align to the bottom
+        // check if we can align to the bottom
+        if (endScreenInfoRow - viewportHeight >= topRow)
+        {
+            // we can align to bottom
+            newViewport.Bottom = static_cast<SHORT>(endScreenInfoRow);
+            newViewport.Top = static_cast<SHORT>(endScreenInfoRow - viewportHeight + 1);
+        }
+        else
+        {
+            // we can't align to bottom so we'll move the viewport to
+            // the top of the screen buffer
+            newViewport.Top = static_cast<SHORT>(topRow);
+            newViewport.Bottom = static_cast<SHORT>(topRow + viewportHeight - 1);
+        }
+
+    }
+
+    assert(newViewport.Top >= static_cast<SHORT>(topRow));
+    assert(newViewport.Bottom <= static_cast<SHORT>(bottomRow));
+    assert(_getViewportHeight(oldViewport) == _getViewportHeight(newViewport));
+
+    try
+    {
+        IConsoleWindow* pIConsoleWindow = _getIConsoleWindow();
+        pIConsoleWindow->SetViewportOrigin(newViewport);
+    }
+    CATCH_RETURN();
+
+
+    // tracing
+    ApiMsgScrollIntoView apiMsg;
+    apiMsg.AlignToTop = !!alignToTop;
+    Tracing::s_TraceUia(this, ApiCall::ScrollIntoView, &apiMsg);
+
+    return S_OK;
+}
+
+IFACEMETHODIMP UiaTextRange::GetChildren(_Outptr_result_maybenull_ SAFEARRAY** ppRetVal)
+{
+    Tracing::s_TraceUia(this, ApiCall::GetChildren, nullptr);
+    // we don't have any children
+    *ppRetVal = SafeArrayCreateVector(VT_UNKNOWN, 0, 0);
+    if (*ppRetVal == nullptr)
+    {
+        return E_OUTOFMEMORY;
+    }
+    return S_OK;
+}
+
+#pragma endregion
+
+// Routine Description:
+// - Gets the current viewport
+// Arguments:
+// - <none>
+// Return Value:
+// - The screen info's current viewport
+const Viewport UiaTextRange::_getViewport()
+{
+    return _getScreenInfo()->GetBufferViewport();
+}
+
+// Routine Description:
+// - Gets the current window
+// Arguments:
+// - <none>
+// Return Value:
+// - The current window. May return nullptr if there is no current
+// window.
+IConsoleWindow* const UiaTextRange::_getIConsoleWindow()
+{
+    IConsoleWindow* const pIConsoleWindow = ServiceLocator::LocateConsoleWindow();
+    THROW_HR_IF_NULL(E_POINTER, pIConsoleWindow);
+    return pIConsoleWindow;
+}
+
+// Routine Description:
+// - gets the current window handle
+// Arguments:
+// - <none>
+// Return Value
+// - the current window handle
+HWND UiaTextRange::_getWindowHandle()
+{
+    return _getIConsoleWindow()->GetWindowHandle();
+}
+
+// Routine Description:
+// - gets the current screen info
+// Arguments:
+// - <none>
+// Return Value
+// - the current screen info. May return nullptr.
+SCREEN_INFORMATION* const UiaTextRange::_getScreenInfo()
+{
+    const CONSOLE_INFORMATION* const gci = ServiceLocator::LocateGlobals()->getConsoleInformation();
+    SCREEN_INFORMATION* const pScreenInfo = gci->CurrentScreenBuffer;
+    THROW_HR_IF_NULL(E_POINTER, pScreenInfo);
+    return pScreenInfo;
+}
+
+// Routine Description:
+// - gets the current output text buffer
+// Arguments:
+// - <none>
+// Return Value
+// - the current output text buffer. May return nullptr.
+TEXT_BUFFER_INFO* const UiaTextRange::_getTextBuffer()
+{
+    SCREEN_INFORMATION* const pScreenInfo = _getScreenInfo();
+    TEXT_BUFFER_INFO* const pTextBuffer = pScreenInfo->TextInfo;
+    THROW_HR_IF_NULL(E_POINTER, pTextBuffer);
+    return pTextBuffer;
+}
+
+// Routine Description:
+// - Gets the number of rows in the output text buffer.
+// Arguments:
+// - <none>
+// Return Value:
+// - The number of rows
+const unsigned int UiaTextRange::_getTotalRows()
+{
+    const TEXT_BUFFER_INFO* const pTextBuffer = _getTextBuffer();
+    THROW_HR_IF_NULL(E_POINTER, pTextBuffer);
+    return pTextBuffer->TotalRowCount();
+}
+
+// Routine Description:
+// - gets the current screen buffer size.
+// Arguments:
+// - <none>
+// Return Value:
+// - The screen buffer size
+const COORD UiaTextRange::_getScreenBufferCoords()
+{
+    const CONSOLE_INFORMATION* const gci = ServiceLocator::LocateGlobals()->getConsoleInformation();
+    return gci->GetScreenBufferSize();
+}
+
+
+// Routine Description:
+// - Gets the width of the screen buffer rows
+// Arguments:
+// - <none>
+// Return Value:
+// - The row width
+const unsigned int UiaTextRange::_getRowWidth()
+{
+    // make sure that we can't leak a 0
+    return max(_getScreenBufferCoords().X, 1);
+}
+
+// Routine Description:
+// - calculates the column refered to by the endpoint.
+// Arguments:
+// - endpoint - the endpoint to translate
+// Return Value:
+// - the column value
+const Column UiaTextRange::_endpointToColumn(_In_ const Endpoint endpoint)
+{
+    return endpoint % _getRowWidth();
+}
+
+// Routine Description:
+// - converts an Endpoint into its equivalent text buffer row.
+// Arguments:
+// - endpoint - the endpoint to convert
+// Return Value:
+// - the text buffer row value
+const TextBufferRow UiaTextRange::_endpointToTextBufferRow(_In_ const Endpoint endpoint)
+{
+    return endpoint / _getRowWidth();
+}
+
+// Routine Description:
+// - counts the number of rows that are fully or partially part of the
+// range.
+// Arguments:
+// - <none>
+// Return Value:
+// - The number of rows in the range.
+const unsigned int UiaTextRange::_rowCountInRange() const
+{
+    if (_degenerate)
+    {
+        return 0;
+    }
+
+    const ScreenInfoRow startScreenInfoRow = _endpointToScreenInfoRow(_start);
+    const Column startColumn = _endpointToColumn(_start);
+    const ScreenInfoRow endScreenInfoRow = _endpointToScreenInfoRow(_end);
+    const Column endColumn = _endpointToColumn(_end);
+
+    assert(_compareScreenCoords(startScreenInfoRow, startColumn, endScreenInfoRow, endColumn) <= 0);
+
+    // + 1 to balance subtracting ScreenInfoRows from each other
+    return endScreenInfoRow - startScreenInfoRow + 1;
+}
+
+// Routine Description:
+// - Converts a TextBufferRow to a ScreenInfoRow.
+// Arguments:
+// - row - the TextBufferRow to convert
+// Return Value:
+// - the equivalent ScreenInfoRow.
+const ScreenInfoRow UiaTextRange::_textBufferRowToScreenInfoRow(_In_ const TextBufferRow row)
+{
+    const int firstRowIndex = _getTextBuffer()->GetFirstRowIndex();
+    return _normalizeRow(row - firstRowIndex);
+}
+
+// Routine Description:
+// - Converts a ScreenInfoRow to a ViewportRow. Uses the default
+// viewport for the conversion.
+// Arguments:
+// - row - the ScreenInfoRow to convert
+// Return Value:
+// - the equivalent ViewportRow.
+const ViewportRow UiaTextRange::_screenInfoRowToViewportRow(_In_ const ScreenInfoRow row)
+{
+    const Viewport viewport = _getViewport();
+    return _screenInfoRowToViewportRow(row, viewport);
+}
+
+// Routine Description:
+// - Converts a ScreenInfoRow to a ViewportRow.
+// Arguments:
+// - row - the ScreenInfoRow to convert
+// - viewport - the viewport to use for the conversion
+// Return Value:
+// - the equivalent ViewportRow.
+const ViewportRow UiaTextRange::_screenInfoRowToViewportRow(_In_ const ScreenInfoRow row,
+                                                            _In_ const Viewport viewport)
+{
+    return row - viewport.Top;
+}
+
+// Routine Description:
+// - normalizes the row index to within the bounds of the output
+// buffer. The output buffer stores the text in a circular buffer so
+// this method makes sure that we circle around gracefully.
+// Arguments:
+// - the non-normalized row index
+// Return Value:
+// - the normalized row index
+const Row UiaTextRange::_normalizeRow(_In_ const Row row)
+{
+    const unsigned int totalRows = _getTotalRows();
+    return ((row + totalRows) % totalRows);
+}
+
+// Routine Description:
+// - Gets the viewport height, measured in char rows.
+// Arguments:
+// - viewport - The viewport to measure
+// Return Value:
+// - The viewport height
+const unsigned int UiaTextRange::_getViewportHeight(_In_ const Viewport viewport)
+{
+    assert(viewport.Bottom >= viewport.Top);
+    // + 1 because COORD is inclusive on both sides so subtracting top
+    // and bottom gets rid of 1 more then it should.
+    return viewport.Bottom - viewport.Top + 1;
+}
+
+// Routine Description:
+// - Gets the viewport width, measured in char columns.
+// Arguments:
+// - viewport - The viewport to measure
+// Return Value:
+// - The viewport width
+const unsigned int UiaTextRange::_getViewportWidth(_In_ const Viewport viewport)
+{
+    assert(viewport.Right >= viewport.Left);
+
+    // + 1 because COORD is inclusive on both sides so subtracting left
+    // and right gets rid of 1 more then it should.
+    return (viewport.Right - viewport.Left + 1);
+}
+
+// Routine Description:
+// - checks if the row is currently visible in the viewport. Uses the
+// default viewport.
+// Arguments:
+// - row - the screen info row to check
+// Return Value:
+// - true if the row is within the bounds of the viewport
+const bool UiaTextRange::_isScreenInfoRowInViewport(_In_ const ScreenInfoRow row)
+{
+    return _isScreenInfoRowInViewport(row, _getViewport());
+}
+
+// Routine Description:
+// - checks if the row is currently visible in the viewport
+// Arguments:
+// - row - the row to check
+// - viewport - the viewport to use for the bounds
+// Return Value:
+// - true if the row is within the bounds of the viewport
+const bool UiaTextRange::_isScreenInfoRowInViewport(_In_ const ScreenInfoRow row,
+                                                    _In_ const Viewport viewport)
+{
+    ViewportRow viewportRow = _screenInfoRowToViewportRow(row, viewport);
+    return viewportRow >= 0 &&
+           viewportRow < static_cast<ViewportRow>(_getViewportHeight(viewport));
+}
+
+// Routine Description:
+// - Converts a ScreenInfoRow to a TextBufferRow.
+// Arguments:
+// - row - the ScreenInfoRow to convert
+// Return Value:
+// - the equivalent TextBufferRow.
+const TextBufferRow UiaTextRange::_screenInfoRowToTextBufferRow(_In_ const ScreenInfoRow row)
+{
+    const TEXT_BUFFER_INFO* const pTextBuffer = _getTextBuffer();
+    const TextBufferRow firstRowIndex = pTextBuffer->GetFirstRowIndex();
+    return _normalizeRow(row + firstRowIndex);
+}
+
+// Routine Description:
+// - Converts a TextBufferRow to an Endpoint.
+// Arguments:
+// - row - the TextBufferRow to convert
+// Return Value:
+// - the equivalent Endpoint, starting at the beginning of the TextBufferRow.
+const Endpoint UiaTextRange::_textBufferRowToEndpoint(_In_ const TextBufferRow row)
+{
+    return _getRowWidth() * row;
+}
+
+// Routine Description:
+// - Converts a ScreenInfoRow to an Endpoint.
+// Arguments:
+// - row - the ScreenInfoRow to convert
+// Return Value:
+// - the equivalent Endpoint.
+const Endpoint UiaTextRange::_screenInfoRowToEndpoint(_In_ const ScreenInfoRow row)
+{
+    return _textBufferRowToEndpoint(_screenInfoRowToTextBufferRow(row));
+}
+
+// Routine Description:
+// - Converts an Endpoint to an ScreenInfoRow.
+// Arguments:
+// - endpoint - the endpoint to convert
+// Return Value:
+// - the equivalent ScreenInfoRow.
+const ScreenInfoRow UiaTextRange::_endpointToScreenInfoRow(_In_ const Endpoint endpoint)
+{
+    return _textBufferRowToScreenInfoRow(_endpointToTextBufferRow(endpoint));
+}
+
+// Routine Description:
+// - adds the relevant coordinate points from screenInfoRow to coords.
+// Arguments:
+// - screenInfoRow - row to calculate coordinate positions from
+// - coords - vector to add the calucated coords to
+// Return Value:
+// - <none>
+// Notes:
+// - alters coords. may throw an exception.
+void UiaTextRange::_addScreenInfoRowBoundaries(_In_ const ScreenInfoRow screenInfoRow,
+                                               _Inout_ std::vector<double>& coords) const
+{
+    const SCREEN_INFORMATION* const pScreenInfo = _getScreenInfo();
+    const COORD currentFontSize = pScreenInfo->GetScreenFontSize();
+
+    POINT topLeft;
+    POINT bottomRight;
+
+    if (_endpointToScreenInfoRow(_start) == screenInfoRow)
+    {
+        // start is somewhere in this row so we start from its position
+        topLeft.x = _endpointToColumn(_start) * currentFontSize.X;
+    }
+    else
+    {
+        // otherwise we start from the beginning of the row
+        topLeft.x = 0;
+    }
+
+    topLeft.y = _screenInfoRowToViewportRow(screenInfoRow) * currentFontSize.Y;
+
+    if (_endpointToScreenInfoRow(_end) == screenInfoRow)
+    {
+        // the endpoints are on the same row
+        bottomRight.x = (_endpointToColumn(_end) + 1) * currentFontSize.X;
+    }
+    else
+    {
+        // _end is not on this row so span to the end of the row
+        bottomRight.x = _getViewportWidth(_getViewport()) * currentFontSize.X;
+    }
+
+    // we add the font height only once here because we are adding each line individually
+    bottomRight.y = topLeft.y + currentFontSize.Y;
+
+    // convert the coords to be relative to the screen instead of
+    // the client window
+    HWND hwnd = _getWindowHandle();
+    ClientToScreen(hwnd, &topLeft);
+    ClientToScreen(hwnd, &bottomRight);
+
+    const LONG width = bottomRight.x - topLeft.x;
+    const LONG height = bottomRight.y - topLeft.y;
+
+    // insert the coords
+    coords.push_back(topLeft.x);
+    coords.push_back(topLeft.y);
+    coords.push_back(width);
+    coords.push_back(height);
+}
+
+// Routine Description:
+// - returns the index of the first row of the screen info
+// Arguments:
+// - <none>
+// Return Value:
+// - the index of the first row (0-indexed) of the screen info
+const unsigned int UiaTextRange::_getFirstScreenInfoRowIndex()
+{
+    return 0;
+}
+
+// Routine Description:
+// - returns the index of the last row of the screen info
+// Arguments:
+// - <none>
+// Return Value:
+// - the index of the last row (0-indexed) of the screen info
+const unsigned int UiaTextRange::_getLastScreenInfoRowIndex()
+{
+    return _getTotalRows() - 1;
+}
+
+
+// Routine Description:
+// - returns the index of the first column of the screen info rows
+// Arguments:
+// - <none>
+// Return Value:
+// - the index of the first column (0-indexed) of the screen info rows
+const Column UiaTextRange::_getFirstColumnIndex()
+{
+    return 0;
+}
+
+// Routine Description:
+// - returns the index of the last column of the screen info rows
+// Arguments:
+// - <none>
+// Return Value:
+// - the index of the last column (0-indexed) of the screen info rows
+const Column UiaTextRange::_getLastColumnIndex()
+{
+    return _getRowWidth() - 1;
+}
+
+// Routine Description:
+// - Compares two sets of screen info coordinates
+// Arguments:
+// - rowA - the row index of the first position
+// - colA - the column index of the first position
+// - rowB - the row index of the second position
+// - colB - the column index of the second position
+// Return Value:
+//   -1 if A < B
+//    1 if A > B
+//    0 if A == B
+const int UiaTextRange::_compareScreenCoords(_In_ const ScreenInfoRow rowA,
+                                             _In_ const Column colA,
+                                             _In_ const ScreenInfoRow rowB,
+                                             _In_ const Column colB)
+{
+    assert(rowA >= _getFirstScreenInfoRowIndex());
+    assert(rowA <= _getLastScreenInfoRowIndex());
+
+    assert(colA >= _getFirstColumnIndex());
+    assert(colA <= _getLastColumnIndex());
+
+    assert(rowB >= _getFirstScreenInfoRowIndex());
+    assert(rowB <= _getLastScreenInfoRowIndex());
+
+    assert(colB >= _getFirstColumnIndex());
+    assert(colB <= _getLastColumnIndex());
+
+    if (rowA < rowB)
+    {
+        return -1;
+    }
+    else if (rowA > rowB)
+    {
+        return 1;
+    }
+    // rowA == rowB
+    else if (colA < colB)
+    {
+        return -1;
+    }
+    else if (colA > colB)
+    {
+        return 1;
+    }
+    // colA == colB
+    return 0;
+}
+
+// Routine Description:
+// - calculates new Endpoints if they were to be moved moveCount times
+// by character.
+// Arguments:
+// - moveCount - the number of times to move
+// - moveState - values indicating the state of the console for the
+// move operation
+// - pAmountMoved - the number of times that the return values are "moved"
+// Return Value:
+// - a pair of endpoints of the form <start, end>
+std::pair<Endpoint, Endpoint> UiaTextRange::_moveByCharacter(_In_ const int moveCount,
+                                                             _In_ const MoveState moveState,
+                                                             _Out_ int* const pAmountMoved)
+{
+    *pAmountMoved = 0;
+    int count = moveCount;
+    ScreenInfoRow currentScreenInfoRow = moveState.StartScreenInfoRow;
+    Column currentColumn = moveState.StartColumn;
+    for (int i = 0; i < abs(count); ++i)
+    {
+        // check if we're at the edge of the screen info buffer
+        if (currentScreenInfoRow == moveState.LimitingRow &&
+            currentColumn == moveState.LastColumnInRow)
+        {
+            break;
+        }
+        if (currentColumn == moveState.LastColumnInRow)
+        {
+            // we're at the edge of a row and need to go to the
+            // next one
+            currentColumn = moveState.FirstColumnInRow;
+            currentScreenInfoRow += static_cast<int>(moveState.Increment);
+        }
+        else
+        {
+            // moving somewhere away from the edges of a row
+            currentColumn += static_cast<int>(moveState.Increment);
+        }
+        *pAmountMoved += static_cast<int>(moveState.Increment);
+
+        assert(currentColumn >= _getFirstColumnIndex());
+        assert(currentColumn <= _getLastColumnIndex());
+        assert(currentScreenInfoRow >= _getFirstScreenInfoRowIndex());
+        assert(currentScreenInfoRow <= _getLastScreenInfoRowIndex());
+    }
+
+    Endpoint start = _screenInfoRowToEndpoint(currentScreenInfoRow) + currentColumn;
+    Endpoint end = start;
+    return std::make_pair<Endpoint, Endpoint>(std::move(start), std::move(end));
+}
+
+// Routine Description:
+// - calculates new Endpoints if they were to be moved moveCount times
+// by line.
+// Arguments:
+// - moveCount - the number of times to move
+// - moveState - values indicating the state of the console for the
+// move operation
+// - pAmountMoved - the number of times that the return values are "moved"
+// Return Value:
+// - a pair of endpoints of the form <start, end>
+std::pair<Endpoint, Endpoint> UiaTextRange::_moveByLine(_In_ const int moveCount,
+                                                        _In_ const MoveState moveState,
+                                                        _Out_ int* const pAmountMoved)
+{
+    *pAmountMoved = 0;
+    Endpoint start = _screenInfoRowToEndpoint(moveState.StartScreenInfoRow) + moveState.StartColumn;
+    Endpoint end = _screenInfoRowToEndpoint(moveState.EndScreenInfoRow) + moveState.EndColumn;
+    ScreenInfoRow currentScreenInfoRow = moveState.StartScreenInfoRow;
+    // we don't want to move the range if we're already in the
+    // limiting row and trying to move off the end of the screen buffer
+    const bool illegalMovement = (currentScreenInfoRow == moveState.LimitingRow &&
+                                  ((moveCount < 0 && moveState.Increment == MovementIncrement::Backward) ||
+                                   (moveCount > 0 && moveState.Increment == MovementIncrement::Forward)));
+
+    if (moveCount != 0 && !illegalMovement)
+    {
+        // move the range
+        for (int i = 0; i < abs(moveCount); ++i)
+        {
+            if (currentScreenInfoRow == moveState.LimitingRow)
+            {
+                break;
+            }
+            currentScreenInfoRow += static_cast<int>(moveState.Increment);
+            *pAmountMoved += static_cast<int>(moveState.Increment);
+
+            assert(currentScreenInfoRow >= _getFirstScreenInfoRowIndex());
+            assert(currentScreenInfoRow <= _getLastScreenInfoRowIndex());
+        }
+        start = _screenInfoRowToEndpoint(currentScreenInfoRow);
+        end = start + _getLastColumnIndex();
+    }
+
+    return std::make_pair<Endpoint, Endpoint>(std::move(start), std::move(end));
+}
+
+// Routine Description:
+// - calculates new Endpoints/degenerate state if the indicated
+// endpoint was moved moveCount times by character.
+// Arguments:
+// - moveCount - the number of times to move
+// - endpoint - the endpoint to move
+// - moveState - values indicating the state of the console for the
+// move operation
+// - pAmountMoved - the number of times that the return values are "moved"
+// Return Value:
+// - A tuple of elements of the form <start, end, degenerate>
+std::tuple<Endpoint, Endpoint, bool> UiaTextRange::_moveEndpointByUnitCharacter(_In_ const int moveCount,
+                                                                                _In_ const TextPatternRangeEndpoint endpoint,
+                                                                                _In_ const MoveState moveState,
+                                                                                _Out_ int* const pAmountMoved)
+{
+    *pAmountMoved = 0;
+    int count = moveCount;
+    ScreenInfoRow currentScreenInfoRow;
+    Column currentColumn;
+
+    if (endpoint == TextPatternRangeEndpoint::TextPatternRangeEndpoint_Start)
+    {
+        currentScreenInfoRow = moveState.StartScreenInfoRow;
+        currentColumn = moveState.StartColumn;
+    }
+    else
+    {
+        currentScreenInfoRow = moveState.EndScreenInfoRow;
+        currentColumn = moveState.EndColumn;
+    }
+
+    for (int i = 0; i < abs(count); ++i)
+    {
+        // check if we're at the edge of the screen info buffer
+        if (currentScreenInfoRow == moveState.LimitingRow &&
+            currentColumn == moveState.LastColumnInRow)
+        {
+            break;
+        }
+        else if (currentColumn == moveState.LastColumnInRow)
+        {
+            // we're at the edge of a row and need to go to the
+            // next one
+            currentColumn = moveState.FirstColumnInRow;
+            currentScreenInfoRow += static_cast<int>(moveState.Increment);
+        }
+        else
+        {
+            // moving somewhere away from the edges of a row
+            currentColumn += static_cast<int>(moveState.Increment);
+        }
+        *pAmountMoved += static_cast<int>(moveState.Increment);
+
+        assert(currentColumn >= _getFirstColumnIndex());
+        assert(currentColumn <= _getLastColumnIndex());
+        assert(currentScreenInfoRow >= _getFirstScreenInfoRowIndex());
+        assert(currentScreenInfoRow <= _getLastScreenInfoRowIndex());
+    }
+
+    // translate the row back to an endpoint and handle any crossed endpoints
+    Endpoint convertedEndpoint = _screenInfoRowToEndpoint(currentScreenInfoRow) + currentColumn;
+    Endpoint start = _screenInfoRowToEndpoint(moveState.StartScreenInfoRow) + moveState.StartColumn;
+    Endpoint end = _screenInfoRowToEndpoint(moveState.EndScreenInfoRow) + moveState.EndColumn;
+    bool degenerate = false;
+    if (endpoint == TextPatternRangeEndpoint::TextPatternRangeEndpoint_Start)
+    {
+        start = convertedEndpoint;
+        if (_compareScreenCoords(currentScreenInfoRow,
+                                 currentColumn,
+                                 moveState.EndScreenInfoRow,
+                                 moveState.EndColumn) == 1)
+        {
+            end = start;
+            degenerate = true;
+        }
+    }
+    else
+    {
+        end = convertedEndpoint;
+        if (_compareScreenCoords(currentScreenInfoRow,
+                                 currentColumn,
+                                 moveState.StartScreenInfoRow,
+                                 moveState.StartColumn) == -1)
+        {
+            start = end;
+            degenerate = true;
+        }
+    }
+    return std::make_tuple(start, end, degenerate);
+}
+
+// Routine Description:
+// - calculates new Endpoints/degenerate state if the indicated
+// endpoint was moved moveCount times by line.
+// Arguments:
+// - moveCount - the number of times to move
+// - endpoint - the endpoint to move
+// - moveState - values indicating the state of the console for the
+// move operation
+// - pAmountMoved - the number of times that the return values are "moved"
+// Return Value:
+// - A tuple of elements of the form <start, end, degenerate>
+std::tuple<Endpoint, Endpoint, bool> UiaTextRange::_moveEndpointByUnitLine(_In_ const int moveCount,
+                                                                           _In_ const TextPatternRangeEndpoint endpoint,
+                                                                           _In_ const MoveState moveState,
+                                                                           _Out_ int* const pAmountMoved)
+{
+    *pAmountMoved = 0;
+    int count = moveCount;
+    ScreenInfoRow currentScreenInfoRow;
+    Column currentColumn;
+    bool forceDegenerate = false;
+    Endpoint start = _screenInfoRowToEndpoint(moveState.StartScreenInfoRow) + moveState.StartColumn;
+    Endpoint end = _screenInfoRowToEndpoint(moveState.EndScreenInfoRow) + moveState.EndColumn;
+    bool degenerate = false;
+
+    if (moveCount == 0)
+    {
+        return std::make_tuple(start, end, degenerate);
+    }
+
+    MovementDirection moveDirection = (moveCount > 0) ? MovementDirection::Forward : MovementDirection::Backward;
+
+    if (endpoint == TextPatternRangeEndpoint::TextPatternRangeEndpoint_Start)
+    {
+        currentScreenInfoRow = moveState.StartScreenInfoRow;
+        currentColumn = moveState.StartColumn;
+    }
+    else
+    {
+        currentScreenInfoRow = moveState.EndScreenInfoRow;
+        currentColumn = moveState.EndColumn;
+    }
+
+    // check if we can't be moved anymore
+    if (currentScreenInfoRow == moveState.LimitingRow &&
+        currentColumn == moveState.LastColumnInRow)
+    {
+        return std::make_tuple(start, end, degenerate);
+    }
+    else if (endpoint == TextPatternRangeEndpoint::TextPatternRangeEndpoint_Start &&
+             moveDirection == MovementDirection::Forward)
+    {
+        if (moveState.StartScreenInfoRow == moveState.LimitingRow)
+        {
+            // _start is somewhere on the limiting row but not at
+            // the very end. move to the end of the last row
+            count -= static_cast<int>(moveState.Increment);
+            *pAmountMoved += static_cast<int>(moveState.Increment);
+            currentColumn = _getLastColumnIndex();
+            forceDegenerate = true;
+        }
+        if (moveState.StartColumn != _getFirstColumnIndex())
+        {
+            // _start is somewhere in the middle of a row, so do a
+            // partial movement to the beginning of the next row
+            count -= static_cast<int>(moveState.Increment);
+            *pAmountMoved += static_cast<int>(moveState.Increment);
+            currentScreenInfoRow += static_cast<int>(moveState.Increment);
+            currentColumn = _getFirstColumnIndex();
+        }
+    }
+    else if (endpoint == TextPatternRangeEndpoint::TextPatternRangeEndpoint_Start &&
+             moveDirection == MovementDirection::Backward)
+    {
+        if (moveState.StartColumn != _getFirstColumnIndex())
+        {
+            // moving backwards when we weren't already at the beginning of
+            // the row so move there first to align with the text unit boundary
+            count -= static_cast<int>(moveState.Increment);
+            *pAmountMoved += static_cast<int>(moveState.Increment);
+            currentColumn = _getFirstColumnIndex();
+        }
+    }
+    else if (endpoint == TextPatternRangeEndpoint::TextPatternRangeEndpoint_End &&
+             moveDirection == MovementDirection::Forward)
+    {
+        if (moveState.EndColumn != _getLastColumnIndex())
+        {
+            // _end is not at the last column in a row, so we move
+            // forward to it with a partial movement
+            count -= static_cast<int>(moveState.Increment);
+            *pAmountMoved += static_cast<int>(moveState.Increment);
+            currentColumn = _getLastColumnIndex();
+        }
+    }
+    else
+    {
+        // _end moving backwards
+        if (moveState.EndScreenInfoRow == moveState.LimitingRow)
+        {
+            // _end is somewhere on the limiting row but not at the
+            // front. move it there
+            count -= static_cast<int>(moveState.Increment);
+            *pAmountMoved += static_cast<int>(moveState.Increment);
+            currentColumn = _getFirstColumnIndex();
+            forceDegenerate = true;
+        }
+        else if (moveState.EndColumn != _getLastColumnIndex())
+        {
+            // _end is not at the last column in a row, so we move it
+            // backwards to it with a partial move
+            count -= static_cast<int>(moveState.Increment);
+            *pAmountMoved += static_cast<int>(moveState.Increment);
+            currentColumn = _getLastColumnIndex();
+            currentScreenInfoRow += static_cast<int>(moveState.Increment);
+        }
+    }
+
+    assert(currentColumn >= _getFirstColumnIndex());
+    assert(currentColumn <= _getLastColumnIndex());
+    assert(currentScreenInfoRow >= _getFirstScreenInfoRowIndex());
+    assert(currentScreenInfoRow <= _getLastScreenInfoRowIndex());
+
+    // move the row that the endpoint corresponds to
+    while (count != 0 && currentScreenInfoRow != moveState.LimitingRow)
+    {
+        count -= static_cast<int>(moveState.Increment);
+        currentScreenInfoRow += static_cast<int>(moveState.Increment);
+        *pAmountMoved += static_cast<int>(moveState.Increment);
+
+        assert(currentScreenInfoRow >= _getFirstScreenInfoRowIndex());
+        assert(currentScreenInfoRow <= _getLastScreenInfoRowIndex());
+    }
+
+    // translate the row back to an endpoint and handle any crossed endpoints
+    Endpoint convertedEndpoint = _screenInfoRowToEndpoint(currentScreenInfoRow) + currentColumn;
+    if (endpoint == TextPatternRangeEndpoint::TextPatternRangeEndpoint_Start)
+    {
+        start = convertedEndpoint;
+        if (currentScreenInfoRow > moveState.EndScreenInfoRow || forceDegenerate)
+        {
+            degenerate = true;
+            end = start;
+        }
+    }
+    else
+    {
+        end = convertedEndpoint;
+        if (currentScreenInfoRow < moveState.StartScreenInfoRow || forceDegenerate)
+        {
+            degenerate = true;
+            start = end;
+        }
+    }
+
+    return std::make_tuple(start, end, degenerate);
+}
+
+// Routine Description:
+// - calculates new Endpoints/degenerate state if the indicate
+// endpoint was moved moveCount times by document.
+// Arguments:
+// - moveCount - the number of times to move
+// - endpoint - the endpoint to move
+// - moveState - values indicating the state of the console for the
+// move operation
+// - pAmountMoved - the number of times that the return values are "moved"
+// Return Value:
+// - A tuple of elements of the form <start, end, degenerate>
+std::tuple<Endpoint, Endpoint, bool> UiaTextRange::_moveEndpointByUnitDocument(_In_ const int moveCount,
+                                                                               _In_ const TextPatternRangeEndpoint endpoint,
+                                                                               _In_ const MoveState moveState,
+                                                                               _Out_ int* const pAmountMoved)
+{
+    *pAmountMoved = 0;
+
+    Endpoint start;
+    Endpoint end;
+    bool degenerate = false;
+    if (endpoint == TextPatternRangeEndpoint::TextPatternRangeEndpoint_Start)
+    {
+        if (moveCount < 0)
+        {
+            // moving _start backwards
+            start = _screenInfoRowToEndpoint(_getFirstScreenInfoRowIndex()) + _getFirstColumnIndex();
+            end = _screenInfoRowToEndpoint(moveState.EndScreenInfoRow) + moveState.EndColumn;
+            if (!(moveState.StartScreenInfoRow == _getFirstScreenInfoRowIndex() &&
+                  moveState.StartColumn == _getFirstColumnIndex()))
+            {
+                *pAmountMoved += static_cast<int>(moveState.Increment);
+            }
+        }
+        else
+        {
+            // moving _start forwards
+            start = _screenInfoRowToEndpoint(_getLastScreenInfoRowIndex()) + _getLastColumnIndex();
+            end = start;
+            degenerate = true;
+            if (!(moveState.StartScreenInfoRow == _getLastScreenInfoRowIndex() &&
+                  moveState.StartColumn == _getLastColumnIndex()))
+            {
+                *pAmountMoved += static_cast<int>(moveState.Increment);
+            }
+        }
+    }
+    else
+    {
+        if (moveCount < 0)
+        {
+            // moving _end backwards
+            end = _screenInfoRowToEndpoint(_getFirstScreenInfoRowIndex()) + _getFirstColumnIndex();
+            start = end;
+            degenerate = true;
+            if (!(moveState.EndScreenInfoRow == _getFirstScreenInfoRowIndex() &&
+                  moveState.EndColumn == _getFirstColumnIndex()))
+            {
+                *pAmountMoved += static_cast<int>(moveState.Increment);
+            }
+        }
+        else
+        {
+            // moving _end forwards
+            end = _screenInfoRowToEndpoint(_getLastScreenInfoRowIndex()) + _getLastColumnIndex();
+            start = _screenInfoRowToEndpoint(moveState.StartScreenInfoRow) + moveState.StartColumn;
+            if (!(moveState.EndScreenInfoRow == _getLastScreenInfoRowIndex() &&
+                  moveState.EndColumn == _getLastColumnIndex()))
+            {
+                *pAmountMoved += static_cast<int>(moveState.Increment);
+            }
+        }
+    }
+
+    return std::make_tuple(start, end, degenerate);
 }