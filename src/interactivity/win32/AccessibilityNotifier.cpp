/********************************************************
*                                                       *
*   Copyright (C) Microsoft. All rights reserved.       *
*                                                       *
********************************************************/

#include "precomp.h"

#include "AccessibilityNotifier.hpp"

#include "..\inc\ServiceLocator.hpp"
#include "ConsoleControl.hpp"

using namespace Microsoft::Console::Interactivity::Win32;

void AccessibilityNotifier::NotifyConsoleCaretEvent(_In_ RECT rectangle)
{
    IConsoleWindow* const pWindow = ServiceLocator::LocateConsoleWindow();
    if (pWindow != nullptr)
    {
        CONSOLE_CARET_INFO caretInfo;
        caretInfo.hwnd = pWindow->GetWindowHandle();
        caretInfo.rc = rectangle;

        ServiceLocator::LocateConsoleControl<ConsoleControl>()
            ->Control(ConsoleControl::ControlType::ConsoleSetCaretInfo,
                      &caretInfo,
                      sizeof(caretInfo));
    }

}

void AccessibilityNotifier::NotifyConsoleCaretEvent(_In_ ConsoleCaretEventFlags flags, _In_ LONG position)
{
    const CONSOLE_INFORMATION& gci = ServiceLocator::LocateGlobals().getConsoleInformation();
    DWORD dwFlags = 0;

    if (flags == ConsoleCaretEventFlags::CaretSelection)
    {
        dwFlags = CONSOLE_CARET_SELECTION;
    }
    else if (flags == ConsoleCaretEventFlags::CaretVisible)
    {
        dwFlags = CONSOLE_CARET_VISIBLE;
    }

    // UIA event notification
    static COORD previousCursorLocation = { 0, 0 };
    IConsoleWindow* const pWindow = ServiceLocator::LocateConsoleWindow();

    if (pWindow != nullptr)
    {
        NotifyWinEvent(EVENT_CONSOLE_CARET,
                       pWindow->GetWindowHandle(),
                       dwFlags,
                       position);

<<<<<<< HEAD
        SCREEN_INFORMATION* const pScreenInfo = gci.CurrentScreenBuffer;
=======
        SCREEN_INFORMATION* const pScreenInfo = gci->CurrentScreenBuffer;
>>>>>>> 5099d41f
        if (pScreenInfo)
        {
            TEXT_BUFFER_INFO* const pTextBuffer = pScreenInfo->TextInfo;
            if (pTextBuffer)
            {
                Cursor* const pCursor = pTextBuffer->GetCursor();
                if (pCursor)
                {
                    COORD currentCursorPosition = pCursor->GetPosition();
                    if (currentCursorPosition != previousCursorLocation)
                    {
                        pWindow->SignalUia(UIA_Text_TextSelectionChangedEventId);
                    }
                    previousCursorLocation = currentCursorPosition;
                }
            }
        }
    }

}

void AccessibilityNotifier::NotifyConsoleUpdateScrollEvent(_In_ LONG x, _In_ LONG y)
{
    IConsoleWindow *pWindow = ServiceLocator::LocateConsoleWindow();
    if (pWindow)
    {
        NotifyWinEvent(EVENT_CONSOLE_UPDATE_SCROLL,
                       pWindow->GetWindowHandle(),
                       x,
                       y);
    }
}

void AccessibilityNotifier::NotifyConsoleUpdateSimpleEvent(_In_ LONG start, _In_ LONG charAndAttribute)
{
    IConsoleWindow *pWindow = ServiceLocator::LocateConsoleWindow();
    if (pWindow)
    {
        NotifyWinEvent(EVENT_CONSOLE_UPDATE_SIMPLE,
                       pWindow->GetWindowHandle(),
                       start,
                       charAndAttribute);
    }
}

void AccessibilityNotifier::NotifyConsoleUpdateRegionEvent(_In_ LONG startXY, _In_ LONG endXY)
{
    IConsoleWindow *pWindow = ServiceLocator::LocateConsoleWindow();
    if (pWindow)
    {
        NotifyWinEvent(EVENT_CONSOLE_UPDATE_REGION,
                       pWindow->GetWindowHandle(),
                       startXY,
                       endXY);
    }
}

void AccessibilityNotifier::NotifyConsoleLayoutEvent()
{
    IConsoleWindow *pWindow = ServiceLocator::LocateConsoleWindow();
    if (pWindow)
    {
        NotifyWinEvent(EVENT_CONSOLE_LAYOUT,
                       pWindow->GetWindowHandle(),
                       0,
                       0);
    }
}

void AccessibilityNotifier::NotifyConsoleStartApplicationEvent(_In_ DWORD processId)
{
    IConsoleWindow *pWindow = ServiceLocator::LocateConsoleWindow();
    if (pWindow)
    {
        NotifyWinEvent(EVENT_CONSOLE_START_APPLICATION,
                        pWindow->GetWindowHandle(),
                        processId,
                        0);
    }
}

void AccessibilityNotifier::NotifyConsoleEndApplicationEvent(_In_ DWORD processId)
{
    IConsoleWindow *pWindow = ServiceLocator::LocateConsoleWindow();
    if (pWindow)
    {
        NotifyWinEvent(EVENT_CONSOLE_END_APPLICATION,
                       pWindow->GetWindowHandle(),
                       processId,
                       0);
    }
}
<|MERGE_RESOLUTION|>--- conflicted
+++ resolved
@@ -1,154 +1,150 @@
-/********************************************************
-*                                                       *
-*   Copyright (C) Microsoft. All rights reserved.       *
-*                                                       *
-********************************************************/
-
-#include "precomp.h"
-
-#include "AccessibilityNotifier.hpp"
-
-#include "..\inc\ServiceLocator.hpp"
-#include "ConsoleControl.hpp"
-
-using namespace Microsoft::Console::Interactivity::Win32;
-
-void AccessibilityNotifier::NotifyConsoleCaretEvent(_In_ RECT rectangle)
-{
-    IConsoleWindow* const pWindow = ServiceLocator::LocateConsoleWindow();
-    if (pWindow != nullptr)
-    {
-        CONSOLE_CARET_INFO caretInfo;
-        caretInfo.hwnd = pWindow->GetWindowHandle();
-        caretInfo.rc = rectangle;
-
-        ServiceLocator::LocateConsoleControl<ConsoleControl>()
-            ->Control(ConsoleControl::ControlType::ConsoleSetCaretInfo,
-                      &caretInfo,
-                      sizeof(caretInfo));
-    }
-
-}
-
-void AccessibilityNotifier::NotifyConsoleCaretEvent(_In_ ConsoleCaretEventFlags flags, _In_ LONG position)
-{
-    const CONSOLE_INFORMATION& gci = ServiceLocator::LocateGlobals().getConsoleInformation();
-    DWORD dwFlags = 0;
-
-    if (flags == ConsoleCaretEventFlags::CaretSelection)
-    {
-        dwFlags = CONSOLE_CARET_SELECTION;
-    }
-    else if (flags == ConsoleCaretEventFlags::CaretVisible)
-    {
-        dwFlags = CONSOLE_CARET_VISIBLE;
-    }
-
-    // UIA event notification
-    static COORD previousCursorLocation = { 0, 0 };
-    IConsoleWindow* const pWindow = ServiceLocator::LocateConsoleWindow();
-
-    if (pWindow != nullptr)
-    {
-        NotifyWinEvent(EVENT_CONSOLE_CARET,
-                       pWindow->GetWindowHandle(),
-                       dwFlags,
-                       position);
-
-<<<<<<< HEAD
-        SCREEN_INFORMATION* const pScreenInfo = gci.CurrentScreenBuffer;
-=======
-        SCREEN_INFORMATION* const pScreenInfo = gci->CurrentScreenBuffer;
->>>>>>> 5099d41f
-        if (pScreenInfo)
-        {
-            TEXT_BUFFER_INFO* const pTextBuffer = pScreenInfo->TextInfo;
-            if (pTextBuffer)
-            {
-                Cursor* const pCursor = pTextBuffer->GetCursor();
-                if (pCursor)
-                {
-                    COORD currentCursorPosition = pCursor->GetPosition();
-                    if (currentCursorPosition != previousCursorLocation)
-                    {
-                        pWindow->SignalUia(UIA_Text_TextSelectionChangedEventId);
-                    }
-                    previousCursorLocation = currentCursorPosition;
-                }
-            }
-        }
-    }
-
-}
-
-void AccessibilityNotifier::NotifyConsoleUpdateScrollEvent(_In_ LONG x, _In_ LONG y)
-{
-    IConsoleWindow *pWindow = ServiceLocator::LocateConsoleWindow();
-    if (pWindow)
-    {
-        NotifyWinEvent(EVENT_CONSOLE_UPDATE_SCROLL,
-                       pWindow->GetWindowHandle(),
-                       x,
-                       y);
-    }
-}
-
-void AccessibilityNotifier::NotifyConsoleUpdateSimpleEvent(_In_ LONG start, _In_ LONG charAndAttribute)
-{
-    IConsoleWindow *pWindow = ServiceLocator::LocateConsoleWindow();
-    if (pWindow)
-    {
-        NotifyWinEvent(EVENT_CONSOLE_UPDATE_SIMPLE,
-                       pWindow->GetWindowHandle(),
-                       start,
-                       charAndAttribute);
-    }
-}
-
-void AccessibilityNotifier::NotifyConsoleUpdateRegionEvent(_In_ LONG startXY, _In_ LONG endXY)
-{
-    IConsoleWindow *pWindow = ServiceLocator::LocateConsoleWindow();
-    if (pWindow)
-    {
-        NotifyWinEvent(EVENT_CONSOLE_UPDATE_REGION,
-                       pWindow->GetWindowHandle(),
-                       startXY,
-                       endXY);
-    }
-}
-
-void AccessibilityNotifier::NotifyConsoleLayoutEvent()
-{
-    IConsoleWindow *pWindow = ServiceLocator::LocateConsoleWindow();
-    if (pWindow)
-    {
-        NotifyWinEvent(EVENT_CONSOLE_LAYOUT,
-                       pWindow->GetWindowHandle(),
-                       0,
-                       0);
-    }
-}
-
-void AccessibilityNotifier::NotifyConsoleStartApplicationEvent(_In_ DWORD processId)
-{
-    IConsoleWindow *pWindow = ServiceLocator::LocateConsoleWindow();
-    if (pWindow)
-    {
-        NotifyWinEvent(EVENT_CONSOLE_START_APPLICATION,
-                        pWindow->GetWindowHandle(),
-                        processId,
-                        0);
-    }
-}
-
-void AccessibilityNotifier::NotifyConsoleEndApplicationEvent(_In_ DWORD processId)
-{
-    IConsoleWindow *pWindow = ServiceLocator::LocateConsoleWindow();
-    if (pWindow)
-    {
-        NotifyWinEvent(EVENT_CONSOLE_END_APPLICATION,
-                       pWindow->GetWindowHandle(),
-                       processId,
-                       0);
-    }
-}
+/********************************************************
+*                                                       *
+*   Copyright (C) Microsoft. All rights reserved.       *
+*                                                       *
+********************************************************/
+
+#include "precomp.h"
+
+#include "AccessibilityNotifier.hpp"
+
+#include "..\inc\ServiceLocator.hpp"
+#include "ConsoleControl.hpp"
+
+using namespace Microsoft::Console::Interactivity::Win32;
+
+void AccessibilityNotifier::NotifyConsoleCaretEvent(_In_ RECT rectangle)
+{
+    IConsoleWindow* const pWindow = ServiceLocator::LocateConsoleWindow();
+    if (pWindow != nullptr)
+    {
+        CONSOLE_CARET_INFO caretInfo;
+        caretInfo.hwnd = pWindow->GetWindowHandle();
+        caretInfo.rc = rectangle;
+
+        ServiceLocator::LocateConsoleControl<ConsoleControl>()
+            ->Control(ConsoleControl::ControlType::ConsoleSetCaretInfo,
+                      &caretInfo,
+                      sizeof(caretInfo));
+    }
+
+}
+
+void AccessibilityNotifier::NotifyConsoleCaretEvent(_In_ ConsoleCaretEventFlags flags, _In_ LONG position)
+{
+    const CONSOLE_INFORMATION& gci = ServiceLocator::LocateGlobals().getConsoleInformation();
+    DWORD dwFlags = 0;
+
+    if (flags == ConsoleCaretEventFlags::CaretSelection)
+    {
+        dwFlags = CONSOLE_CARET_SELECTION;
+    }
+    else if (flags == ConsoleCaretEventFlags::CaretVisible)
+    {
+        dwFlags = CONSOLE_CARET_VISIBLE;
+    }
+
+    // UIA event notification
+    static COORD previousCursorLocation = { 0, 0 };
+    IConsoleWindow* const pWindow = ServiceLocator::LocateConsoleWindow();
+
+    if (pWindow != nullptr)
+    {
+        NotifyWinEvent(EVENT_CONSOLE_CARET,
+                       pWindow->GetWindowHandle(),
+                       dwFlags,
+                       position);
+
+        SCREEN_INFORMATION* const pScreenInfo = gci.CurrentScreenBuffer;
+        if (pScreenInfo)
+        {
+            TEXT_BUFFER_INFO* const pTextBuffer = pScreenInfo->TextInfo;
+            if (pTextBuffer)
+            {
+                Cursor* const pCursor = pTextBuffer->GetCursor();
+                if (pCursor)
+                {
+                    COORD currentCursorPosition = pCursor->GetPosition();
+                    if (currentCursorPosition != previousCursorLocation)
+                    {
+                        pWindow->SignalUia(UIA_Text_TextSelectionChangedEventId);
+                    }
+                    previousCursorLocation = currentCursorPosition;
+                }
+            }
+        }
+    }
+
+}
+
+void AccessibilityNotifier::NotifyConsoleUpdateScrollEvent(_In_ LONG x, _In_ LONG y)
+{
+    IConsoleWindow *pWindow = ServiceLocator::LocateConsoleWindow();
+    if (pWindow)
+    {
+        NotifyWinEvent(EVENT_CONSOLE_UPDATE_SCROLL,
+                       pWindow->GetWindowHandle(),
+                       x,
+                       y);
+    }
+}
+
+void AccessibilityNotifier::NotifyConsoleUpdateSimpleEvent(_In_ LONG start, _In_ LONG charAndAttribute)
+{
+    IConsoleWindow *pWindow = ServiceLocator::LocateConsoleWindow();
+    if (pWindow)
+    {
+        NotifyWinEvent(EVENT_CONSOLE_UPDATE_SIMPLE,
+                       pWindow->GetWindowHandle(),
+                       start,
+                       charAndAttribute);
+    }
+}
+
+void AccessibilityNotifier::NotifyConsoleUpdateRegionEvent(_In_ LONG startXY, _In_ LONG endXY)
+{
+    IConsoleWindow *pWindow = ServiceLocator::LocateConsoleWindow();
+    if (pWindow)
+    {
+        NotifyWinEvent(EVENT_CONSOLE_UPDATE_REGION,
+                       pWindow->GetWindowHandle(),
+                       startXY,
+                       endXY);
+    }
+}
+
+void AccessibilityNotifier::NotifyConsoleLayoutEvent()
+{
+    IConsoleWindow *pWindow = ServiceLocator::LocateConsoleWindow();
+    if (pWindow)
+    {
+        NotifyWinEvent(EVENT_CONSOLE_LAYOUT,
+                       pWindow->GetWindowHandle(),
+                       0,
+                       0);
+    }
+}
+
+void AccessibilityNotifier::NotifyConsoleStartApplicationEvent(_In_ DWORD processId)
+{
+    IConsoleWindow *pWindow = ServiceLocator::LocateConsoleWindow();
+    if (pWindow)
+    {
+        NotifyWinEvent(EVENT_CONSOLE_START_APPLICATION,
+                        pWindow->GetWindowHandle(),
+                        processId,
+                        0);
+    }
+}
+
+void AccessibilityNotifier::NotifyConsoleEndApplicationEvent(_In_ DWORD processId)
+{
+    IConsoleWindow *pWindow = ServiceLocator::LocateConsoleWindow();
+    if (pWindow)
+    {
+        NotifyWinEvent(EVENT_CONSOLE_END_APPLICATION,
+                       pWindow->GetWindowHandle(),
+                       processId,
+                       0);
+    }
+}