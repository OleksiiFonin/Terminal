/********************************************************
*                                                       *
*   Copyright (C) Microsoft. All rights reserved.       *
*                                                       *
********************************************************/
#include "precomp.h"

#include "cmdline.h"

#include "_output.h"
#include "output.h"
#include "stream.h"
#include "_stream.h"
#include "dbcs.h"
#include "handle.h"
#include "misc.h"
#include "../types/inc/convert.hpp"
#include "srvinit.h"
#include "resource.h"

#include "ApiRoutines.h"

#include "..\interactivity\inc\ServiceLocator.hpp"

#pragma hdrstop

#define COPY_TO_CHAR_PROMPT_LENGTH 26
#define COPY_FROM_CHAR_PROMPT_LENGTH 28

#define COMMAND_NUMBER_PROMPT_LENGTH 22
#define COMMAND_NUMBER_LENGTH 5
#define MINIMUM_COMMAND_PROMPT_SIZE COMMAND_NUMBER_LENGTH

#define POPUP_SIZE_X(POPUP) (SHORT)(((POPUP)->Region.Right - (POPUP)->Region.Left - 1))
#define POPUP_SIZE_Y(POPUP) (SHORT)(((POPUP)->Region.Bottom - (POPUP)->Region.Top - 1))
#define COMMAND_NUMBER_SIZE 8   // size of command number buffer



#define UCLP_WRAP   1

// fwd decls
void DrawCommandListBorder(_In_ PCLE_POPUP const Popup, _In_ PSCREEN_INFORMATION const ScreenInfo);
PCOMMAND GetLastCommand(_In_ PCOMMAND_HISTORY CommandHistory);
SHORT FindMatchingCommand(_In_ PCOMMAND_HISTORY CommandHistory,
                          _In_reads_bytes_(CurrentCommandLength) PCWCHAR CurrentCommand,
                          _In_ ULONG CurrentCommandLength,
                          _In_ SHORT CurrentIndex,
                          _In_ DWORD Flags);
[[nodiscard]]
NTSTATUS CommandNumberPopup(_In_ COOKED_READ_DATA* const CookedReadData);
void DrawCommandListPopup(_In_ PCLE_POPUP const Popup,
                          const SHORT CurrentCommand,
                          _In_ PCOMMAND_HISTORY const CommandHistory,
                          _In_ PSCREEN_INFORMATION const ScreenInfo);
void UpdateCommandListPopup(_In_ SHORT Delta,
                            _Inout_ PSHORT CurrentCommand,
                            _In_ PCOMMAND_HISTORY const CommandHistory,
                            _In_ PCLE_POPUP Popup,
                            _In_ PSCREEN_INFORMATION const ScreenInfo,
                            const DWORD Flags);
[[nodiscard]]
NTSTATUS RetrieveCommand(_In_ PCOMMAND_HISTORY CommandHistory,
                         _In_ WORD VirtualKeyCode,
                         _In_reads_bytes_(BufferSize) PWCHAR Buffer,
                         _In_ ULONG BufferSize,
                         _Out_ PULONG CommandSize);
UINT LoadStringEx(_In_ HINSTANCE hModule, _In_ UINT wID, _Out_writes_(cchBufferMax) LPWSTR lpBuffer, _In_ UINT cchBufferMax, _In_ WORD wLangId);

// Routine Description:
// - This routine validates a string buffer and returns the pointers of where the strings start within the buffer.
// Arguments:
// - Unicode - Supplies a boolean that is TRUE if the buffer contains Unicode strings, FALSE otherwise.
// - Buffer - Supplies the buffer to be validated.
// - Size - Supplies the size, in bytes, of the buffer to be validated.
// - Count - Supplies the expected number of strings in the buffer.
// ... - Supplies a pair of arguments per expected string. The first one is the expected size, in bytes, of the string
//       and the second one receives a pointer to where the string starts.
// Return Value:
// - TRUE if the buffer is valid, FALSE otherwise.
bool IsValidStringBuffer(_In_ bool Unicode, _In_reads_bytes_(Size) PVOID Buffer, _In_ ULONG Size, _In_ ULONG Count, ...)
{
    va_list Marker;
    va_start(Marker, Count);

    while (Count > 0)
    {
        ULONG const StringSize = va_arg(Marker, ULONG);
        PVOID* StringStart = va_arg(Marker, PVOID *);

        // Make sure the string fits in the supplied buffer and that it is properly aligned.
        if (StringSize > Size)
        {
            break;
        }

        if ((Unicode != false) && ((StringSize % sizeof(WCHAR)) != 0))
        {
            break;
        }

        *StringStart = Buffer;

        // Go to the next string.
        Buffer = RtlOffsetToPointer(Buffer, StringSize);
        Size -= StringSize;
        Count -= 1;
    }

    va_end(Marker);

    return Count == 0;
}

// Routine Description:
// - Detects Word delimiters
bool IsWordDelim(const wchar_t wch)
{
    // the space character is always a word delimiter. Do not add it to the WordDelimiters global because
    // that contains the user configurable word delimiters only.
    if (wch == UNICODE_SPACE)
    {
        return true;
    }
    const auto& delimiters = ServiceLocator::LocateGlobals().WordDelimiters;
    return std::find(delimiters.begin(), delimiters.end(), wch) != delimiters.end();
}

[[nodiscard]]
NTSTATUS BeginPopup(_In_ PSCREEN_INFORMATION ScreenInfo, _In_ PCOMMAND_HISTORY CommandHistory, _In_ COORD PopupSize)
{
    CONSOLE_INFORMATION& gci = ServiceLocator::LocateGlobals().getConsoleInformation();
    // determine popup dimensions
    COORD Size = PopupSize;
    Size.X += 2;    // add borders
    Size.Y += 2;    // add borders
    if (Size.X >= (SHORT)(ScreenInfo->GetScreenWindowSizeX()))
    {
        Size.X = (SHORT)(ScreenInfo->GetScreenWindowSizeX());
    }
    if (Size.Y >= (SHORT)(ScreenInfo->GetScreenWindowSizeY()))
    {
        Size.Y = (SHORT)(ScreenInfo->GetScreenWindowSizeY());
    }

    // make sure there's enough room for the popup borders

    if (Size.X < 2 || Size.Y < 2)
    {
        return STATUS_BUFFER_TOO_SMALL;
    }

    // determine origin.  center popup on window
    COORD Origin;
    Origin.X = (SHORT)((ScreenInfo->GetScreenWindowSizeX() - Size.X) / 2 + ScreenInfo->GetBufferViewport().Left);
    Origin.Y = (SHORT)((ScreenInfo->GetScreenWindowSizeY() - Size.Y) / 2 + ScreenInfo->GetBufferViewport().Top);

    // allocate a popup structure
    PCLE_POPUP const Popup = new CLE_POPUP();
    if (Popup == nullptr)
    {
        return STATUS_NO_MEMORY;
    }

    // allocate a buffer
    Popup->OldScreenSize = ScreenInfo->GetScreenBufferSize();
    const size_t cOldContents = Popup->OldScreenSize.X * Size.Y;
    Popup->OldContents = new CHAR_INFO[cOldContents];
    if (Popup->OldContents == nullptr)
    {
        delete Popup;
        return STATUS_NO_MEMORY;
    }

    // fill in popup structure
    InsertHeadList(&CommandHistory->PopupList, &Popup->ListLink);
    Popup->Region.Left = Origin.X;
    Popup->Region.Top = Origin.Y;
    Popup->Region.Right = (SHORT)(Origin.X + Size.X - 1);
    Popup->Region.Bottom = (SHORT)(Origin.Y + Size.Y - 1);
    Popup->Attributes = ScreenInfo->GetPopupAttributes()->GetLegacyAttributes();
    Popup->BottomIndex = COMMAND_INDEX_TO_NUM(CommandHistory->LastDisplayed, CommandHistory);

    // copy old contents
    SMALL_RECT TargetRect;
    TargetRect.Left = 0;
    TargetRect.Top = Popup->Region.Top;
    TargetRect.Right = Popup->OldScreenSize.X - 1;
    TargetRect.Bottom = Popup->Region.Bottom;
    std::vector<std::vector<OutputCell>> outputCells;
    LOG_IF_FAILED(ReadScreenBuffer(ScreenInfo, outputCells, &TargetRect));
    assert(!outputCells.empty());
    assert(cOldContents == outputCells.size() * outputCells[0].size());
    // copy the data into the char info buffer
    CHAR_INFO* pCurrCharInfo = Popup->OldContents;
    for (auto& row : outputCells)
    {
        for (auto& cell : row)
        {
            *pCurrCharInfo = cell.ToCharInfo();
            ++pCurrCharInfo;
        }
    }


    gci.PopupCount++;
    if (1 == gci.PopupCount)
    {
        // If this is the first popup to be shown, stop the cursor from appearing/blinking
        ScreenInfo->TextInfo->GetCursor()->SetIsPopupShown(true);
    }

    DrawCommandListBorder(Popup, ScreenInfo);
    return STATUS_SUCCESS;
}

[[nodiscard]]
NTSTATUS EndPopup(_In_ PSCREEN_INFORMATION ScreenInfo, _In_ PCOMMAND_HISTORY CommandHistory)
{
    CONSOLE_INFORMATION& gci = ServiceLocator::LocateGlobals().getConsoleInformation();
    ASSERT(!CLE_NO_POPUPS(CommandHistory));
    if (CLE_NO_POPUPS(CommandHistory))
    {
        return STATUS_UNSUCCESSFUL;
    }

    PCLE_POPUP const Popup = CONTAINING_RECORD(CommandHistory->PopupList.Flink, CLE_POPUP, ListLink);

    // restore previous contents to screen
    COORD Size;
    Size.X = Popup->OldScreenSize.X;
    Size.Y = (SHORT)(Popup->Region.Bottom - Popup->Region.Top + 1);

    SMALL_RECT SourceRect;
    SourceRect.Left = 0;
    SourceRect.Top = Popup->Region.Top;
    SourceRect.Right = Popup->OldScreenSize.X - 1;
    SourceRect.Bottom = Popup->Region.Bottom;

    LOG_IF_FAILED(WriteScreenBuffer(ScreenInfo, Popup->OldContents, &SourceRect));
    WriteToScreen(ScreenInfo, SourceRect);

    // Free popup structure.
    RemoveEntryList(&Popup->ListLink);
    delete[] Popup->OldContents;
    delete Popup;
    gci.PopupCount--;

    if (gci.PopupCount == 0)
    {
        // Notify we're done showing popups.
        ScreenInfo->TextInfo->GetCursor()->SetIsPopupShown(false);
    }

    return STATUS_SUCCESS;
}

void CleanUpPopups(_In_ COOKED_READ_DATA* const CookedReadData)
{
    PCOMMAND_HISTORY const CommandHistory = CookedReadData->_CommandHistory;
    if (CommandHistory == nullptr)
    {
        return;
    }

    while (!CLE_NO_POPUPS(CommandHistory))
    {
        LOG_IF_FAILED(EndPopup(CookedReadData->_pScreenInfo, CommandHistory));
    }
}

CommandLine::CommandLine()
{

}

CommandLine::~CommandLine()
{

}

CommandLine& CommandLine::Instance()
{
    static CommandLine c;
    return c;
}

bool CommandLine::IsEditLineEmpty() const
{
    const CONSOLE_INFORMATION& gci = ServiceLocator::LocateGlobals().getConsoleInformation();
    const COOKED_READ_DATA* const pTyped = gci.lpCookedReadData;

    if (nullptr == pTyped)
    {
        // If the cooked read data pointer is null, there is no edit line data and therefore it's empty.
        return true;
    }
    else if (0 == pTyped->_NumberOfVisibleChars)
    {
        // If we had a valid pointer, but there are no visible characters for the edit line, then it's empty.
        // Someone started editing and back spaced the whole line out so it exists, but has no data.
        return true;
    }
    else
    {
        return false;
    }
}

void CommandLine::Hide(const bool fUpdateFields)
{
    const CONSOLE_INFORMATION& gci = ServiceLocator::LocateGlobals().getConsoleInformation();
    if (!IsEditLineEmpty())
    {
        COOKED_READ_DATA* CookedReadData = gci.lpCookedReadData;
        DeleteCommandLine(CookedReadData, fUpdateFields);
    }
}

void CommandLine::Show()
{
    const CONSOLE_INFORMATION& gci = ServiceLocator::LocateGlobals().getConsoleInformation();
    if (!IsEditLineEmpty())
    {
        COOKED_READ_DATA* CookedReadData = gci.lpCookedReadData;
        RedrawCommandLine(CookedReadData);
    }
}

<<<<<<< HEAD
void DeleteCommandLine(_Inout_ COOKED_READ_DATA* const pCookedReadData, const BOOL fUpdateFields)
=======
void DeleteCommandLine(_Inout_ COOKED_READ_DATA* const pCookedReadData, _In_ const bool fUpdateFields)
>>>>>>> 52ba82ab
{
    DWORD CharsToWrite = pCookedReadData->_NumberOfVisibleChars;
    COORD coordOriginalCursor = pCookedReadData->_OriginalCursorPosition;
    const COORD coordBufferSize = pCookedReadData->_pScreenInfo->GetScreenBufferSize();

    // catch the case where the current command has scrolled off the top of the screen.
    if (coordOriginalCursor.Y < 0)
    {
        CharsToWrite += coordBufferSize.X * coordOriginalCursor.Y;
        CharsToWrite += pCookedReadData->_OriginalCursorPosition.X;   // account for prompt
        pCookedReadData->_OriginalCursorPosition.X = 0;
        pCookedReadData->_OriginalCursorPosition.Y = 0;
        coordOriginalCursor.X = 0;
        coordOriginalCursor.Y = 0;
    }

    if (!CheckBisectStringW(pCookedReadData->_BackupLimit,
                            CharsToWrite,
                            coordBufferSize.X - pCookedReadData->_OriginalCursorPosition.X))
    {
        CharsToWrite++;
    }

    LOG_IF_FAILED(FillOutput(pCookedReadData->_pScreenInfo,
                             L' ',
                             coordOriginalCursor,
                             CONSOLE_FALSE_UNICODE,    // faster than real unicode
                             &CharsToWrite));

    if (fUpdateFields)
    {
        pCookedReadData->_BufPtr = pCookedReadData->_BackupLimit;
        pCookedReadData->_BytesRead = 0;
        pCookedReadData->_CurrentPosition = 0;
        pCookedReadData->_NumberOfVisibleChars = 0;
    }

    LOG_IF_FAILED(pCookedReadData->_pScreenInfo->SetCursorPosition(pCookedReadData->_OriginalCursorPosition, true));
}

void RedrawCommandLine(_Inout_ COOKED_READ_DATA* const pCookedReadData)
{
    if (pCookedReadData->_Echo)
    {
        // Draw the command line
        pCookedReadData->_OriginalCursorPosition = pCookedReadData->_pScreenInfo->TextInfo->GetCursor()->GetPosition();

        SHORT ScrollY = 0;
#pragma prefast(suppress:28931, "Status is not unused. It's used in debug assertions.")
        NTSTATUS Status = WriteCharsLegacy(pCookedReadData->_pScreenInfo,
                                           pCookedReadData->_BackupLimit,
                                           pCookedReadData->_BackupLimit,
                                           pCookedReadData->_BackupLimit,
                                           &pCookedReadData->_BytesRead,
                                           &pCookedReadData->_NumberOfVisibleChars,
                                           pCookedReadData->_OriginalCursorPosition.X,
                                           WC_DESTRUCTIVE_BACKSPACE | WC_KEEP_CURSOR_VISIBLE | WC_ECHO,
                                           &ScrollY);
        ASSERT(NT_SUCCESS(Status));

        pCookedReadData->_OriginalCursorPosition.Y += ScrollY;

        // Move the cursor back to the right position
        COORD CursorPosition = pCookedReadData->_OriginalCursorPosition;
        CursorPosition.X += (SHORT)RetrieveTotalNumberOfSpaces(pCookedReadData->_OriginalCursorPosition.X,
                                                               pCookedReadData->_BackupLimit,
                                                               pCookedReadData->_CurrentPosition);
        if (CheckBisectStringW(pCookedReadData->_BackupLimit,
                               pCookedReadData->_CurrentPosition,
                               pCookedReadData->_pScreenInfo->GetScreenBufferSize().X - pCookedReadData->_OriginalCursorPosition.X))
        {
            CursorPosition.X++;
        }
        Status = AdjustCursorPosition(pCookedReadData->_pScreenInfo, CursorPosition, TRUE, nullptr);
        ASSERT(NT_SUCCESS(Status));
    }
}

// Routine Description:
// - This routine copies the commandline specified by Index into the cooked read buffer
void SetCurrentCommandLine(_In_ COOKED_READ_DATA* const CookedReadData, _In_ SHORT Index) // index, not command number
{
    DeleteCommandLine(CookedReadData, TRUE);
#pragma prefast(suppress:28931, "Status is not unused. Used by assertions.")
    NTSTATUS Status = RetrieveNthCommand(CookedReadData->_CommandHistory, Index, CookedReadData->_BackupLimit, CookedReadData->_BufferSize, &CookedReadData->_BytesRead);
    ASSERT(NT_SUCCESS(Status));
    ASSERT(CookedReadData->_BackupLimit == CookedReadData->_BufPtr);
    if (CookedReadData->_Echo)
    {
        SHORT ScrollY = 0;
        Status = WriteCharsLegacy(CookedReadData->_pScreenInfo,
                                  CookedReadData->_BackupLimit,
                                  CookedReadData->_BufPtr,
                                  CookedReadData->_BufPtr,
                                  &CookedReadData->_BytesRead,
                                  &CookedReadData->_NumberOfVisibleChars,
                                  CookedReadData->_OriginalCursorPosition.X,
                                  WC_DESTRUCTIVE_BACKSPACE | WC_KEEP_CURSOR_VISIBLE | WC_ECHO,
                                  &ScrollY);
        ASSERT(NT_SUCCESS(Status));
        CookedReadData->_OriginalCursorPosition.Y += ScrollY;
    }

    DWORD const CharsToWrite = CookedReadData->_BytesRead / sizeof(WCHAR);
    CookedReadData->_CurrentPosition = CharsToWrite;
    CookedReadData->_BufPtr = CookedReadData->_BackupLimit + CharsToWrite;
}

// Routine Description:
// - This routine handles the command list popup.  It returns when we're out of input or the user has selected a command line.
// Return Value:
// - CONSOLE_STATUS_WAIT - we ran out of input, so a wait block was created
// - CONSOLE_STATUS_READ_COMPLETE - user hit return
[[nodiscard]]
NTSTATUS ProcessCommandListInput(_In_ COOKED_READ_DATA* const pCookedReadData)
{
    const CONSOLE_INFORMATION& gci = ServiceLocator::LocateGlobals().getConsoleInformation();
    PCOMMAND_HISTORY const pCommandHistory = pCookedReadData->_CommandHistory;
    PCLE_POPUP const Popup = CONTAINING_RECORD(pCommandHistory->PopupList.Flink, CLE_POPUP, ListLink);
    NTSTATUS Status = STATUS_SUCCESS;
    INPUT_READ_HANDLE_DATA* const pInputReadHandleData = pCookedReadData->GetInputReadHandleData();
    InputBuffer* const pInputBuffer = pCookedReadData->GetInputBuffer();

    for (;;)
    {
        WCHAR Char;
        bool commandLinePopupKeys = false;

        Status = GetChar(pInputBuffer,
                         &Char,
                         true,
                         nullptr,
                         &commandLinePopupKeys,
                         nullptr);
        if (!NT_SUCCESS(Status))
        {
            if (Status != CONSOLE_STATUS_WAIT)
            {
                pCookedReadData->_BytesRead = 0;
            }
            return Status;
        }

        SHORT Index;
        if (commandLinePopupKeys)
        {
            switch (Char)
            {
            case VK_F9:
            {
                // prompt the user to enter the desired command number. copy that command to the command line.
                COORD PopupSize;
                if (pCookedReadData->_CommandHistory &&
                    pCookedReadData->_pScreenInfo->GetScreenBufferSize().X >= MINIMUM_COMMAND_PROMPT_SIZE + 2)
                {
                    // 2 is for border
                    PopupSize.X = COMMAND_NUMBER_PROMPT_LENGTH + COMMAND_NUMBER_LENGTH;
                    PopupSize.Y = 1;
                    Status = BeginPopup(pCookedReadData->_pScreenInfo, pCookedReadData->_CommandHistory, PopupSize);
                    if (NT_SUCCESS(Status))
                    {
                        // CommandNumberPopup does EndPopup call
                        return CommandNumberPopup(pCookedReadData);
                    }
                }
                break;
            }
            case VK_ESCAPE:
                LOG_IF_FAILED(EndPopup(pCookedReadData->_pScreenInfo, pCommandHistory));
                return CONSOLE_STATUS_WAIT_NO_BLOCK;
            case VK_UP:
                UpdateCommandListPopup(-1, &Popup->CurrentCommand, pCommandHistory, Popup, pCookedReadData->_pScreenInfo, 0);
                break;
            case VK_DOWN:
                UpdateCommandListPopup(1, &Popup->CurrentCommand, pCommandHistory, Popup, pCookedReadData->_pScreenInfo, 0);
                break;
            case VK_END:
                // Move waaay forward, UpdateCommandListPopup() can handle it.
                UpdateCommandListPopup((SHORT)(pCommandHistory->NumberOfCommands),
                                       &Popup->CurrentCommand,
                                       pCommandHistory,
                                       Popup,
                                       pCookedReadData->_pScreenInfo,
                                       0);
                break;
            case VK_HOME:
                // Move waaay back, UpdateCommandListPopup() can handle it.
                UpdateCommandListPopup((SHORT)-(pCommandHistory->NumberOfCommands),
                                       &Popup->CurrentCommand,
                                       pCommandHistory,
                                       Popup,
                                       pCookedReadData->_pScreenInfo,
                                       0);
                break;
            case VK_PRIOR:
                UpdateCommandListPopup((SHORT)-POPUP_SIZE_Y(Popup),
                                       &Popup->CurrentCommand,
                                       pCommandHistory,
                                       Popup,
                                       pCookedReadData->_pScreenInfo,
                                       0);
                break;
            case VK_NEXT:
                UpdateCommandListPopup(POPUP_SIZE_Y(Popup),
                                       &Popup->CurrentCommand,
                                       pCommandHistory,
                                       Popup,
                                       pCookedReadData->_pScreenInfo, 0);
                break;
            case VK_LEFT:
            case VK_RIGHT:
                Index = Popup->CurrentCommand;
                LOG_IF_FAILED(EndPopup(pCookedReadData->_pScreenInfo, pCommandHistory));
                SetCurrentCommandLine(pCookedReadData, Index);
                return CONSOLE_STATUS_WAIT_NO_BLOCK;
            default:
                break;
            }
        }
        else if (Char == UNICODE_CARRIAGERETURN)
        {
            DWORD LineCount = 1;
            Index = Popup->CurrentCommand;
            LOG_IF_FAILED(EndPopup(pCookedReadData->_pScreenInfo, pCommandHistory));
            SetCurrentCommandLine(pCookedReadData, Index);
            ProcessCookedReadInput(pCookedReadData, UNICODE_CARRIAGERETURN, 0, &Status);
            // complete read
            if (pCookedReadData->_Echo)
            {
                // check for alias
                Alias::s_MatchAndCopyAliasLegacy(pCookedReadData->_BackupLimit,
                                                 pCookedReadData->_BytesRead,
                                                 pCookedReadData->_BackupLimit,
                                                 pCookedReadData->_BufferSize,
                                                 &pCookedReadData->_BytesRead,
                                                 pCookedReadData->ExeName,
                                                 pCookedReadData->ExeNameLength,
                                                 &LineCount);

            }

            Status = STATUS_SUCCESS;
            DWORD dwNumBytes;
            if (pCookedReadData->_BytesRead > pCookedReadData->_UserBufferSize || LineCount > 1)
            {
                if (LineCount > 1)
                {
                    PWSTR Tmp;
                    SetFlag(pInputReadHandleData->InputHandleFlags, INPUT_READ_HANDLE_DATA::HandleFlags::MultiLineInput);
                    for (Tmp = pCookedReadData->_BackupLimit; *Tmp != UNICODE_LINEFEED; Tmp++)
                    {
                        ASSERT(Tmp < (pCookedReadData->_BackupLimit + pCookedReadData->_BytesRead));
                    }
                    dwNumBytes = (ULONG)(Tmp - pCookedReadData->_BackupLimit + 1) * sizeof(*Tmp);
                }
                else
                {
                    dwNumBytes = pCookedReadData->_UserBufferSize;
                }
                SetFlag(pInputReadHandleData->InputHandleFlags, INPUT_READ_HANDLE_DATA::HandleFlags::InputPending);
                pInputReadHandleData->BufPtr = pCookedReadData->_BackupLimit;
                pInputReadHandleData->BytesAvailable = pCookedReadData->_BytesRead - dwNumBytes;
                pInputReadHandleData->CurrentBufPtr = (PWCHAR)((PBYTE)pCookedReadData->_BackupLimit + dwNumBytes);
                memmove(pCookedReadData->_UserBuffer, pCookedReadData->_BackupLimit, dwNumBytes);
            }
            else
            {
                dwNumBytes = pCookedReadData->_BytesRead;
                memmove(pCookedReadData->_UserBuffer, pCookedReadData->_BackupLimit, dwNumBytes);
            }

            if (!pCookedReadData->_fIsUnicode)
            {
                PCHAR TransBuffer;

                // If ansi, translate string.
                TransBuffer = (PCHAR) new BYTE[dwNumBytes];
                if (TransBuffer == nullptr)
                {
                    return STATUS_NO_MEMORY;
                }

                dwNumBytes = (ULONG)ConvertToOem(gci.CP,
                                                 pCookedReadData->_UserBuffer,
                                                 dwNumBytes / sizeof(WCHAR),
                                                 TransBuffer,
                                                 dwNumBytes);
                memmove(pCookedReadData->_UserBuffer, TransBuffer, dwNumBytes);
                delete[] TransBuffer;
            }

            *(pCookedReadData->pdwNumBytes) = dwNumBytes;

            return CONSOLE_STATUS_READ_COMPLETE;
        }
        else
        {
            Index = FindMatchingCommand(pCookedReadData->_CommandHistory, &Char, 1 * sizeof(WCHAR), Popup->CurrentCommand, FMCFL_JUST_LOOKING);
            if (Index != -1)
            {
                UpdateCommandListPopup((SHORT)(Index - Popup->CurrentCommand),
                                       &Popup->CurrentCommand,
                                       pCommandHistory,
                                       Popup,
                                       pCookedReadData->_pScreenInfo,
                                       UCLP_WRAP);
            }
        }
    }
}

// Routine Description:
// - This routine handles the delete from cursor to char char popup.  It returns when we're out of input or the user has entered a char.
// Return Value:
// - CONSOLE_STATUS_WAIT - we ran out of input, so a wait block was created
// - CONSOLE_STATUS_READ_COMPLETE - user hit return
[[nodiscard]]
NTSTATUS ProcessCopyFromCharInput(_In_ COOKED_READ_DATA* const pCookedReadData)
{
    NTSTATUS Status = STATUS_SUCCESS;
    InputBuffer* const pInputBuffer = pCookedReadData->GetInputBuffer();
    for (;;)
    {
        WCHAR Char;
        bool commandLinePopupKeys = false;
        Status = GetChar(pInputBuffer,
                         &Char,
                         TRUE,
                         nullptr,
                         &commandLinePopupKeys,
                         nullptr);
        if (!NT_SUCCESS(Status))
        {
            if (Status != CONSOLE_STATUS_WAIT)
            {
                pCookedReadData->_BytesRead = 0;
            }

            return Status;
        }

        if (commandLinePopupKeys)
        {
            switch (Char)
            {
            case VK_ESCAPE:
                LOG_IF_FAILED(EndPopup(pCookedReadData->_pScreenInfo, pCookedReadData->_CommandHistory));
                return CONSOLE_STATUS_WAIT_NO_BLOCK;
            }
        }

        LOG_IF_FAILED(EndPopup(pCookedReadData->_pScreenInfo, pCookedReadData->_CommandHistory));

        int i;  // char index (not byte)
        // delete from cursor up to specified char
        for (i = pCookedReadData->_CurrentPosition + 1; i < (int)(pCookedReadData->_BytesRead / sizeof(WCHAR)); i++)
        {
            if (pCookedReadData->_BackupLimit[i] == Char)
            {
                break;
            }
        }

        if (i != (int)(pCookedReadData->_BytesRead / sizeof(WCHAR) + 1))
        {
            COORD CursorPosition;

            // save cursor position
            CursorPosition = pCookedReadData->_pScreenInfo->TextInfo->GetCursor()->GetPosition();

            // Delete commandline.
            DeleteCommandLine(pCookedReadData, FALSE);

            // Delete chars.
            memmove(&pCookedReadData->_BackupLimit[pCookedReadData->_CurrentPosition],
                    &pCookedReadData->_BackupLimit[i],
                    pCookedReadData->_BytesRead - (i * sizeof(WCHAR)));
            pCookedReadData->_BytesRead -= (i - pCookedReadData->_CurrentPosition) * sizeof(WCHAR);

            // Write commandline.
            if (pCookedReadData->_Echo)
            {
                Status = WriteCharsLegacy(pCookedReadData->_pScreenInfo,
                                          pCookedReadData->_BackupLimit,
                                          pCookedReadData->_BackupLimit,
                                          pCookedReadData->_BackupLimit,
                                          &pCookedReadData->_BytesRead,
                                          &pCookedReadData->_NumberOfVisibleChars,
                                          pCookedReadData->_OriginalCursorPosition.X,
                                          WC_DESTRUCTIVE_BACKSPACE | WC_KEEP_CURSOR_VISIBLE | WC_ECHO,
                                          nullptr);
                ASSERT(NT_SUCCESS(Status));
            }

            // restore cursor position
            Status = pCookedReadData->_pScreenInfo->SetCursorPosition(CursorPosition, TRUE);
            ASSERT(NT_SUCCESS(Status));
        }

        return CONSOLE_STATUS_WAIT_NO_BLOCK;
    }
}

// Routine Description:
// - This routine handles the delete char popup.  It returns when we're out of input or the user has entered a char.
// Return Value:
// - CONSOLE_STATUS_WAIT - we ran out of input, so a wait block was created
// - CONSOLE_STATUS_READ_COMPLETE - user hit return
[[nodiscard]]
NTSTATUS ProcessCopyToCharInput(_In_ COOKED_READ_DATA* const pCookedReadData)
{
    NTSTATUS Status = STATUS_SUCCESS;
    InputBuffer* const pInputBuffer = pCookedReadData->GetInputBuffer();
    for (;;)
    {
        WCHAR Char;
        bool commandLinePopupKeys = false;
        Status = GetChar(pInputBuffer,
                         &Char,
                         true,
                         nullptr,
                         &commandLinePopupKeys,
                         nullptr);
        if (!NT_SUCCESS(Status))
        {
            if (Status != CONSOLE_STATUS_WAIT)
            {
                pCookedReadData->_BytesRead = 0;
            }
            return Status;
        }

        if (commandLinePopupKeys)
        {
            switch (Char)
            {
            case VK_ESCAPE:
                LOG_IF_FAILED(EndPopup(pCookedReadData->_pScreenInfo, pCookedReadData->_CommandHistory));
                return CONSOLE_STATUS_WAIT_NO_BLOCK;
            }
        }

        LOG_IF_FAILED(EndPopup(pCookedReadData->_pScreenInfo, pCookedReadData->_CommandHistory));

        // copy up to specified char
        PCOMMAND const LastCommand = GetLastCommand(pCookedReadData->_CommandHistory);
        if (LastCommand)
        {
            int i;

            // find specified char in last command
            for (i = pCookedReadData->_CurrentPosition + 1; i < (int)(LastCommand->CommandLength / sizeof(WCHAR)); i++)
            {
                if (LastCommand->Command[i] == Char)
                {
                    break;
                }
            }

            // If we found it, copy up to it.
            if (i < (int)(LastCommand->CommandLength / sizeof(WCHAR)) &&
                ((USHORT)(LastCommand->CommandLength / sizeof(WCHAR)) > ((USHORT)pCookedReadData->_CurrentPosition)))
            {
                int j = i - pCookedReadData->_CurrentPosition;
                ASSERT(j > 0);
                memmove(pCookedReadData->_BufPtr,
                        &LastCommand->Command[pCookedReadData->_CurrentPosition],
                        j * sizeof(WCHAR));
                pCookedReadData->_CurrentPosition += j;
                j *= sizeof(WCHAR);
                pCookedReadData->_BytesRead = std::max(pCookedReadData->_BytesRead,
                                                       gsl::narrow<ULONG>(pCookedReadData->_CurrentPosition * sizeof(WCHAR)));
                if (pCookedReadData->_Echo)
                {
                    DWORD NumSpaces;
                    SHORT ScrollY = 0;

                    Status = WriteCharsLegacy(pCookedReadData->_pScreenInfo,
                                              pCookedReadData->_BackupLimit,
                                              pCookedReadData->_BufPtr,
                                              pCookedReadData->_BufPtr,
                                              (PDWORD)&j,
                                              &NumSpaces,
                                              pCookedReadData->_OriginalCursorPosition.X,
                                              WC_DESTRUCTIVE_BACKSPACE | WC_KEEP_CURSOR_VISIBLE | WC_ECHO,
                                              &ScrollY);
                    ASSERT(NT_SUCCESS(Status));
                    pCookedReadData->_OriginalCursorPosition.Y += ScrollY;
                    pCookedReadData->_NumberOfVisibleChars += NumSpaces;
                }

                pCookedReadData->_BufPtr += j / sizeof(WCHAR);
            }
        }

        return CONSOLE_STATUS_WAIT_NO_BLOCK;
    }
}

// Routine Description:
// - This routine handles the command number selection popup.
// Return Value:
// - CONSOLE_STATUS_WAIT - we ran out of input, so a wait block was created
// - CONSOLE_STATUS_READ_COMPLETE - user hit return
[[nodiscard]]
NTSTATUS ProcessCommandNumberInput(_In_ COOKED_READ_DATA* const pCookedReadData)
{
    PCOMMAND_HISTORY const CommandHistory = pCookedReadData->_CommandHistory;
    PCLE_POPUP const Popup = CONTAINING_RECORD(CommandHistory->PopupList.Flink, CLE_POPUP, ListLink);
    NTSTATUS Status = STATUS_SUCCESS;
    InputBuffer* const pInputBuffer = pCookedReadData->GetInputBuffer();
    for (;;)
    {
        WCHAR Char;
        bool commandLinePopupKeys = false;

        Status = GetChar(pInputBuffer,
                         &Char,
                         TRUE,
                         nullptr,
                         &commandLinePopupKeys,
                         nullptr);
        if (!NT_SUCCESS(Status))
        {
            if (Status != CONSOLE_STATUS_WAIT)
            {
                pCookedReadData->_BytesRead = 0;
            }
            return Status;
        }

        if (Char >= L'0' && Char <= L'9')
        {
            if (Popup->NumberRead < 5)
            {
                DWORD CharsToWrite = sizeof(WCHAR);
                const TextAttribute realAttributes = pCookedReadData->_pScreenInfo->GetAttributes();
                pCookedReadData->_pScreenInfo->SetAttributes(Popup->Attributes);
                DWORD NumSpaces;
                Status = WriteCharsLegacy(pCookedReadData->_pScreenInfo,
                                          Popup->NumberBuffer,
                                          &Popup->NumberBuffer[Popup->NumberRead],
                                          &Char,
                                          &CharsToWrite,
                                          &NumSpaces,
                                          pCookedReadData->_OriginalCursorPosition.X,
                                          WC_DESTRUCTIVE_BACKSPACE | WC_KEEP_CURSOR_VISIBLE | WC_ECHO,
                                          nullptr);
                ASSERT(NT_SUCCESS(Status));
                pCookedReadData->_pScreenInfo->SetAttributes(realAttributes);
                Popup->NumberBuffer[Popup->NumberRead] = Char;
                Popup->NumberRead += 1;
            }
        }
        else if (Char == UNICODE_BACKSPACE)
        {
            if (Popup->NumberRead > 0)
            {
                DWORD CharsToWrite = sizeof(WCHAR);
                const TextAttribute realAttributes = pCookedReadData->_pScreenInfo->GetAttributes();
                pCookedReadData->_pScreenInfo->SetAttributes(Popup->Attributes);
                DWORD NumSpaces;
                Status = WriteCharsLegacy(pCookedReadData->_pScreenInfo,
                                          Popup->NumberBuffer,
                                          &Popup->NumberBuffer[Popup->NumberRead],
                                          &Char,
                                          &CharsToWrite,
                                          &NumSpaces,
                                          pCookedReadData->_OriginalCursorPosition.X,
                                          WC_DESTRUCTIVE_BACKSPACE | WC_KEEP_CURSOR_VISIBLE | WC_ECHO,
                                          nullptr);

                ASSERT(NT_SUCCESS(Status));
                pCookedReadData->_pScreenInfo->SetAttributes(realAttributes);
                Popup->NumberBuffer[Popup->NumberRead] = (WCHAR)' ';
                Popup->NumberRead -= 1;
            }
        }
        else if (Char == (WCHAR)VK_ESCAPE)
        {
            LOG_IF_FAILED(EndPopup(pCookedReadData->_pScreenInfo, pCookedReadData->_CommandHistory));
            if (!CLE_NO_POPUPS(CommandHistory))
            {
                LOG_IF_FAILED(EndPopup(pCookedReadData->_pScreenInfo, pCookedReadData->_CommandHistory));
            }

            // Note that CookedReadData's OriginalCursorPosition is the position before ANY text was entered on the edit line.
            // We want to use the position before the cursor was moved for this popup handler specifically, which may be *anywhere* in the edit line
            // and will be synchronized with the pointers in the CookedReadData structure (BufPtr, etc.)
            LOG_IF_FAILED(pCookedReadData->_pScreenInfo->SetCursorPosition(pCookedReadData->BeforeDialogCursorPosition, TRUE));
        }
        else if (Char == UNICODE_CARRIAGERETURN)
        {
            CHAR NumberBuffer[6];
            int i;

            // This is guaranteed above.
            __analysis_assume(Popup->NumberRead < 6);
            for (i = 0; i < Popup->NumberRead; i++)
            {
                ASSERT(i < ARRAYSIZE(NumberBuffer));
                NumberBuffer[i] = (CHAR)Popup->NumberBuffer[i];
            }
            NumberBuffer[i] = 0;

            SHORT CommandNumber = (SHORT)atoi(NumberBuffer);
            if ((WORD)CommandNumber >= (WORD)pCookedReadData->_CommandHistory->NumberOfCommands)
            {
                CommandNumber = (SHORT)(pCookedReadData->_CommandHistory->NumberOfCommands - 1);
            }

            LOG_IF_FAILED(EndPopup(pCookedReadData->_pScreenInfo, pCookedReadData->_CommandHistory));
            if (!CLE_NO_POPUPS(CommandHistory))
            {
                LOG_IF_FAILED(EndPopup(pCookedReadData->_pScreenInfo, pCookedReadData->_CommandHistory));
            }
            SetCurrentCommandLine(pCookedReadData, COMMAND_NUM_TO_INDEX(CommandNumber, pCookedReadData->_CommandHistory));
        }
        return CONSOLE_STATUS_WAIT_NO_BLOCK;
    }
}

// Routine Description:
// - This routine handles the command list popup.  It puts up the popup, then calls ProcessCommandListInput to get and process input.
// Return Value:
// - CONSOLE_STATUS_WAIT - we ran out of input, so a wait block was created
// - STATUS_SUCCESS - read was fully completed (user hit return)
[[nodiscard]]
NTSTATUS CommandListPopup(_In_ COOKED_READ_DATA* const CookedReadData)
{
    PCOMMAND_HISTORY const CommandHistory = CookedReadData->_CommandHistory;
    PCLE_POPUP const Popup = CONTAINING_RECORD(CommandHistory->PopupList.Flink, CLE_POPUP, ListLink);

    SHORT const CurrentCommand = COMMAND_INDEX_TO_NUM(CommandHistory->LastDisplayed, CommandHistory);

    if (CurrentCommand < (SHORT)(CommandHistory->NumberOfCommands - POPUP_SIZE_Y(Popup)))
    {
        Popup->BottomIndex = std::max(CurrentCommand, gsl::narrow<SHORT>(POPUP_SIZE_Y(Popup) - 1));
    }
    else
    {
        Popup->BottomIndex = (SHORT)(CommandHistory->NumberOfCommands - 1);
    }
    Popup->CurrentCommand = CommandHistory->LastDisplayed;
    DrawCommandListPopup(Popup, CommandHistory->LastDisplayed, CommandHistory, CookedReadData->_pScreenInfo);
    Popup->PopupInputRoutine = (PCLE_POPUP_INPUT_ROUTINE)ProcessCommandListInput;
    return ProcessCommandListInput(CookedReadData);
}

VOID DrawPromptPopup(_In_ PCLE_POPUP Popup, _In_ PSCREEN_INFORMATION ScreenInfo, _In_reads_(PromptLength) PWCHAR Prompt, _In_ ULONG PromptLength)
{
    // Draw empty popup.
    COORD WriteCoord;
    WriteCoord.X = (SHORT)(Popup->Region.Left + 1);
    WriteCoord.Y = (SHORT)(Popup->Region.Top + 1);
    ULONG lStringLength = POPUP_SIZE_X(Popup);
    for (SHORT i = 0; i < POPUP_SIZE_Y(Popup); i++)
    {
        LOG_IF_FAILED(FillOutput(ScreenInfo,
                                 Popup->Attributes.GetLegacyAttributes(),
                                 WriteCoord,
                                 CONSOLE_ATTRIBUTE,
                                 &lStringLength));
        LOG_IF_FAILED(FillOutput(ScreenInfo,
                                 (WCHAR)' ',
                                 WriteCoord,
                                 CONSOLE_FALSE_UNICODE,   // faster that real unicode
                                 &lStringLength));

        WriteCoord.Y += 1;
    }

    WriteCoord.X = (SHORT)(Popup->Region.Left + 1);
    WriteCoord.Y = (SHORT)(Popup->Region.Top + 1);

    // write prompt to screen
    lStringLength = PromptLength;
    if (lStringLength > (ULONG)POPUP_SIZE_X(Popup))
    {
        lStringLength = (ULONG)(POPUP_SIZE_X(Popup));
    }

    LOG_IF_FAILED(WriteOutputString(ScreenInfo, Prompt, WriteCoord, CONSOLE_REAL_UNICODE, &lStringLength, nullptr));
}

// Routine Description:
// - This routine handles the "delete up to this char" popup.  It puts up the popup, then calls ProcessCopyFromCharInput to get and process input.
// Return Value:
// - CONSOLE_STATUS_WAIT - we ran out of input, so a wait block was created
// - STATUS_SUCCESS - read was fully completed (user hit return)
[[nodiscard]]
NTSTATUS CopyFromCharPopup(_In_ COOKED_READ_DATA* CookedReadData)
{
    const CONSOLE_INFORMATION& gci = ServiceLocator::LocateGlobals().getConsoleInformation();
    WCHAR ItemString[70];
    int ItemLength = 0;
    LANGID LangId;
    NTSTATUS Status = GetConsoleLangId(gci.OutputCP, &LangId);
    if (NT_SUCCESS(Status))
    {
        ItemLength = LoadStringEx(ServiceLocator::LocateGlobals().hInstance, ID_CONSOLE_MSGCMDLINEF4, ItemString, ARRAYSIZE(ItemString), LangId);
    }

    if (!NT_SUCCESS(Status) || ItemLength == 0)
    {
        ItemLength = LoadStringW(ServiceLocator::LocateGlobals().hInstance, ID_CONSOLE_MSGCMDLINEF4, ItemString, ARRAYSIZE(ItemString));
    }

    PCOMMAND_HISTORY const CommandHistory = CookedReadData->_CommandHistory;
    PCLE_POPUP const Popup = CONTAINING_RECORD(CommandHistory->PopupList.Flink, CLE_POPUP, ListLink);

    DrawPromptPopup(Popup, CookedReadData->_pScreenInfo, ItemString, ItemLength);
    Popup->PopupInputRoutine = (PCLE_POPUP_INPUT_ROUTINE)ProcessCopyFromCharInput;

    return ProcessCopyFromCharInput(CookedReadData);
}

// Routine Description:
// - This routine handles the "copy up to this char" popup.  It puts up the popup, then calls ProcessCopyToCharInput to get and process input.
// Return Value:
// - CONSOLE_STATUS_WAIT - we ran out of input, so a wait block was created
// - STATUS_SUCCESS - read was fully completed (user hit return)
[[nodiscard]]
NTSTATUS CopyToCharPopup(_In_ COOKED_READ_DATA* CookedReadData)
{
    const CONSOLE_INFORMATION& gci = ServiceLocator::LocateGlobals().getConsoleInformation();
    WCHAR ItemString[70];
    int ItemLength = 0;
    LANGID LangId;

    NTSTATUS Status = GetConsoleLangId(gci.OutputCP, &LangId);
    if (NT_SUCCESS(Status))
    {
        ItemLength = LoadStringEx(ServiceLocator::LocateGlobals().hInstance, ID_CONSOLE_MSGCMDLINEF2, ItemString, ARRAYSIZE(ItemString), LangId);
    }

    if (!NT_SUCCESS(Status) || ItemLength == 0)
    {
        ItemLength = LoadStringW(ServiceLocator::LocateGlobals().hInstance, ID_CONSOLE_MSGCMDLINEF2, ItemString, ARRAYSIZE(ItemString));
    }

    PCOMMAND_HISTORY const CommandHistory = CookedReadData->_CommandHistory;
    PCLE_POPUP const Popup = CONTAINING_RECORD(CommandHistory->PopupList.Flink, CLE_POPUP, ListLink);
    DrawPromptPopup(Popup, CookedReadData->_pScreenInfo, ItemString, ItemLength);
    Popup->PopupInputRoutine = (PCLE_POPUP_INPUT_ROUTINE)ProcessCopyToCharInput;
    return ProcessCopyToCharInput(CookedReadData);
}

// Routine Description:
// - This routine handles the "enter command number" popup.  It puts up the popup, then calls ProcessCommandNumberInput to get and process input.
// Return Value:
// - CONSOLE_STATUS_WAIT - we ran out of input, so a wait block was created
// - STATUS_SUCCESS - read was fully completed (user hit return)
[[nodiscard]]
NTSTATUS CommandNumberPopup(_In_ COOKED_READ_DATA* const CookedReadData)
{
    const CONSOLE_INFORMATION& gci = ServiceLocator::LocateGlobals().getConsoleInformation();
    WCHAR ItemString[70];
    int ItemLength = 0;
    LANGID LangId;

    NTSTATUS Status = GetConsoleLangId(gci.OutputCP, &LangId);
    if (NT_SUCCESS(Status))
    {
        ItemLength = LoadStringEx(ServiceLocator::LocateGlobals().hInstance, ID_CONSOLE_MSGCMDLINEF9, ItemString, ARRAYSIZE(ItemString), LangId);
    }
    if (!NT_SUCCESS(Status) || ItemLength == 0)
    {
        ItemLength = LoadStringW(ServiceLocator::LocateGlobals().hInstance, ID_CONSOLE_MSGCMDLINEF9, ItemString, ARRAYSIZE(ItemString));
    }

    PCOMMAND_HISTORY const CommandHistory = CookedReadData->_CommandHistory;
    PCLE_POPUP const Popup = CONTAINING_RECORD(CommandHistory->PopupList.Flink, CLE_POPUP, ListLink);

    if (ItemLength > POPUP_SIZE_X(Popup) - COMMAND_NUMBER_LENGTH)
    {
        ItemLength = POPUP_SIZE_X(Popup) - COMMAND_NUMBER_LENGTH;
    }
    DrawPromptPopup(Popup, CookedReadData->_pScreenInfo, ItemString, ItemLength);

    // Save the original cursor position in case the user cancels out of the dialog
    CookedReadData->BeforeDialogCursorPosition = CookedReadData->_pScreenInfo->TextInfo->GetCursor()->GetPosition();

    // Move the cursor into the dialog so the user can type multiple characters for the command number
    COORD CursorPosition;
    CursorPosition.X = (SHORT)(Popup->Region.Right - MINIMUM_COMMAND_PROMPT_SIZE);
    CursorPosition.Y = (SHORT)(Popup->Region.Top + 1);
    LOG_IF_FAILED(CookedReadData->_pScreenInfo->SetCursorPosition(CursorPosition, TRUE));

    // Prepare the popup
    Popup->NumberRead = 0;
    Popup->PopupInputRoutine = (PCLE_POPUP_INPUT_ROUTINE)ProcessCommandNumberInput;

    // Transfer control to the handler routine
    return ProcessCommandNumberInput(CookedReadData);
}


// TODO: [MSFT:4586207] Clean up this mess -- needs helpers. http://osgvsowi/4586207
// Routine Description:
// - This routine process command line editing keys.
// Return Value:
// - CONSOLE_STATUS_WAIT - CommandListPopup ran out of input
// - CONSOLE_STATUS_READ_COMPLETE - user hit <enter> in CommandListPopup
// - STATUS_SUCCESS - everything's cool
[[nodiscard]]
NTSTATUS ProcessCommandLine(_In_ COOKED_READ_DATA* pCookedReadData,
                            _In_ WCHAR wch,
                            const DWORD dwKeyState)
{
    const CONSOLE_INFORMATION& gci = ServiceLocator::LocateGlobals().getConsoleInformation();
    COORD CurrentPosition = { 0 };
    DWORD CharsToWrite;
    NTSTATUS Status;
    SHORT ScrollY = 0;
    const SHORT sScreenBufferSizeX = pCookedReadData->_pScreenInfo->GetScreenBufferSize().X;

    bool UpdateCursorPosition = false;
    if (wch == VK_F7 && (dwKeyState & (RIGHT_CTRL_PRESSED | LEFT_CTRL_PRESSED | RIGHT_ALT_PRESSED | LEFT_ALT_PRESSED)) == 0)
    {
        COORD PopupSize;

        if (pCookedReadData->_CommandHistory && pCookedReadData->_CommandHistory->NumberOfCommands)
        {
            PopupSize.X = 40;
            PopupSize.Y = 10;
            Status = BeginPopup(pCookedReadData->_pScreenInfo, pCookedReadData->_CommandHistory, PopupSize);
            if (NT_SUCCESS(Status))
            {
                // CommandListPopup does EndPopup call
                return CommandListPopup(pCookedReadData);
            }
        }
    }
    else
    {
        switch (wch)
        {
        case VK_ESCAPE:
            DeleteCommandLine(pCookedReadData, true);
            break;
        case VK_UP:
        case VK_DOWN:
        case VK_F5:
            if (wch == VK_F5)
                wch = VK_UP;
            // for doskey compatibility, buffer isn't circular
            if (wch == VK_UP && !AtFirstCommand(pCookedReadData->_CommandHistory) || wch == VK_DOWN && !AtLastCommand(pCookedReadData->_CommandHistory))
            {
                DeleteCommandLine(pCookedReadData, true);
                Status = RetrieveCommand(pCookedReadData->_CommandHistory,
                                         wch,
                                         pCookedReadData->_BackupLimit,
                                         pCookedReadData->_BufferSize,
                                         &pCookedReadData->_BytesRead);
                ASSERT(pCookedReadData->_BackupLimit == pCookedReadData->_BufPtr);
                if (pCookedReadData->_Echo)
                {
                    Status = WriteCharsLegacy(pCookedReadData->_pScreenInfo,
                                              pCookedReadData->_BackupLimit,
                                              pCookedReadData->_BufPtr,
                                              pCookedReadData->_BufPtr,
                                              &pCookedReadData->_BytesRead,
                                              &pCookedReadData->_NumberOfVisibleChars,
                                              pCookedReadData->_OriginalCursorPosition.X,
                                              WC_DESTRUCTIVE_BACKSPACE | WC_KEEP_CURSOR_VISIBLE | WC_ECHO,
                                              &ScrollY);
                    ASSERT(NT_SUCCESS(Status));
                    pCookedReadData->_OriginalCursorPosition.Y += ScrollY;
                }
                CharsToWrite = pCookedReadData->_BytesRead / sizeof(WCHAR);
                pCookedReadData->_CurrentPosition = CharsToWrite;
                pCookedReadData->_BufPtr = pCookedReadData->_BackupLimit + CharsToWrite;
            }
            break;
        case VK_PRIOR:
        case VK_NEXT:
            if (pCookedReadData->_CommandHistory && pCookedReadData->_CommandHistory->NumberOfCommands)
            {
                // display oldest or newest command
                SHORT CommandNumber;
                if (wch == VK_PRIOR)
                {
                    CommandNumber = 0;
                }
                else
                {
                    CommandNumber = (SHORT)(pCookedReadData->_CommandHistory->NumberOfCommands - 1);
                }
                DeleteCommandLine(pCookedReadData, true);
                Status = RetrieveNthCommand(pCookedReadData->_CommandHistory,
                                            COMMAND_NUM_TO_INDEX(CommandNumber, pCookedReadData->_CommandHistory),
                                            pCookedReadData->_BackupLimit,
                                            pCookedReadData->_BufferSize,
                                            &pCookedReadData->_BytesRead);
                ASSERT(pCookedReadData->_BackupLimit == pCookedReadData->_BufPtr);
                if (pCookedReadData->_Echo)
                {
                    Status = WriteCharsLegacy(pCookedReadData->_pScreenInfo,
                                              pCookedReadData->_BackupLimit,
                                              pCookedReadData->_BufPtr,
                                              pCookedReadData->_BufPtr,
                                              &pCookedReadData->_BytesRead,
                                              &pCookedReadData->_NumberOfVisibleChars,
                                              pCookedReadData->_OriginalCursorPosition.X,
                                              WC_DESTRUCTIVE_BACKSPACE | WC_KEEP_CURSOR_VISIBLE | WC_ECHO,
                                              &ScrollY);
                    ASSERT(NT_SUCCESS(Status));
                    pCookedReadData->_OriginalCursorPosition.Y += ScrollY;
                }
                CharsToWrite = pCookedReadData->_BytesRead / sizeof(WCHAR);
                pCookedReadData->_CurrentPosition = CharsToWrite;
                pCookedReadData->_BufPtr = pCookedReadData->_BackupLimit + CharsToWrite;
            }
            break;
        case VK_END:
            if (dwKeyState & (RIGHT_CTRL_PRESSED | LEFT_CTRL_PRESSED))
            {
                DeleteCommandLine(pCookedReadData, false);
                pCookedReadData->_BytesRead = pCookedReadData->_CurrentPosition * sizeof(WCHAR);
                if (pCookedReadData->_Echo)
                {
                    Status = WriteCharsLegacy(pCookedReadData->_pScreenInfo,
                                              pCookedReadData->_BackupLimit,
                                              pCookedReadData->_BackupLimit,
                                              pCookedReadData->_BackupLimit,
                                              &pCookedReadData->_BytesRead,
                                              &pCookedReadData->_NumberOfVisibleChars,
                                              pCookedReadData->_OriginalCursorPosition.X,
                                              WC_DESTRUCTIVE_BACKSPACE | WC_KEEP_CURSOR_VISIBLE | WC_ECHO,
                                              nullptr);
                    ASSERT(NT_SUCCESS(Status));
                }
            }
            else
            {
                pCookedReadData->_CurrentPosition = pCookedReadData->_BytesRead / sizeof(WCHAR);
                pCookedReadData->_BufPtr = pCookedReadData->_BackupLimit + pCookedReadData->_CurrentPosition;
                CurrentPosition.X = (SHORT)(pCookedReadData->_OriginalCursorPosition.X + pCookedReadData->_NumberOfVisibleChars);
                CurrentPosition.Y = pCookedReadData->_OriginalCursorPosition.Y;
                if (CheckBisectProcessW(pCookedReadData->_pScreenInfo,
                                        pCookedReadData->_BackupLimit,
                                        pCookedReadData->_CurrentPosition,
                                        sScreenBufferSizeX - pCookedReadData->_OriginalCursorPosition.X,
                                        pCookedReadData->_OriginalCursorPosition.X,
                                        true))
                {
                    CurrentPosition.X++;
                }
                UpdateCursorPosition = true;
            }
            break;
        case VK_HOME:
            if (dwKeyState & (RIGHT_CTRL_PRESSED | LEFT_CTRL_PRESSED))
            {
                DeleteCommandLine(pCookedReadData, false);
                pCookedReadData->_BytesRead -= pCookedReadData->_CurrentPosition * sizeof(WCHAR);
                pCookedReadData->_CurrentPosition = 0;
                memmove(pCookedReadData->_BackupLimit, pCookedReadData->_BufPtr, pCookedReadData->_BytesRead);
                pCookedReadData->_BufPtr = pCookedReadData->_BackupLimit;
                if (pCookedReadData->_Echo)
                {
                    Status = WriteCharsLegacy(pCookedReadData->_pScreenInfo,
                                              pCookedReadData->_BackupLimit,
                                              pCookedReadData->_BackupLimit,
                                              pCookedReadData->_BackupLimit,
                                              &pCookedReadData->_BytesRead,
                                              &pCookedReadData->_NumberOfVisibleChars,
                                              pCookedReadData->_OriginalCursorPosition.X,
                                              WC_DESTRUCTIVE_BACKSPACE | WC_KEEP_CURSOR_VISIBLE | WC_ECHO,
                                              nullptr);
                    ASSERT(NT_SUCCESS(Status));
                }
                CurrentPosition = pCookedReadData->_OriginalCursorPosition;
                UpdateCursorPosition = true;
            }
            else
            {
                pCookedReadData->_CurrentPosition = 0;
                pCookedReadData->_BufPtr = pCookedReadData->_BackupLimit;
                CurrentPosition = pCookedReadData->_OriginalCursorPosition;
                UpdateCursorPosition = true;
            }
            break;
        case VK_LEFT:
            if (dwKeyState & (RIGHT_CTRL_PRESSED | LEFT_CTRL_PRESSED))
            {
                PWCHAR LastWord;
                if (pCookedReadData->_BufPtr != pCookedReadData->_BackupLimit)
                {
                    // A bit better word skipping.
                    LastWord = pCookedReadData->_BufPtr - 1;
                    if (LastWord != pCookedReadData->_BackupLimit)
                    {
                        if (*LastWord == L' ')
                        {
                            // Skip spaces, until the non-space character is found.
                            while (--LastWord != pCookedReadData->_BackupLimit)
                            {
                                ASSERT(LastWord > pCookedReadData->_BackupLimit);
                                if (*LastWord != L' ')
                                {
                                    break;
                                }
                            }
                        }
                        if (LastWord != pCookedReadData->_BackupLimit)
                        {
                            if (IsWordDelim(*LastWord))
                            {
                                // Skip WORD_DELIMs until space or non WORD_DELIM is found.
                                while (--LastWord != pCookedReadData->_BackupLimit)
                                {
                                    ASSERT(LastWord > pCookedReadData->_BackupLimit);
                                    if (*LastWord == L' ' || !IsWordDelim(*LastWord))
                                    {
                                        break;
                                    }
                                }
                            }
                            else
                            {
                                // Skip the regular words
                                while (--LastWord != pCookedReadData->_BackupLimit)
                                {
                                    ASSERT(LastWord > pCookedReadData->_BackupLimit);
                                    if (IsWordDelim(*LastWord))
                                    {
                                        break;
                                    }
                                }
                            }
                        }
                        ASSERT(LastWord >= pCookedReadData->_BackupLimit);
                        if (LastWord != pCookedReadData->_BackupLimit)
                        {
                            /*
                             * LastWord is currently pointing to the last character
                             * of the previous word, unless it backed up to the beginning
                             * of the buffer.
                             * Let's increment LastWord so that it points to the expeced
                             * insertion point.
                             */
                            ++LastWord;
                        }
                        pCookedReadData->_BufPtr = LastWord;
                    }
                    pCookedReadData->_CurrentPosition = (ULONG)(pCookedReadData->_BufPtr - pCookedReadData->_BackupLimit);
                    CurrentPosition = pCookedReadData->_OriginalCursorPosition;
                    CurrentPosition.X = (SHORT)(CurrentPosition.X +
                                                RetrieveTotalNumberOfSpaces(pCookedReadData->_OriginalCursorPosition.X,
                                                                            pCookedReadData->_BackupLimit, pCookedReadData->_CurrentPosition));
                    if (CheckBisectStringW(pCookedReadData->_BackupLimit,
                                           pCookedReadData->_CurrentPosition + 1,
                                           sScreenBufferSizeX - pCookedReadData->_OriginalCursorPosition.X))
                    {
                        CurrentPosition.X++;
                    }

                    UpdateCursorPosition = true;
                }
            }
            else
            {
                if (pCookedReadData->_BufPtr != pCookedReadData->_BackupLimit)
                {
                    pCookedReadData->_BufPtr--;
                    pCookedReadData->_CurrentPosition--;
                    CurrentPosition.X = pCookedReadData->_pScreenInfo->TextInfo->GetCursor()->GetPosition().X;
                    CurrentPosition.Y = pCookedReadData->_pScreenInfo->TextInfo->GetCursor()->GetPosition().Y;
                    CurrentPosition.X = (SHORT)(CurrentPosition.X -
                                                RetrieveNumberOfSpaces(pCookedReadData->_OriginalCursorPosition.X,
                                                                       pCookedReadData->_BackupLimit,
                                                                       pCookedReadData->_CurrentPosition));
                    if (CheckBisectProcessW(pCookedReadData->_pScreenInfo,
                                            pCookedReadData->_BackupLimit,
                                            pCookedReadData->_CurrentPosition + 2,
                                            sScreenBufferSizeX - pCookedReadData->_OriginalCursorPosition.X,
                                            pCookedReadData->_OriginalCursorPosition.X,
                                            true))
                    {
                        if ((CurrentPosition.X == -2) || (CurrentPosition.X == -1))
                        {
                            CurrentPosition.X--;
                        }
                    }

                    UpdateCursorPosition = true;
                }
            }
            break;
        case VK_RIGHT:
        case VK_F1:
            // we don't need to check for end of buffer here because we've
            // already done it.
            if (dwKeyState & (RIGHT_CTRL_PRESSED | LEFT_CTRL_PRESSED))
            {
                if (wch != VK_F1)
                {
                    if (pCookedReadData->_CurrentPosition < (pCookedReadData->_BytesRead / sizeof(WCHAR)))
                    {
                        PWCHAR NextWord = pCookedReadData->_BufPtr;

                        // A bit better word skipping.
                        PWCHAR BufLast = pCookedReadData->_BackupLimit + pCookedReadData->_BytesRead / sizeof(WCHAR);

                        ASSERT(NextWord < BufLast);
                        if (*NextWord == L' ')
                        {
                            // If the current character is space, skip to the next non-space character.
                            while (NextWord < BufLast)
                            {
                                if (*NextWord != L' ')
                                {
                                    break;
                                }
                                ++NextWord;
                            }
                        }
                        else
                        {
                            // Skip the body part.
                            bool fStartFromDelim = IsWordDelim(*NextWord);

                            while (++NextWord < BufLast)
                            {
                                if (fStartFromDelim != IsWordDelim(*NextWord))
                                {
                                    break;
                                }
                            }

                            // Skip the space block.
                            if (NextWord < BufLast && *NextWord == L' ')
                            {
                                while (++NextWord < BufLast)
                                {
                                    if (*NextWord != L' ')
                                    {
                                        break;
                                    }
                                }
                            }
                        }

                        pCookedReadData->_BufPtr = NextWord;
                        pCookedReadData->_CurrentPosition = (ULONG)(pCookedReadData->_BufPtr - pCookedReadData->_BackupLimit);
                        CurrentPosition = pCookedReadData->_OriginalCursorPosition;
                        CurrentPosition.X = (SHORT)(CurrentPosition.X +
                                                    RetrieveTotalNumberOfSpaces(pCookedReadData->_OriginalCursorPosition.X,
                                                                                pCookedReadData->_BackupLimit,
                                                                                pCookedReadData->_CurrentPosition));
                        if (CheckBisectStringW(pCookedReadData->_BackupLimit,
                                               pCookedReadData->_CurrentPosition + 1,
                                               sScreenBufferSizeX - pCookedReadData->_OriginalCursorPosition.X))
                        {
                            CurrentPosition.X++;
                        }
                        UpdateCursorPosition = true;
                    }
                }
            }
            else
            {
                // If not at the end of the line, move cursor position right.
                if (pCookedReadData->_CurrentPosition < (pCookedReadData->_BytesRead / sizeof(WCHAR)))
                {
                    CurrentPosition = pCookedReadData->_pScreenInfo->TextInfo->GetCursor()->GetPosition();
                    CurrentPosition.X = (SHORT)(CurrentPosition.X +
                                                RetrieveNumberOfSpaces(pCookedReadData->_OriginalCursorPosition.X,
                                                                       pCookedReadData->_BackupLimit,
                                                                       pCookedReadData->_CurrentPosition));
                    if (CheckBisectProcessW(pCookedReadData->_pScreenInfo,
                                            pCookedReadData->_BackupLimit,
                                            pCookedReadData->_CurrentPosition + 2,
                                            sScreenBufferSizeX - pCookedReadData->_OriginalCursorPosition.X,
                                            pCookedReadData->_OriginalCursorPosition.X,
                                            true))
                    {
                        if (CurrentPosition.X == (sScreenBufferSizeX - 1))
                            CurrentPosition.X++;
                    }

                    pCookedReadData->_BufPtr++;
                    pCookedReadData->_CurrentPosition++;
                    UpdateCursorPosition = true;

                    // if at the end of the line, copy a character from the same position in the last command
                }
                else if (pCookedReadData->_CommandHistory)
                {
                    PCOMMAND LastCommand;
                    DWORD NumSpaces;
                    LastCommand = GetLastCommand(pCookedReadData->_CommandHistory);
                    if (LastCommand && (USHORT)(LastCommand->CommandLength / sizeof(WCHAR)) > (USHORT)pCookedReadData->_CurrentPosition)
                    {
                        *pCookedReadData->_BufPtr = LastCommand->Command[pCookedReadData->_CurrentPosition];
                        pCookedReadData->_BytesRead += sizeof(WCHAR);
                        pCookedReadData->_CurrentPosition++;
                        if (pCookedReadData->_Echo)
                        {
                            CharsToWrite = sizeof(WCHAR);
                            Status = WriteCharsLegacy(pCookedReadData->_pScreenInfo,
                                                      pCookedReadData->_BackupLimit,
                                                      pCookedReadData->_BufPtr,
                                                      pCookedReadData->_BufPtr,
                                                      &CharsToWrite,
                                                      &NumSpaces,
                                                      pCookedReadData->_OriginalCursorPosition.X,
                                                      WC_DESTRUCTIVE_BACKSPACE | WC_KEEP_CURSOR_VISIBLE | WC_ECHO,
                                                      &ScrollY);
                            ASSERT(NT_SUCCESS(Status));
                            pCookedReadData->_OriginalCursorPosition.Y += ScrollY;
                            pCookedReadData->_NumberOfVisibleChars += NumSpaces;
                        }
                        pCookedReadData->_BufPtr += 1;
                    }
                }
            }
            break;

        case VK_F2:
            // copy the previous command to the current command, up to but
            // not including the character specified by the user.  the user
            // is prompted via popup to enter a character.
            if (pCookedReadData->_CommandHistory)
            {
                COORD PopupSize;

                PopupSize.X = COPY_TO_CHAR_PROMPT_LENGTH + 2;
                PopupSize.Y = 1;
                Status = BeginPopup(pCookedReadData->_pScreenInfo, pCookedReadData->_CommandHistory, PopupSize);
                if (NT_SUCCESS(Status))
                {
                    // CopyToCharPopup does EndPopup call
                    return CopyToCharPopup(pCookedReadData);
                }
            }
            break;

        case VK_F3:
            // Copy the remainder of the previous command to the current command.
            if (pCookedReadData->_CommandHistory)
            {
                PCOMMAND LastCommand;
                DWORD NumSpaces, cchCount;

                LastCommand = GetLastCommand(pCookedReadData->_CommandHistory);
                if (LastCommand && (USHORT)(LastCommand->CommandLength / sizeof(WCHAR)) > (USHORT)pCookedReadData->_CurrentPosition)
                {
                    cchCount = (LastCommand->CommandLength / sizeof(WCHAR)) - pCookedReadData->_CurrentPosition;

#pragma prefast(suppress:__WARNING_POTENTIAL_BUFFER_OVERFLOW_HIGH_PRIORITY, "This is fine")
                    memmove(pCookedReadData->_BufPtr, &LastCommand->Command[pCookedReadData->_CurrentPosition], cchCount * sizeof(WCHAR));
                    pCookedReadData->_CurrentPosition += cchCount;
                    cchCount *= sizeof(WCHAR);
                    pCookedReadData->_BytesRead = std::max(static_cast<ULONG>(LastCommand->CommandLength), pCookedReadData->_BytesRead);
                    if (pCookedReadData->_Echo)
                    {
                        Status = WriteCharsLegacy(pCookedReadData->_pScreenInfo,
                                                  pCookedReadData->_BackupLimit,
                                                  pCookedReadData->_BufPtr,
                                                  pCookedReadData->_BufPtr,
                                                  &cchCount,
                                                  (PULONG)&NumSpaces,
                                                  pCookedReadData->_OriginalCursorPosition.X,
                                                  WC_DESTRUCTIVE_BACKSPACE | WC_KEEP_CURSOR_VISIBLE | WC_ECHO,
                                                  &ScrollY);
                        ASSERT(NT_SUCCESS(Status));
                        pCookedReadData->_OriginalCursorPosition.Y += ScrollY;
                        pCookedReadData->_NumberOfVisibleChars += NumSpaces;
                    }
                    pCookedReadData->_BufPtr += cchCount / sizeof(WCHAR);
                }

            }
            break;

        case VK_F4:
            // Delete the current command from cursor position to the
            // letter specified by the user. The user is prompted via
            // popup to enter a character.
            if (pCookedReadData->_CommandHistory)
            {
                COORD PopupSize;

                PopupSize.X = COPY_FROM_CHAR_PROMPT_LENGTH + 2;
                PopupSize.Y = 1;
                Status = BeginPopup(pCookedReadData->_pScreenInfo, pCookedReadData->_CommandHistory, PopupSize);
                if (NT_SUCCESS(Status))
                {
                    // CopyFromCharPopup does EndPopup call
                    return CopyFromCharPopup(pCookedReadData);
                }
            }
            break;
        case VK_F6:
        {
            // place a ctrl-z in the current command line
            DWORD NumSpaces = 0;

            *pCookedReadData->_BufPtr = (WCHAR)0x1a;  // ctrl-z
            pCookedReadData->_BytesRead += sizeof(WCHAR);
            pCookedReadData->_CurrentPosition++;
            if (pCookedReadData->_Echo)
            {
                CharsToWrite = sizeof(WCHAR);
                Status = WriteCharsLegacy(pCookedReadData->_pScreenInfo,
                                          pCookedReadData->_BackupLimit,
                                          pCookedReadData->_BufPtr,
                                          pCookedReadData->_BufPtr,
                                          &CharsToWrite,
                                          &NumSpaces,
                                          pCookedReadData->_OriginalCursorPosition.X,
                                          WC_DESTRUCTIVE_BACKSPACE | WC_KEEP_CURSOR_VISIBLE | WC_ECHO,
                                          &ScrollY);
                ASSERT(NT_SUCCESS(Status));
                pCookedReadData->_OriginalCursorPosition.Y += ScrollY;
                pCookedReadData->_NumberOfVisibleChars += NumSpaces;
            }
            pCookedReadData->_BufPtr += 1;
            break;
        }
        case VK_F7:
            if (dwKeyState & (RIGHT_ALT_PRESSED | LEFT_ALT_PRESSED))
            {
                if (pCookedReadData->_CommandHistory)
                {
                    EmptyCommandHistory(pCookedReadData->_CommandHistory);
                    pCookedReadData->_CommandHistory->Flags |= CLE_ALLOCATED;
                }
            }
            break;

        case VK_F8:
            if (pCookedReadData->_CommandHistory)
            {
                SHORT i;

                // Cycles through the stored commands that start with the characters in the current command.
                i = FindMatchingCommand(pCookedReadData->_CommandHistory,
                                        pCookedReadData->_BackupLimit,
                                        pCookedReadData->_CurrentPosition * sizeof(WCHAR),
                                        pCookedReadData->_CommandHistory->LastDisplayed,
                                        0);
                if (i != -1)
                {
                    SHORT CurrentPos;
                    COORD CursorPosition;

                    // save cursor position
                    CurrentPos = (SHORT)pCookedReadData->_CurrentPosition;
                    CursorPosition = pCookedReadData->_pScreenInfo->TextInfo->GetCursor()->GetPosition();

                    DeleteCommandLine(pCookedReadData, true);
                    Status = RetrieveNthCommand(pCookedReadData->_CommandHistory,
                                                i,
                                                pCookedReadData->_BackupLimit,
                                                pCookedReadData->_BufferSize,
                                                &pCookedReadData->_BytesRead);
                    ASSERT(pCookedReadData->_BackupLimit == pCookedReadData->_BufPtr);
                    if (pCookedReadData->_Echo)
                    {
                        Status = WriteCharsLegacy(pCookedReadData->_pScreenInfo,
                                                  pCookedReadData->_BackupLimit,
                                                  pCookedReadData->_BufPtr,
                                                  pCookedReadData->_BufPtr,
                                                  &pCookedReadData->_BytesRead,
                                                  &pCookedReadData->_NumberOfVisibleChars,
                                                  pCookedReadData->_OriginalCursorPosition.X,
                                                  WC_DESTRUCTIVE_BACKSPACE | WC_KEEP_CURSOR_VISIBLE | WC_ECHO,
                                                  &ScrollY);
                        ASSERT(NT_SUCCESS(Status));
                        pCookedReadData->_OriginalCursorPosition.Y += ScrollY;
                    }
                    CursorPosition.Y += ScrollY;

                    // restore cursor position
                    pCookedReadData->_BufPtr = pCookedReadData->_BackupLimit + CurrentPos;
                    pCookedReadData->_CurrentPosition = CurrentPos;
                    Status = pCookedReadData->_pScreenInfo->SetCursorPosition(CursorPosition, true);
                    ASSERT(NT_SUCCESS(Status));
                }
            }
            break;
        case VK_F9:
        {
            // prompt the user to enter the desired command number. copy that command to the command line.
            COORD PopupSize;

            if (pCookedReadData->_CommandHistory &&
                pCookedReadData->_CommandHistory->NumberOfCommands &&
                sScreenBufferSizeX >= MINIMUM_COMMAND_PROMPT_SIZE + 2)
            {   // 2 is for border
                PopupSize.X = COMMAND_NUMBER_PROMPT_LENGTH + COMMAND_NUMBER_LENGTH;
                PopupSize.Y = 1;
                Status = BeginPopup(pCookedReadData->_pScreenInfo, pCookedReadData->_CommandHistory, PopupSize);
                if (NT_SUCCESS(Status))
                {
                    // CommandNumberPopup does EndPopup call
                    return CommandNumberPopup(pCookedReadData);
                }
            }
            break;
        }
        case VK_F10:
            // Alt+F10 clears the aliases for specifically cmd.exe.
            if (dwKeyState & (RIGHT_ALT_PRESSED | LEFT_ALT_PRESSED))
            {
                Alias::s_ClearCmdExeAliases();
            }
            break;
        case VK_INSERT:
            pCookedReadData->_InsertMode = !pCookedReadData->_InsertMode;
            pCookedReadData->_pScreenInfo->SetCursorDBMode((!!pCookedReadData->_InsertMode != gci.GetInsertMode()));
            break;
        case VK_DELETE:
            if (!AT_EOL(pCookedReadData))
            {
                COORD CursorPosition;

                bool fStartFromDelim = IsWordDelim(*pCookedReadData->_BufPtr);

            del_repeat:
                // save cursor position
                CursorPosition = pCookedReadData->_pScreenInfo->TextInfo->GetCursor()->GetPosition();

                // Delete commandline.
#pragma prefast(suppress:__WARNING_BUFFER_OVERFLOW, "Not sure why prefast is getting confused here")
                DeleteCommandLine(pCookedReadData, false);

                // Delete char.
                pCookedReadData->_BytesRead -= sizeof(WCHAR);
                memmove(pCookedReadData->_BufPtr,
                        pCookedReadData->_BufPtr + 1,
                        pCookedReadData->_BytesRead - (pCookedReadData->_CurrentPosition * sizeof(WCHAR)));

                {
                    PWCHAR buf = (PWCHAR)((PBYTE)pCookedReadData->_BackupLimit + pCookedReadData->_BytesRead);
                    *buf = (WCHAR)' ';
                }

                // Write commandline.
                if (pCookedReadData->_Echo)
                {
                    Status = WriteCharsLegacy(pCookedReadData->_pScreenInfo,
                                              pCookedReadData->_BackupLimit,
                                              pCookedReadData->_BackupLimit,
                                              pCookedReadData->_BackupLimit,
                                              &pCookedReadData->_BytesRead,
                                              &pCookedReadData->_NumberOfVisibleChars,
                                              pCookedReadData->_OriginalCursorPosition.X,
                                              WC_DESTRUCTIVE_BACKSPACE | WC_KEEP_CURSOR_VISIBLE | WC_ECHO,
                                              nullptr);
                    ASSERT(NT_SUCCESS(Status));
                }

                // restore cursor position
                if (CheckBisectProcessW(pCookedReadData->_pScreenInfo,
                                        pCookedReadData->_BackupLimit,
                                        pCookedReadData->_CurrentPosition + 1,
                                        sScreenBufferSizeX - pCookedReadData->_OriginalCursorPosition.X,
                                        pCookedReadData->_OriginalCursorPosition.X,
                                        true))
                {
                    CursorPosition.X++;
                }
                CurrentPosition = CursorPosition;
                if (pCookedReadData->_Echo)
                {
                    Status = AdjustCursorPosition(pCookedReadData->_pScreenInfo, CurrentPosition, true, nullptr);
                    ASSERT(NT_SUCCESS(Status));
                }

                // If Ctrl key is pressed, delete a word.
                // If the start point was word delimiter, just remove delimiters portion only.
                if ((dwKeyState & CTRL_PRESSED) &&
                    !AT_EOL(pCookedReadData) &&
                    fStartFromDelim ^ !IsWordDelim(*pCookedReadData->_BufPtr))
                {
                    goto del_repeat;
                }
            }
            break;
        default:
            ASSERT(FALSE);
            break;
        }
    }

    if (UpdateCursorPosition && pCookedReadData->_Echo)
    {
        Status = AdjustCursorPosition(pCookedReadData->_pScreenInfo, CurrentPosition, true, nullptr);
        ASSERT(NT_SUCCESS(Status));
    }

    return STATUS_SUCCESS;
}

void DrawCommandListBorder(_In_ PCLE_POPUP const Popup, _In_ PSCREEN_INFORMATION const ScreenInfo)
{
    // fill attributes of top line
    COORD WriteCoord;
    WriteCoord.X = Popup->Region.Left;
    WriteCoord.Y = Popup->Region.Top;
    ULONG Length = POPUP_SIZE_X(Popup) + 2;
    LOG_IF_FAILED(FillOutput(ScreenInfo, Popup->Attributes.GetLegacyAttributes(), WriteCoord, CONSOLE_ATTRIBUTE, &Length));

    // draw upper left corner
    Length = 1;
    LOG_IF_FAILED(FillOutput(ScreenInfo, ScreenInfo->LineChar[UPPER_LEFT_CORNER], WriteCoord, CONSOLE_REAL_UNICODE, &Length));

    // draw upper bar
    WriteCoord.X += 1;
    Length = POPUP_SIZE_X(Popup);
    LOG_IF_FAILED(FillOutput(ScreenInfo, ScreenInfo->LineChar[HORIZONTAL_LINE], WriteCoord, CONSOLE_REAL_UNICODE, &Length));

    // draw upper right corner
    WriteCoord.X = Popup->Region.Right;
    Length = 1;
    LOG_IF_FAILED(FillOutput(ScreenInfo, ScreenInfo->LineChar[UPPER_RIGHT_CORNER], WriteCoord, CONSOLE_REAL_UNICODE, &Length));

    for (SHORT i = 0; i < POPUP_SIZE_Y(Popup); i++)
    {
        WriteCoord.Y += 1;
        WriteCoord.X = Popup->Region.Left;

        // fill attributes
        Length = POPUP_SIZE_X(Popup) + 2;
        LOG_IF_FAILED(FillOutput(ScreenInfo, Popup->Attributes.GetLegacyAttributes(), WriteCoord, CONSOLE_ATTRIBUTE, &Length));
        Length = 1;
        LOG_IF_FAILED(FillOutput(ScreenInfo, ScreenInfo->LineChar[VERTICAL_LINE], WriteCoord, CONSOLE_REAL_UNICODE, &Length));
        WriteCoord.X = Popup->Region.Right;
        Length = 1;
        LOG_IF_FAILED(FillOutput(ScreenInfo, ScreenInfo->LineChar[VERTICAL_LINE], WriteCoord, CONSOLE_REAL_UNICODE, &Length));
    }

    // Draw bottom line.
    // Fill attributes of top line.
    WriteCoord.X = Popup->Region.Left;
    WriteCoord.Y = Popup->Region.Bottom;
    Length = POPUP_SIZE_X(Popup) + 2;
    LOG_IF_FAILED(FillOutput(ScreenInfo, Popup->Attributes.GetLegacyAttributes(), WriteCoord, CONSOLE_ATTRIBUTE, &Length));

    // Draw bottom left corner.
    Length = 1;
    WriteCoord.X = Popup->Region.Left;
    LOG_IF_FAILED(FillOutput(ScreenInfo, ScreenInfo->LineChar[BOTTOM_LEFT_CORNER], WriteCoord, CONSOLE_REAL_UNICODE, &Length));

    // Draw lower bar.
    WriteCoord.X += 1;
    Length = POPUP_SIZE_X(Popup);
    LOG_IF_FAILED(FillOutput(ScreenInfo, ScreenInfo->LineChar[HORIZONTAL_LINE], WriteCoord, CONSOLE_REAL_UNICODE, &Length));

    // draw lower right corner
    WriteCoord.X = Popup->Region.Right;
    Length = 1;
    LOG_IF_FAILED(FillOutput(ScreenInfo, ScreenInfo->LineChar[BOTTOM_RIGHT_CORNER], WriteCoord, CONSOLE_REAL_UNICODE, &Length));
}

void UpdateHighlight(_In_ PCLE_POPUP Popup,
                     _In_ SHORT OldCurrentCommand, // command number, not index
                     _In_ SHORT NewCurrentCommand,
                     _In_ PSCREEN_INFORMATION ScreenInfo)
{
    SHORT TopIndex;
    if (Popup->BottomIndex < POPUP_SIZE_Y(Popup))
    {
        TopIndex = 0;
    }
    else
    {
        TopIndex = (SHORT)(Popup->BottomIndex - POPUP_SIZE_Y(Popup) + 1);
    }
    const WORD PopupLegacyAttributes = Popup->Attributes.GetLegacyAttributes();
    COORD WriteCoord;
    WriteCoord.X = (SHORT)(Popup->Region.Left + 1);
    ULONG lStringLength = POPUP_SIZE_X(Popup);

    WriteCoord.Y = (SHORT)(Popup->Region.Top + 1 + OldCurrentCommand - TopIndex);
    LOG_IF_FAILED(FillOutput(ScreenInfo, PopupLegacyAttributes, WriteCoord, CONSOLE_ATTRIBUTE, &lStringLength));

    // highlight new command
    WriteCoord.Y = (SHORT)(Popup->Region.Top + 1 + NewCurrentCommand - TopIndex);

    // inverted attributes
    WORD const Attributes = (WORD)(((PopupLegacyAttributes << 4) & 0xf0) | ((PopupLegacyAttributes >> 4) & 0x0f));
    LOG_IF_FAILED(FillOutput(ScreenInfo, Attributes, WriteCoord, CONSOLE_ATTRIBUTE, &lStringLength));
}

void DrawCommandListPopup(_In_ PCLE_POPUP const Popup,
                          const SHORT CurrentCommand,
                          _In_ PCOMMAND_HISTORY const CommandHistory,
                          _In_ PSCREEN_INFORMATION const ScreenInfo)
{
    // draw empty popup
    COORD WriteCoord;
    WriteCoord.X = (SHORT)(Popup->Region.Left + 1);
    WriteCoord.Y = (SHORT)(Popup->Region.Top + 1);
    ULONG lStringLength = POPUP_SIZE_X(Popup);
    for (SHORT i = 0; i < POPUP_SIZE_Y(Popup); ++i)
    {
        LOG_IF_FAILED(FillOutput(ScreenInfo,
                                 Popup->Attributes.GetLegacyAttributes(),
                                 WriteCoord,
                                 CONSOLE_ATTRIBUTE,
                                 &lStringLength));
        LOG_IF_FAILED(FillOutput(ScreenInfo,
                                 (WCHAR)' ',
                                 WriteCoord,
                                 CONSOLE_FALSE_UNICODE,   // faster than real unicode
                                 &lStringLength));
        WriteCoord.Y += 1;
    }

    WriteCoord.Y = (SHORT)(Popup->Region.Top + 1);
    SHORT i = std::max(gsl::narrow<SHORT>(Popup->BottomIndex - POPUP_SIZE_Y(Popup) + 1), 0i16);
    for (; i <= Popup->BottomIndex; i++)
    {
        CHAR CommandNumber[COMMAND_NUMBER_SIZE];
        // Write command number to screen.
        if (0 != _itoa_s(i, CommandNumber, ARRAYSIZE(CommandNumber), 10))
        {
            return;
        }

        PCHAR CommandNumberPtr = CommandNumber;

        size_t CommandNumberLength;
        if (FAILED(StringCchLengthA(CommandNumberPtr, ARRAYSIZE(CommandNumber), &CommandNumberLength)))
        {
            return;
        }
        __assume_bound(CommandNumberLength);

        if (CommandNumberLength + 1 >= ARRAYSIZE(CommandNumber))
        {
            return;
        }

        CommandNumber[CommandNumberLength] = ':';
        CommandNumber[CommandNumberLength + 1] = ' ';
        CommandNumberLength += 2;
        if (CommandNumberLength > (ULONG)POPUP_SIZE_X(Popup))
        {
            CommandNumberLength = (ULONG)POPUP_SIZE_X(Popup);
        }

        WriteCoord.X = (SHORT)(Popup->Region.Left + 1);
        LOG_IF_FAILED(WriteOutputString(ScreenInfo,
                                        CommandNumberPtr,
                                        WriteCoord,
                                        CONSOLE_ASCII,
                                        (PULONG)& CommandNumberLength,
                                        nullptr));

        // write command to screen
        lStringLength = CommandHistory->Commands[COMMAND_NUM_TO_INDEX(i, CommandHistory)]->CommandLength / sizeof(WCHAR);
        {
            DWORD lTmpStringLength = lStringLength;
            LONG lPopupLength = (LONG)(POPUP_SIZE_X(Popup) - CommandNumberLength);
            LPWSTR lpStr = CommandHistory->Commands[COMMAND_NUM_TO_INDEX(i, CommandHistory)]->Command;
            while (lTmpStringLength--)
            {
                if (IsCharFullWidth(*lpStr++))
                {
                    lPopupLength -= 2;
                }
                else
                {
                    lPopupLength--;
                }

                if (lPopupLength <= 0)
                {
                    lStringLength -= lTmpStringLength;
                    if (lPopupLength < 0)
                    {
                        lStringLength--;
                    }

                    break;
                }
            }
        }

        WriteCoord.X = (SHORT)(WriteCoord.X + CommandNumberLength);
        {
            PWCHAR TransBuffer;

            TransBuffer = new WCHAR[lStringLength];
            if (TransBuffer == nullptr)
            {
                return;
            }

            memmove(TransBuffer, CommandHistory->Commands[COMMAND_NUM_TO_INDEX(i, CommandHistory)]->Command, lStringLength * sizeof(WCHAR));
            LOG_IF_FAILED(WriteOutputString(ScreenInfo, TransBuffer, WriteCoord, CONSOLE_REAL_UNICODE, &lStringLength, nullptr));
            delete[] TransBuffer;
        }

        // write attributes to screen
        if (COMMAND_NUM_TO_INDEX(i, CommandHistory) == CurrentCommand)
        {
            WriteCoord.X = (SHORT)(Popup->Region.Left + 1);
            WORD PopupLegacyAttributes = Popup->Attributes.GetLegacyAttributes();
            // inverted attributes
            WORD const Attributes = (WORD)(((PopupLegacyAttributes << 4) & 0xf0) | ((PopupLegacyAttributes >> 4) & 0x0f));
            lStringLength = POPUP_SIZE_X(Popup);
            LOG_IF_FAILED(FillOutput(ScreenInfo, Attributes, WriteCoord, CONSOLE_ATTRIBUTE, &lStringLength));
        }

        WriteCoord.Y += 1;
    }
}

void UpdateCommandListPopup(_In_ SHORT Delta,
                            _Inout_ PSHORT CurrentCommand,   // real index, not command #
                            _In_ PCOMMAND_HISTORY const CommandHistory,
                            _In_ PCLE_POPUP Popup,
                            _In_ PSCREEN_INFORMATION const ScreenInfo,
                            const DWORD Flags)
{
    if (Delta == 0)
    {
        return;
    }
    SHORT const Size = POPUP_SIZE_Y(Popup);

    SHORT CurCmdNum;
    SHORT NewCmdNum;

    if (Flags & UCLP_WRAP)
    {
        CurCmdNum = *CurrentCommand;
        NewCmdNum = CurCmdNum + Delta;
        NewCmdNum = COMMAND_INDEX_TO_NUM(NewCmdNum, CommandHistory);
        CurCmdNum = COMMAND_INDEX_TO_NUM(CurCmdNum, CommandHistory);
    }
    else
    {
        CurCmdNum = COMMAND_INDEX_TO_NUM(*CurrentCommand, CommandHistory);
        NewCmdNum = CurCmdNum + Delta;
        if (NewCmdNum >= CommandHistory->NumberOfCommands)
        {
            NewCmdNum = (SHORT)(CommandHistory->NumberOfCommands - 1);
        }
        else if (NewCmdNum < 0)
        {
            NewCmdNum = 0;
        }
    }
    Delta = NewCmdNum - CurCmdNum;

    bool Scroll = false;
    // determine amount to scroll, if any
    if (NewCmdNum <= Popup->BottomIndex - Size)
    {
        Popup->BottomIndex += Delta;
        if (Popup->BottomIndex < (SHORT)(Size - 1))
        {
            Popup->BottomIndex = (SHORT)(Size - 1);
        }
        Scroll = true;
    }
    else if (NewCmdNum > Popup->BottomIndex)
    {
        Popup->BottomIndex += Delta;
        if (Popup->BottomIndex >= CommandHistory->NumberOfCommands)
        {
            Popup->BottomIndex = (SHORT)(CommandHistory->NumberOfCommands - 1);
        }
        Scroll = true;
    }

    // write commands to popup
    if (Scroll)
    {
        DrawCommandListPopup(Popup, COMMAND_NUM_TO_INDEX(NewCmdNum, CommandHistory), CommandHistory, ScreenInfo);
    }
    else
    {
        UpdateHighlight(Popup, COMMAND_INDEX_TO_NUM((*CurrentCommand), CommandHistory), NewCmdNum, ScreenInfo);
    }

    *CurrentCommand = COMMAND_NUM_TO_INDEX(NewCmdNum, CommandHistory);
}

UINT LoadStringEx(_In_ HINSTANCE hModule, _In_ UINT wID, _Out_writes_(cchBufferMax) LPWSTR lpBuffer, _In_ UINT cchBufferMax, _In_ WORD wLangId)
{
    // Make sure the parms are valid.
    if (lpBuffer == nullptr)
    {
        return 0;
    }

    UINT cch = 0;

    // String Tables are broken up into 16 string segments.  Find the segment containing the string we are interested in.
    HANDLE const hResInfo = FindResourceEx(hModule, RT_STRING, (LPTSTR)((LONG_PTR)(((USHORT)wID >> 4) + 1)), wLangId);
    if (hResInfo != nullptr)
    {
        // Load that segment.
        HANDLE const hStringSeg = (HRSRC)LoadResource(hModule, (HRSRC)hResInfo);

        // Lock the resource.
        LPTSTR lpsz;
        if (hStringSeg != nullptr && (lpsz = (LPTSTR)LockResource(hStringSeg)) != nullptr)
        {
            // Move past the other strings in this segment. (16 strings in a segment -> & 0x0F)
            wID &= 0x0F;
            for (;;)
            {
                cch = *((WCHAR *)lpsz++);   // PASCAL like string count
                // first WCHAR is count of WCHARs
                if (wID-- == 0)
                {
                    break;
                }

                lpsz += cch;    // Step to start if next string
            }

            // chhBufferMax == 0 means return a pointer to the read-only resource buffer.
            if (cchBufferMax == 0)
            {
                *(LPTSTR *)lpBuffer = lpsz;
            }
            else
            {
                // Account for the nullptr
                cchBufferMax--;

                // Don't copy more than the max allowed.
                if (cch > cchBufferMax)
                    cch = cchBufferMax;

                // Copy the string into the buffer.
                memmove(lpBuffer, lpsz, cch * sizeof(WCHAR));
            }
        }
    }

    // Append a nullptr.
    if (cchBufferMax != 0)
    {
        lpBuffer[cch] = 0;
    }

    return cch;
}
<|MERGE_RESOLUTION|>--- conflicted
+++ resolved
@@ -1,2185 +1,2181 @@
-/********************************************************
-*                                                       *
-*   Copyright (C) Microsoft. All rights reserved.       *
-*                                                       *
-********************************************************/
-#include "precomp.h"
-
-#include "cmdline.h"
-
-#include "_output.h"
-#include "output.h"
-#include "stream.h"
-#include "_stream.h"
-#include "dbcs.h"
-#include "handle.h"
-#include "misc.h"
-#include "../types/inc/convert.hpp"
-#include "srvinit.h"
-#include "resource.h"
-
-#include "ApiRoutines.h"
-
-#include "..\interactivity\inc\ServiceLocator.hpp"
-
-#pragma hdrstop
-
-#define COPY_TO_CHAR_PROMPT_LENGTH 26
-#define COPY_FROM_CHAR_PROMPT_LENGTH 28
-
-#define COMMAND_NUMBER_PROMPT_LENGTH 22
-#define COMMAND_NUMBER_LENGTH 5
-#define MINIMUM_COMMAND_PROMPT_SIZE COMMAND_NUMBER_LENGTH
-
-#define POPUP_SIZE_X(POPUP) (SHORT)(((POPUP)->Region.Right - (POPUP)->Region.Left - 1))
-#define POPUP_SIZE_Y(POPUP) (SHORT)(((POPUP)->Region.Bottom - (POPUP)->Region.Top - 1))
-#define COMMAND_NUMBER_SIZE 8   // size of command number buffer
-
-
-
-#define UCLP_WRAP   1
-
-// fwd decls
-void DrawCommandListBorder(_In_ PCLE_POPUP const Popup, _In_ PSCREEN_INFORMATION const ScreenInfo);
-PCOMMAND GetLastCommand(_In_ PCOMMAND_HISTORY CommandHistory);
-SHORT FindMatchingCommand(_In_ PCOMMAND_HISTORY CommandHistory,
-                          _In_reads_bytes_(CurrentCommandLength) PCWCHAR CurrentCommand,
-                          _In_ ULONG CurrentCommandLength,
-                          _In_ SHORT CurrentIndex,
-                          _In_ DWORD Flags);
-[[nodiscard]]
-NTSTATUS CommandNumberPopup(_In_ COOKED_READ_DATA* const CookedReadData);
-void DrawCommandListPopup(_In_ PCLE_POPUP const Popup,
-                          const SHORT CurrentCommand,
-                          _In_ PCOMMAND_HISTORY const CommandHistory,
-                          _In_ PSCREEN_INFORMATION const ScreenInfo);
-void UpdateCommandListPopup(_In_ SHORT Delta,
-                            _Inout_ PSHORT CurrentCommand,
-                            _In_ PCOMMAND_HISTORY const CommandHistory,
-                            _In_ PCLE_POPUP Popup,
-                            _In_ PSCREEN_INFORMATION const ScreenInfo,
-                            const DWORD Flags);
-[[nodiscard]]
-NTSTATUS RetrieveCommand(_In_ PCOMMAND_HISTORY CommandHistory,
-                         _In_ WORD VirtualKeyCode,
-                         _In_reads_bytes_(BufferSize) PWCHAR Buffer,
-                         _In_ ULONG BufferSize,
-                         _Out_ PULONG CommandSize);
-UINT LoadStringEx(_In_ HINSTANCE hModule, _In_ UINT wID, _Out_writes_(cchBufferMax) LPWSTR lpBuffer, _In_ UINT cchBufferMax, _In_ WORD wLangId);
-
-// Routine Description:
-// - This routine validates a string buffer and returns the pointers of where the strings start within the buffer.
-// Arguments:
-// - Unicode - Supplies a boolean that is TRUE if the buffer contains Unicode strings, FALSE otherwise.
-// - Buffer - Supplies the buffer to be validated.
-// - Size - Supplies the size, in bytes, of the buffer to be validated.
-// - Count - Supplies the expected number of strings in the buffer.
-// ... - Supplies a pair of arguments per expected string. The first one is the expected size, in bytes, of the string
-//       and the second one receives a pointer to where the string starts.
-// Return Value:
-// - TRUE if the buffer is valid, FALSE otherwise.
-bool IsValidStringBuffer(_In_ bool Unicode, _In_reads_bytes_(Size) PVOID Buffer, _In_ ULONG Size, _In_ ULONG Count, ...)
-{
-    va_list Marker;
-    va_start(Marker, Count);
-
-    while (Count > 0)
-    {
-        ULONG const StringSize = va_arg(Marker, ULONG);
-        PVOID* StringStart = va_arg(Marker, PVOID *);
-
-        // Make sure the string fits in the supplied buffer and that it is properly aligned.
-        if (StringSize > Size)
-        {
-            break;
-        }
-
-        if ((Unicode != false) && ((StringSize % sizeof(WCHAR)) != 0))
-        {
-            break;
-        }
-
-        *StringStart = Buffer;
-
-        // Go to the next string.
-        Buffer = RtlOffsetToPointer(Buffer, StringSize);
-        Size -= StringSize;
-        Count -= 1;
-    }
-
-    va_end(Marker);
-
-    return Count == 0;
-}
-
-// Routine Description:
-// - Detects Word delimiters
-bool IsWordDelim(const wchar_t wch)
-{
-    // the space character is always a word delimiter. Do not add it to the WordDelimiters global because
-    // that contains the user configurable word delimiters only.
-    if (wch == UNICODE_SPACE)
-    {
-        return true;
-    }
-    const auto& delimiters = ServiceLocator::LocateGlobals().WordDelimiters;
-    return std::find(delimiters.begin(), delimiters.end(), wch) != delimiters.end();
-}
-
-[[nodiscard]]
-NTSTATUS BeginPopup(_In_ PSCREEN_INFORMATION ScreenInfo, _In_ PCOMMAND_HISTORY CommandHistory, _In_ COORD PopupSize)
-{
-    CONSOLE_INFORMATION& gci = ServiceLocator::LocateGlobals().getConsoleInformation();
-    // determine popup dimensions
-    COORD Size = PopupSize;
-    Size.X += 2;    // add borders
-    Size.Y += 2;    // add borders
-    if (Size.X >= (SHORT)(ScreenInfo->GetScreenWindowSizeX()))
-    {
-        Size.X = (SHORT)(ScreenInfo->GetScreenWindowSizeX());
-    }
-    if (Size.Y >= (SHORT)(ScreenInfo->GetScreenWindowSizeY()))
-    {
-        Size.Y = (SHORT)(ScreenInfo->GetScreenWindowSizeY());
-    }
-
-    // make sure there's enough room for the popup borders
-
-    if (Size.X < 2 || Size.Y < 2)
-    {
-        return STATUS_BUFFER_TOO_SMALL;
-    }
-
-    // determine origin.  center popup on window
-    COORD Origin;
-    Origin.X = (SHORT)((ScreenInfo->GetScreenWindowSizeX() - Size.X) / 2 + ScreenInfo->GetBufferViewport().Left);
-    Origin.Y = (SHORT)((ScreenInfo->GetScreenWindowSizeY() - Size.Y) / 2 + ScreenInfo->GetBufferViewport().Top);
-
-    // allocate a popup structure
-    PCLE_POPUP const Popup = new CLE_POPUP();
-    if (Popup == nullptr)
-    {
-        return STATUS_NO_MEMORY;
-    }
-
-    // allocate a buffer
-    Popup->OldScreenSize = ScreenInfo->GetScreenBufferSize();
-    const size_t cOldContents = Popup->OldScreenSize.X * Size.Y;
-    Popup->OldContents = new CHAR_INFO[cOldContents];
-    if (Popup->OldContents == nullptr)
-    {
-        delete Popup;
-        return STATUS_NO_MEMORY;
-    }
-
-    // fill in popup structure
-    InsertHeadList(&CommandHistory->PopupList, &Popup->ListLink);
-    Popup->Region.Left = Origin.X;
-    Popup->Region.Top = Origin.Y;
-    Popup->Region.Right = (SHORT)(Origin.X + Size.X - 1);
-    Popup->Region.Bottom = (SHORT)(Origin.Y + Size.Y - 1);
-    Popup->Attributes = ScreenInfo->GetPopupAttributes()->GetLegacyAttributes();
-    Popup->BottomIndex = COMMAND_INDEX_TO_NUM(CommandHistory->LastDisplayed, CommandHistory);
-
-    // copy old contents
-    SMALL_RECT TargetRect;
-    TargetRect.Left = 0;
-    TargetRect.Top = Popup->Region.Top;
-    TargetRect.Right = Popup->OldScreenSize.X - 1;
-    TargetRect.Bottom = Popup->Region.Bottom;
-    std::vector<std::vector<OutputCell>> outputCells;
-    LOG_IF_FAILED(ReadScreenBuffer(ScreenInfo, outputCells, &TargetRect));
-    assert(!outputCells.empty());
-    assert(cOldContents == outputCells.size() * outputCells[0].size());
-    // copy the data into the char info buffer
-    CHAR_INFO* pCurrCharInfo = Popup->OldContents;
-    for (auto& row : outputCells)
-    {
-        for (auto& cell : row)
-        {
-            *pCurrCharInfo = cell.ToCharInfo();
-            ++pCurrCharInfo;
-        }
-    }
-
-
-    gci.PopupCount++;
-    if (1 == gci.PopupCount)
-    {
-        // If this is the first popup to be shown, stop the cursor from appearing/blinking
-        ScreenInfo->TextInfo->GetCursor()->SetIsPopupShown(true);
-    }
-
-    DrawCommandListBorder(Popup, ScreenInfo);
-    return STATUS_SUCCESS;
-}
-
-[[nodiscard]]
-NTSTATUS EndPopup(_In_ PSCREEN_INFORMATION ScreenInfo, _In_ PCOMMAND_HISTORY CommandHistory)
-{
-    CONSOLE_INFORMATION& gci = ServiceLocator::LocateGlobals().getConsoleInformation();
-    ASSERT(!CLE_NO_POPUPS(CommandHistory));
-    if (CLE_NO_POPUPS(CommandHistory))
-    {
-        return STATUS_UNSUCCESSFUL;
-    }
-
-    PCLE_POPUP const Popup = CONTAINING_RECORD(CommandHistory->PopupList.Flink, CLE_POPUP, ListLink);
-
-    // restore previous contents to screen
-    COORD Size;
-    Size.X = Popup->OldScreenSize.X;
-    Size.Y = (SHORT)(Popup->Region.Bottom - Popup->Region.Top + 1);
-
-    SMALL_RECT SourceRect;
-    SourceRect.Left = 0;
-    SourceRect.Top = Popup->Region.Top;
-    SourceRect.Right = Popup->OldScreenSize.X - 1;
-    SourceRect.Bottom = Popup->Region.Bottom;
-
-    LOG_IF_FAILED(WriteScreenBuffer(ScreenInfo, Popup->OldContents, &SourceRect));
-    WriteToScreen(ScreenInfo, SourceRect);
-
-    // Free popup structure.
-    RemoveEntryList(&Popup->ListLink);
-    delete[] Popup->OldContents;
-    delete Popup;
-    gci.PopupCount--;
-
-    if (gci.PopupCount == 0)
-    {
-        // Notify we're done showing popups.
-        ScreenInfo->TextInfo->GetCursor()->SetIsPopupShown(false);
-    }
-
-    return STATUS_SUCCESS;
-}
-
-void CleanUpPopups(_In_ COOKED_READ_DATA* const CookedReadData)
-{
-    PCOMMAND_HISTORY const CommandHistory = CookedReadData->_CommandHistory;
-    if (CommandHistory == nullptr)
-    {
-        return;
-    }
-
-    while (!CLE_NO_POPUPS(CommandHistory))
-    {
-        LOG_IF_FAILED(EndPopup(CookedReadData->_pScreenInfo, CommandHistory));
-    }
-}
-
-CommandLine::CommandLine()
-{
-
-}
-
-CommandLine::~CommandLine()
-{
-
-}
-
-CommandLine& CommandLine::Instance()
-{
-    static CommandLine c;
-    return c;
-}
-
-bool CommandLine::IsEditLineEmpty() const
-{
-    const CONSOLE_INFORMATION& gci = ServiceLocator::LocateGlobals().getConsoleInformation();
-    const COOKED_READ_DATA* const pTyped = gci.lpCookedReadData;
-
-    if (nullptr == pTyped)
-    {
-        // If the cooked read data pointer is null, there is no edit line data and therefore it's empty.
-        return true;
-    }
-    else if (0 == pTyped->_NumberOfVisibleChars)
-    {
-        // If we had a valid pointer, but there are no visible characters for the edit line, then it's empty.
-        // Someone started editing and back spaced the whole line out so it exists, but has no data.
-        return true;
-    }
-    else
-    {
-        return false;
-    }
-}
-
-void CommandLine::Hide(const bool fUpdateFields)
-{
-    const CONSOLE_INFORMATION& gci = ServiceLocator::LocateGlobals().getConsoleInformation();
-    if (!IsEditLineEmpty())
-    {
-        COOKED_READ_DATA* CookedReadData = gci.lpCookedReadData;
-        DeleteCommandLine(CookedReadData, fUpdateFields);
-    }
-}
-
-void CommandLine::Show()
-{
-    const CONSOLE_INFORMATION& gci = ServiceLocator::LocateGlobals().getConsoleInformation();
-    if (!IsEditLineEmpty())
-    {
-        COOKED_READ_DATA* CookedReadData = gci.lpCookedReadData;
-        RedrawCommandLine(CookedReadData);
-    }
-}
-
-<<<<<<< HEAD
-void DeleteCommandLine(_Inout_ COOKED_READ_DATA* const pCookedReadData, const BOOL fUpdateFields)
-=======
-void DeleteCommandLine(_Inout_ COOKED_READ_DATA* const pCookedReadData, _In_ const bool fUpdateFields)
->>>>>>> 52ba82ab
-{
-    DWORD CharsToWrite = pCookedReadData->_NumberOfVisibleChars;
-    COORD coordOriginalCursor = pCookedReadData->_OriginalCursorPosition;
-    const COORD coordBufferSize = pCookedReadData->_pScreenInfo->GetScreenBufferSize();
-
-    // catch the case where the current command has scrolled off the top of the screen.
-    if (coordOriginalCursor.Y < 0)
-    {
-        CharsToWrite += coordBufferSize.X * coordOriginalCursor.Y;
-        CharsToWrite += pCookedReadData->_OriginalCursorPosition.X;   // account for prompt
-        pCookedReadData->_OriginalCursorPosition.X = 0;
-        pCookedReadData->_OriginalCursorPosition.Y = 0;
-        coordOriginalCursor.X = 0;
-        coordOriginalCursor.Y = 0;
-    }
-
-    if (!CheckBisectStringW(pCookedReadData->_BackupLimit,
-                            CharsToWrite,
-                            coordBufferSize.X - pCookedReadData->_OriginalCursorPosition.X))
-    {
-        CharsToWrite++;
-    }
-
-    LOG_IF_FAILED(FillOutput(pCookedReadData->_pScreenInfo,
-                             L' ',
-                             coordOriginalCursor,
-                             CONSOLE_FALSE_UNICODE,    // faster than real unicode
-                             &CharsToWrite));
-
-    if (fUpdateFields)
-    {
-        pCookedReadData->_BufPtr = pCookedReadData->_BackupLimit;
-        pCookedReadData->_BytesRead = 0;
-        pCookedReadData->_CurrentPosition = 0;
-        pCookedReadData->_NumberOfVisibleChars = 0;
-    }
-
-    LOG_IF_FAILED(pCookedReadData->_pScreenInfo->SetCursorPosition(pCookedReadData->_OriginalCursorPosition, true));
-}
-
-void RedrawCommandLine(_Inout_ COOKED_READ_DATA* const pCookedReadData)
-{
-    if (pCookedReadData->_Echo)
-    {
-        // Draw the command line
-        pCookedReadData->_OriginalCursorPosition = pCookedReadData->_pScreenInfo->TextInfo->GetCursor()->GetPosition();
-
-        SHORT ScrollY = 0;
-#pragma prefast(suppress:28931, "Status is not unused. It's used in debug assertions.")
-        NTSTATUS Status = WriteCharsLegacy(pCookedReadData->_pScreenInfo,
-                                           pCookedReadData->_BackupLimit,
-                                           pCookedReadData->_BackupLimit,
-                                           pCookedReadData->_BackupLimit,
-                                           &pCookedReadData->_BytesRead,
-                                           &pCookedReadData->_NumberOfVisibleChars,
-                                           pCookedReadData->_OriginalCursorPosition.X,
-                                           WC_DESTRUCTIVE_BACKSPACE | WC_KEEP_CURSOR_VISIBLE | WC_ECHO,
-                                           &ScrollY);
-        ASSERT(NT_SUCCESS(Status));
-
-        pCookedReadData->_OriginalCursorPosition.Y += ScrollY;
-
-        // Move the cursor back to the right position
-        COORD CursorPosition = pCookedReadData->_OriginalCursorPosition;
-        CursorPosition.X += (SHORT)RetrieveTotalNumberOfSpaces(pCookedReadData->_OriginalCursorPosition.X,
-                                                               pCookedReadData->_BackupLimit,
-                                                               pCookedReadData->_CurrentPosition);
-        if (CheckBisectStringW(pCookedReadData->_BackupLimit,
-                               pCookedReadData->_CurrentPosition,
-                               pCookedReadData->_pScreenInfo->GetScreenBufferSize().X - pCookedReadData->_OriginalCursorPosition.X))
-        {
-            CursorPosition.X++;
-        }
-        Status = AdjustCursorPosition(pCookedReadData->_pScreenInfo, CursorPosition, TRUE, nullptr);
-        ASSERT(NT_SUCCESS(Status));
-    }
-}
-
-// Routine Description:
-// - This routine copies the commandline specified by Index into the cooked read buffer
-void SetCurrentCommandLine(_In_ COOKED_READ_DATA* const CookedReadData, _In_ SHORT Index) // index, not command number
-{
-    DeleteCommandLine(CookedReadData, TRUE);
-#pragma prefast(suppress:28931, "Status is not unused. Used by assertions.")
-    NTSTATUS Status = RetrieveNthCommand(CookedReadData->_CommandHistory, Index, CookedReadData->_BackupLimit, CookedReadData->_BufferSize, &CookedReadData->_BytesRead);
-    ASSERT(NT_SUCCESS(Status));
-    ASSERT(CookedReadData->_BackupLimit == CookedReadData->_BufPtr);
-    if (CookedReadData->_Echo)
-    {
-        SHORT ScrollY = 0;
-        Status = WriteCharsLegacy(CookedReadData->_pScreenInfo,
-                                  CookedReadData->_BackupLimit,
-                                  CookedReadData->_BufPtr,
-                                  CookedReadData->_BufPtr,
-                                  &CookedReadData->_BytesRead,
-                                  &CookedReadData->_NumberOfVisibleChars,
-                                  CookedReadData->_OriginalCursorPosition.X,
-                                  WC_DESTRUCTIVE_BACKSPACE | WC_KEEP_CURSOR_VISIBLE | WC_ECHO,
-                                  &ScrollY);
-        ASSERT(NT_SUCCESS(Status));
-        CookedReadData->_OriginalCursorPosition.Y += ScrollY;
-    }
-
-    DWORD const CharsToWrite = CookedReadData->_BytesRead / sizeof(WCHAR);
-    CookedReadData->_CurrentPosition = CharsToWrite;
-    CookedReadData->_BufPtr = CookedReadData->_BackupLimit + CharsToWrite;
-}
-
-// Routine Description:
-// - This routine handles the command list popup.  It returns when we're out of input or the user has selected a command line.
-// Return Value:
-// - CONSOLE_STATUS_WAIT - we ran out of input, so a wait block was created
-// - CONSOLE_STATUS_READ_COMPLETE - user hit return
-[[nodiscard]]
-NTSTATUS ProcessCommandListInput(_In_ COOKED_READ_DATA* const pCookedReadData)
-{
-    const CONSOLE_INFORMATION& gci = ServiceLocator::LocateGlobals().getConsoleInformation();
-    PCOMMAND_HISTORY const pCommandHistory = pCookedReadData->_CommandHistory;
-    PCLE_POPUP const Popup = CONTAINING_RECORD(pCommandHistory->PopupList.Flink, CLE_POPUP, ListLink);
-    NTSTATUS Status = STATUS_SUCCESS;
-    INPUT_READ_HANDLE_DATA* const pInputReadHandleData = pCookedReadData->GetInputReadHandleData();
-    InputBuffer* const pInputBuffer = pCookedReadData->GetInputBuffer();
-
-    for (;;)
-    {
-        WCHAR Char;
-        bool commandLinePopupKeys = false;
-
-        Status = GetChar(pInputBuffer,
-                         &Char,
-                         true,
-                         nullptr,
-                         &commandLinePopupKeys,
-                         nullptr);
-        if (!NT_SUCCESS(Status))
-        {
-            if (Status != CONSOLE_STATUS_WAIT)
-            {
-                pCookedReadData->_BytesRead = 0;
-            }
-            return Status;
-        }
-
-        SHORT Index;
-        if (commandLinePopupKeys)
-        {
-            switch (Char)
-            {
-            case VK_F9:
-            {
-                // prompt the user to enter the desired command number. copy that command to the command line.
-                COORD PopupSize;
-                if (pCookedReadData->_CommandHistory &&
-                    pCookedReadData->_pScreenInfo->GetScreenBufferSize().X >= MINIMUM_COMMAND_PROMPT_SIZE + 2)
-                {
-                    // 2 is for border
-                    PopupSize.X = COMMAND_NUMBER_PROMPT_LENGTH + COMMAND_NUMBER_LENGTH;
-                    PopupSize.Y = 1;
-                    Status = BeginPopup(pCookedReadData->_pScreenInfo, pCookedReadData->_CommandHistory, PopupSize);
-                    if (NT_SUCCESS(Status))
-                    {
-                        // CommandNumberPopup does EndPopup call
-                        return CommandNumberPopup(pCookedReadData);
-                    }
-                }
-                break;
-            }
-            case VK_ESCAPE:
-                LOG_IF_FAILED(EndPopup(pCookedReadData->_pScreenInfo, pCommandHistory));
-                return CONSOLE_STATUS_WAIT_NO_BLOCK;
-            case VK_UP:
-                UpdateCommandListPopup(-1, &Popup->CurrentCommand, pCommandHistory, Popup, pCookedReadData->_pScreenInfo, 0);
-                break;
-            case VK_DOWN:
-                UpdateCommandListPopup(1, &Popup->CurrentCommand, pCommandHistory, Popup, pCookedReadData->_pScreenInfo, 0);
-                break;
-            case VK_END:
-                // Move waaay forward, UpdateCommandListPopup() can handle it.
-                UpdateCommandListPopup((SHORT)(pCommandHistory->NumberOfCommands),
-                                       &Popup->CurrentCommand,
-                                       pCommandHistory,
-                                       Popup,
-                                       pCookedReadData->_pScreenInfo,
-                                       0);
-                break;
-            case VK_HOME:
-                // Move waaay back, UpdateCommandListPopup() can handle it.
-                UpdateCommandListPopup((SHORT)-(pCommandHistory->NumberOfCommands),
-                                       &Popup->CurrentCommand,
-                                       pCommandHistory,
-                                       Popup,
-                                       pCookedReadData->_pScreenInfo,
-                                       0);
-                break;
-            case VK_PRIOR:
-                UpdateCommandListPopup((SHORT)-POPUP_SIZE_Y(Popup),
-                                       &Popup->CurrentCommand,
-                                       pCommandHistory,
-                                       Popup,
-                                       pCookedReadData->_pScreenInfo,
-                                       0);
-                break;
-            case VK_NEXT:
-                UpdateCommandListPopup(POPUP_SIZE_Y(Popup),
-                                       &Popup->CurrentCommand,
-                                       pCommandHistory,
-                                       Popup,
-                                       pCookedReadData->_pScreenInfo, 0);
-                break;
-            case VK_LEFT:
-            case VK_RIGHT:
-                Index = Popup->CurrentCommand;
-                LOG_IF_FAILED(EndPopup(pCookedReadData->_pScreenInfo, pCommandHistory));
-                SetCurrentCommandLine(pCookedReadData, Index);
-                return CONSOLE_STATUS_WAIT_NO_BLOCK;
-            default:
-                break;
-            }
-        }
-        else if (Char == UNICODE_CARRIAGERETURN)
-        {
-            DWORD LineCount = 1;
-            Index = Popup->CurrentCommand;
-            LOG_IF_FAILED(EndPopup(pCookedReadData->_pScreenInfo, pCommandHistory));
-            SetCurrentCommandLine(pCookedReadData, Index);
-            ProcessCookedReadInput(pCookedReadData, UNICODE_CARRIAGERETURN, 0, &Status);
-            // complete read
-            if (pCookedReadData->_Echo)
-            {
-                // check for alias
-                Alias::s_MatchAndCopyAliasLegacy(pCookedReadData->_BackupLimit,
-                                                 pCookedReadData->_BytesRead,
-                                                 pCookedReadData->_BackupLimit,
-                                                 pCookedReadData->_BufferSize,
-                                                 &pCookedReadData->_BytesRead,
-                                                 pCookedReadData->ExeName,
-                                                 pCookedReadData->ExeNameLength,
-                                                 &LineCount);
-
-            }
-
-            Status = STATUS_SUCCESS;
-            DWORD dwNumBytes;
-            if (pCookedReadData->_BytesRead > pCookedReadData->_UserBufferSize || LineCount > 1)
-            {
-                if (LineCount > 1)
-                {
-                    PWSTR Tmp;
-                    SetFlag(pInputReadHandleData->InputHandleFlags, INPUT_READ_HANDLE_DATA::HandleFlags::MultiLineInput);
-                    for (Tmp = pCookedReadData->_BackupLimit; *Tmp != UNICODE_LINEFEED; Tmp++)
-                    {
-                        ASSERT(Tmp < (pCookedReadData->_BackupLimit + pCookedReadData->_BytesRead));
-                    }
-                    dwNumBytes = (ULONG)(Tmp - pCookedReadData->_BackupLimit + 1) * sizeof(*Tmp);
-                }
-                else
-                {
-                    dwNumBytes = pCookedReadData->_UserBufferSize;
-                }
-                SetFlag(pInputReadHandleData->InputHandleFlags, INPUT_READ_HANDLE_DATA::HandleFlags::InputPending);
-                pInputReadHandleData->BufPtr = pCookedReadData->_BackupLimit;
-                pInputReadHandleData->BytesAvailable = pCookedReadData->_BytesRead - dwNumBytes;
-                pInputReadHandleData->CurrentBufPtr = (PWCHAR)((PBYTE)pCookedReadData->_BackupLimit + dwNumBytes);
-                memmove(pCookedReadData->_UserBuffer, pCookedReadData->_BackupLimit, dwNumBytes);
-            }
-            else
-            {
-                dwNumBytes = pCookedReadData->_BytesRead;
-                memmove(pCookedReadData->_UserBuffer, pCookedReadData->_BackupLimit, dwNumBytes);
-            }
-
-            if (!pCookedReadData->_fIsUnicode)
-            {
-                PCHAR TransBuffer;
-
-                // If ansi, translate string.
-                TransBuffer = (PCHAR) new BYTE[dwNumBytes];
-                if (TransBuffer == nullptr)
-                {
-                    return STATUS_NO_MEMORY;
-                }
-
-                dwNumBytes = (ULONG)ConvertToOem(gci.CP,
-                                                 pCookedReadData->_UserBuffer,
-                                                 dwNumBytes / sizeof(WCHAR),
-                                                 TransBuffer,
-                                                 dwNumBytes);
-                memmove(pCookedReadData->_UserBuffer, TransBuffer, dwNumBytes);
-                delete[] TransBuffer;
-            }
-
-            *(pCookedReadData->pdwNumBytes) = dwNumBytes;
-
-            return CONSOLE_STATUS_READ_COMPLETE;
-        }
-        else
-        {
-            Index = FindMatchingCommand(pCookedReadData->_CommandHistory, &Char, 1 * sizeof(WCHAR), Popup->CurrentCommand, FMCFL_JUST_LOOKING);
-            if (Index != -1)
-            {
-                UpdateCommandListPopup((SHORT)(Index - Popup->CurrentCommand),
-                                       &Popup->CurrentCommand,
-                                       pCommandHistory,
-                                       Popup,
-                                       pCookedReadData->_pScreenInfo,
-                                       UCLP_WRAP);
-            }
-        }
-    }
-}
-
-// Routine Description:
-// - This routine handles the delete from cursor to char char popup.  It returns when we're out of input or the user has entered a char.
-// Return Value:
-// - CONSOLE_STATUS_WAIT - we ran out of input, so a wait block was created
-// - CONSOLE_STATUS_READ_COMPLETE - user hit return
-[[nodiscard]]
-NTSTATUS ProcessCopyFromCharInput(_In_ COOKED_READ_DATA* const pCookedReadData)
-{
-    NTSTATUS Status = STATUS_SUCCESS;
-    InputBuffer* const pInputBuffer = pCookedReadData->GetInputBuffer();
-    for (;;)
-    {
-        WCHAR Char;
-        bool commandLinePopupKeys = false;
-        Status = GetChar(pInputBuffer,
-                         &Char,
-                         TRUE,
-                         nullptr,
-                         &commandLinePopupKeys,
-                         nullptr);
-        if (!NT_SUCCESS(Status))
-        {
-            if (Status != CONSOLE_STATUS_WAIT)
-            {
-                pCookedReadData->_BytesRead = 0;
-            }
-
-            return Status;
-        }
-
-        if (commandLinePopupKeys)
-        {
-            switch (Char)
-            {
-            case VK_ESCAPE:
-                LOG_IF_FAILED(EndPopup(pCookedReadData->_pScreenInfo, pCookedReadData->_CommandHistory));
-                return CONSOLE_STATUS_WAIT_NO_BLOCK;
-            }
-        }
-
-        LOG_IF_FAILED(EndPopup(pCookedReadData->_pScreenInfo, pCookedReadData->_CommandHistory));
-
-        int i;  // char index (not byte)
-        // delete from cursor up to specified char
-        for (i = pCookedReadData->_CurrentPosition + 1; i < (int)(pCookedReadData->_BytesRead / sizeof(WCHAR)); i++)
-        {
-            if (pCookedReadData->_BackupLimit[i] == Char)
-            {
-                break;
-            }
-        }
-
-        if (i != (int)(pCookedReadData->_BytesRead / sizeof(WCHAR) + 1))
-        {
-            COORD CursorPosition;
-
-            // save cursor position
-            CursorPosition = pCookedReadData->_pScreenInfo->TextInfo->GetCursor()->GetPosition();
-
-            // Delete commandline.
-            DeleteCommandLine(pCookedReadData, FALSE);
-
-            // Delete chars.
-            memmove(&pCookedReadData->_BackupLimit[pCookedReadData->_CurrentPosition],
-                    &pCookedReadData->_BackupLimit[i],
-                    pCookedReadData->_BytesRead - (i * sizeof(WCHAR)));
-            pCookedReadData->_BytesRead -= (i - pCookedReadData->_CurrentPosition) * sizeof(WCHAR);
-
-            // Write commandline.
-            if (pCookedReadData->_Echo)
-            {
-                Status = WriteCharsLegacy(pCookedReadData->_pScreenInfo,
-                                          pCookedReadData->_BackupLimit,
-                                          pCookedReadData->_BackupLimit,
-                                          pCookedReadData->_BackupLimit,
-                                          &pCookedReadData->_BytesRead,
-                                          &pCookedReadData->_NumberOfVisibleChars,
-                                          pCookedReadData->_OriginalCursorPosition.X,
-                                          WC_DESTRUCTIVE_BACKSPACE | WC_KEEP_CURSOR_VISIBLE | WC_ECHO,
-                                          nullptr);
-                ASSERT(NT_SUCCESS(Status));
-            }
-
-            // restore cursor position
-            Status = pCookedReadData->_pScreenInfo->SetCursorPosition(CursorPosition, TRUE);
-            ASSERT(NT_SUCCESS(Status));
-        }
-
-        return CONSOLE_STATUS_WAIT_NO_BLOCK;
-    }
-}
-
-// Routine Description:
-// - This routine handles the delete char popup.  It returns when we're out of input or the user has entered a char.
-// Return Value:
-// - CONSOLE_STATUS_WAIT - we ran out of input, so a wait block was created
-// - CONSOLE_STATUS_READ_COMPLETE - user hit return
-[[nodiscard]]
-NTSTATUS ProcessCopyToCharInput(_In_ COOKED_READ_DATA* const pCookedReadData)
-{
-    NTSTATUS Status = STATUS_SUCCESS;
-    InputBuffer* const pInputBuffer = pCookedReadData->GetInputBuffer();
-    for (;;)
-    {
-        WCHAR Char;
-        bool commandLinePopupKeys = false;
-        Status = GetChar(pInputBuffer,
-                         &Char,
-                         true,
-                         nullptr,
-                         &commandLinePopupKeys,
-                         nullptr);
-        if (!NT_SUCCESS(Status))
-        {
-            if (Status != CONSOLE_STATUS_WAIT)
-            {
-                pCookedReadData->_BytesRead = 0;
-            }
-            return Status;
-        }
-
-        if (commandLinePopupKeys)
-        {
-            switch (Char)
-            {
-            case VK_ESCAPE:
-                LOG_IF_FAILED(EndPopup(pCookedReadData->_pScreenInfo, pCookedReadData->_CommandHistory));
-                return CONSOLE_STATUS_WAIT_NO_BLOCK;
-            }
-        }
-
-        LOG_IF_FAILED(EndPopup(pCookedReadData->_pScreenInfo, pCookedReadData->_CommandHistory));
-
-        // copy up to specified char
-        PCOMMAND const LastCommand = GetLastCommand(pCookedReadData->_CommandHistory);
-        if (LastCommand)
-        {
-            int i;
-
-            // find specified char in last command
-            for (i = pCookedReadData->_CurrentPosition + 1; i < (int)(LastCommand->CommandLength / sizeof(WCHAR)); i++)
-            {
-                if (LastCommand->Command[i] == Char)
-                {
-                    break;
-                }
-            }
-
-            // If we found it, copy up to it.
-            if (i < (int)(LastCommand->CommandLength / sizeof(WCHAR)) &&
-                ((USHORT)(LastCommand->CommandLength / sizeof(WCHAR)) > ((USHORT)pCookedReadData->_CurrentPosition)))
-            {
-                int j = i - pCookedReadData->_CurrentPosition;
-                ASSERT(j > 0);
-                memmove(pCookedReadData->_BufPtr,
-                        &LastCommand->Command[pCookedReadData->_CurrentPosition],
-                        j * sizeof(WCHAR));
-                pCookedReadData->_CurrentPosition += j;
-                j *= sizeof(WCHAR);
-                pCookedReadData->_BytesRead = std::max(pCookedReadData->_BytesRead,
-                                                       gsl::narrow<ULONG>(pCookedReadData->_CurrentPosition * sizeof(WCHAR)));
-                if (pCookedReadData->_Echo)
-                {
-                    DWORD NumSpaces;
-                    SHORT ScrollY = 0;
-
-                    Status = WriteCharsLegacy(pCookedReadData->_pScreenInfo,
-                                              pCookedReadData->_BackupLimit,
-                                              pCookedReadData->_BufPtr,
-                                              pCookedReadData->_BufPtr,
-                                              (PDWORD)&j,
-                                              &NumSpaces,
-                                              pCookedReadData->_OriginalCursorPosition.X,
-                                              WC_DESTRUCTIVE_BACKSPACE | WC_KEEP_CURSOR_VISIBLE | WC_ECHO,
-                                              &ScrollY);
-                    ASSERT(NT_SUCCESS(Status));
-                    pCookedReadData->_OriginalCursorPosition.Y += ScrollY;
-                    pCookedReadData->_NumberOfVisibleChars += NumSpaces;
-                }
-
-                pCookedReadData->_BufPtr += j / sizeof(WCHAR);
-            }
-        }
-
-        return CONSOLE_STATUS_WAIT_NO_BLOCK;
-    }
-}
-
-// Routine Description:
-// - This routine handles the command number selection popup.
-// Return Value:
-// - CONSOLE_STATUS_WAIT - we ran out of input, so a wait block was created
-// - CONSOLE_STATUS_READ_COMPLETE - user hit return
-[[nodiscard]]
-NTSTATUS ProcessCommandNumberInput(_In_ COOKED_READ_DATA* const pCookedReadData)
-{
-    PCOMMAND_HISTORY const CommandHistory = pCookedReadData->_CommandHistory;
-    PCLE_POPUP const Popup = CONTAINING_RECORD(CommandHistory->PopupList.Flink, CLE_POPUP, ListLink);
-    NTSTATUS Status = STATUS_SUCCESS;
-    InputBuffer* const pInputBuffer = pCookedReadData->GetInputBuffer();
-    for (;;)
-    {
-        WCHAR Char;
-        bool commandLinePopupKeys = false;
-
-        Status = GetChar(pInputBuffer,
-                         &Char,
-                         TRUE,
-                         nullptr,
-                         &commandLinePopupKeys,
-                         nullptr);
-        if (!NT_SUCCESS(Status))
-        {
-            if (Status != CONSOLE_STATUS_WAIT)
-            {
-                pCookedReadData->_BytesRead = 0;
-            }
-            return Status;
-        }
-
-        if (Char >= L'0' && Char <= L'9')
-        {
-            if (Popup->NumberRead < 5)
-            {
-                DWORD CharsToWrite = sizeof(WCHAR);
-                const TextAttribute realAttributes = pCookedReadData->_pScreenInfo->GetAttributes();
-                pCookedReadData->_pScreenInfo->SetAttributes(Popup->Attributes);
-                DWORD NumSpaces;
-                Status = WriteCharsLegacy(pCookedReadData->_pScreenInfo,
-                                          Popup->NumberBuffer,
-                                          &Popup->NumberBuffer[Popup->NumberRead],
-                                          &Char,
-                                          &CharsToWrite,
-                                          &NumSpaces,
-                                          pCookedReadData->_OriginalCursorPosition.X,
-                                          WC_DESTRUCTIVE_BACKSPACE | WC_KEEP_CURSOR_VISIBLE | WC_ECHO,
-                                          nullptr);
-                ASSERT(NT_SUCCESS(Status));
-                pCookedReadData->_pScreenInfo->SetAttributes(realAttributes);
-                Popup->NumberBuffer[Popup->NumberRead] = Char;
-                Popup->NumberRead += 1;
-            }
-        }
-        else if (Char == UNICODE_BACKSPACE)
-        {
-            if (Popup->NumberRead > 0)
-            {
-                DWORD CharsToWrite = sizeof(WCHAR);
-                const TextAttribute realAttributes = pCookedReadData->_pScreenInfo->GetAttributes();
-                pCookedReadData->_pScreenInfo->SetAttributes(Popup->Attributes);
-                DWORD NumSpaces;
-                Status = WriteCharsLegacy(pCookedReadData->_pScreenInfo,
-                                          Popup->NumberBuffer,
-                                          &Popup->NumberBuffer[Popup->NumberRead],
-                                          &Char,
-                                          &CharsToWrite,
-                                          &NumSpaces,
-                                          pCookedReadData->_OriginalCursorPosition.X,
-                                          WC_DESTRUCTIVE_BACKSPACE | WC_KEEP_CURSOR_VISIBLE | WC_ECHO,
-                                          nullptr);
-
-                ASSERT(NT_SUCCESS(Status));
-                pCookedReadData->_pScreenInfo->SetAttributes(realAttributes);
-                Popup->NumberBuffer[Popup->NumberRead] = (WCHAR)' ';
-                Popup->NumberRead -= 1;
-            }
-        }
-        else if (Char == (WCHAR)VK_ESCAPE)
-        {
-            LOG_IF_FAILED(EndPopup(pCookedReadData->_pScreenInfo, pCookedReadData->_CommandHistory));
-            if (!CLE_NO_POPUPS(CommandHistory))
-            {
-                LOG_IF_FAILED(EndPopup(pCookedReadData->_pScreenInfo, pCookedReadData->_CommandHistory));
-            }
-
-            // Note that CookedReadData's OriginalCursorPosition is the position before ANY text was entered on the edit line.
-            // We want to use the position before the cursor was moved for this popup handler specifically, which may be *anywhere* in the edit line
-            // and will be synchronized with the pointers in the CookedReadData structure (BufPtr, etc.)
-            LOG_IF_FAILED(pCookedReadData->_pScreenInfo->SetCursorPosition(pCookedReadData->BeforeDialogCursorPosition, TRUE));
-        }
-        else if (Char == UNICODE_CARRIAGERETURN)
-        {
-            CHAR NumberBuffer[6];
-            int i;
-
-            // This is guaranteed above.
-            __analysis_assume(Popup->NumberRead < 6);
-            for (i = 0; i < Popup->NumberRead; i++)
-            {
-                ASSERT(i < ARRAYSIZE(NumberBuffer));
-                NumberBuffer[i] = (CHAR)Popup->NumberBuffer[i];
-            }
-            NumberBuffer[i] = 0;
-
-            SHORT CommandNumber = (SHORT)atoi(NumberBuffer);
-            if ((WORD)CommandNumber >= (WORD)pCookedReadData->_CommandHistory->NumberOfCommands)
-            {
-                CommandNumber = (SHORT)(pCookedReadData->_CommandHistory->NumberOfCommands - 1);
-            }
-
-            LOG_IF_FAILED(EndPopup(pCookedReadData->_pScreenInfo, pCookedReadData->_CommandHistory));
-            if (!CLE_NO_POPUPS(CommandHistory))
-            {
-                LOG_IF_FAILED(EndPopup(pCookedReadData->_pScreenInfo, pCookedReadData->_CommandHistory));
-            }
-            SetCurrentCommandLine(pCookedReadData, COMMAND_NUM_TO_INDEX(CommandNumber, pCookedReadData->_CommandHistory));
-        }
-        return CONSOLE_STATUS_WAIT_NO_BLOCK;
-    }
-}
-
-// Routine Description:
-// - This routine handles the command list popup.  It puts up the popup, then calls ProcessCommandListInput to get and process input.
-// Return Value:
-// - CONSOLE_STATUS_WAIT - we ran out of input, so a wait block was created
-// - STATUS_SUCCESS - read was fully completed (user hit return)
-[[nodiscard]]
-NTSTATUS CommandListPopup(_In_ COOKED_READ_DATA* const CookedReadData)
-{
-    PCOMMAND_HISTORY const CommandHistory = CookedReadData->_CommandHistory;
-    PCLE_POPUP const Popup = CONTAINING_RECORD(CommandHistory->PopupList.Flink, CLE_POPUP, ListLink);
-
-    SHORT const CurrentCommand = COMMAND_INDEX_TO_NUM(CommandHistory->LastDisplayed, CommandHistory);
-
-    if (CurrentCommand < (SHORT)(CommandHistory->NumberOfCommands - POPUP_SIZE_Y(Popup)))
-    {
-        Popup->BottomIndex = std::max(CurrentCommand, gsl::narrow<SHORT>(POPUP_SIZE_Y(Popup) - 1));
-    }
-    else
-    {
-        Popup->BottomIndex = (SHORT)(CommandHistory->NumberOfCommands - 1);
-    }
-    Popup->CurrentCommand = CommandHistory->LastDisplayed;
-    DrawCommandListPopup(Popup, CommandHistory->LastDisplayed, CommandHistory, CookedReadData->_pScreenInfo);
-    Popup->PopupInputRoutine = (PCLE_POPUP_INPUT_ROUTINE)ProcessCommandListInput;
-    return ProcessCommandListInput(CookedReadData);
-}
-
-VOID DrawPromptPopup(_In_ PCLE_POPUP Popup, _In_ PSCREEN_INFORMATION ScreenInfo, _In_reads_(PromptLength) PWCHAR Prompt, _In_ ULONG PromptLength)
-{
-    // Draw empty popup.
-    COORD WriteCoord;
-    WriteCoord.X = (SHORT)(Popup->Region.Left + 1);
-    WriteCoord.Y = (SHORT)(Popup->Region.Top + 1);
-    ULONG lStringLength = POPUP_SIZE_X(Popup);
-    for (SHORT i = 0; i < POPUP_SIZE_Y(Popup); i++)
-    {
-        LOG_IF_FAILED(FillOutput(ScreenInfo,
-                                 Popup->Attributes.GetLegacyAttributes(),
-                                 WriteCoord,
-                                 CONSOLE_ATTRIBUTE,
-                                 &lStringLength));
-        LOG_IF_FAILED(FillOutput(ScreenInfo,
-                                 (WCHAR)' ',
-                                 WriteCoord,
-                                 CONSOLE_FALSE_UNICODE,   // faster that real unicode
-                                 &lStringLength));
-
-        WriteCoord.Y += 1;
-    }
-
-    WriteCoord.X = (SHORT)(Popup->Region.Left + 1);
-    WriteCoord.Y = (SHORT)(Popup->Region.Top + 1);
-
-    // write prompt to screen
-    lStringLength = PromptLength;
-    if (lStringLength > (ULONG)POPUP_SIZE_X(Popup))
-    {
-        lStringLength = (ULONG)(POPUP_SIZE_X(Popup));
-    }
-
-    LOG_IF_FAILED(WriteOutputString(ScreenInfo, Prompt, WriteCoord, CONSOLE_REAL_UNICODE, &lStringLength, nullptr));
-}
-
-// Routine Description:
-// - This routine handles the "delete up to this char" popup.  It puts up the popup, then calls ProcessCopyFromCharInput to get and process input.
-// Return Value:
-// - CONSOLE_STATUS_WAIT - we ran out of input, so a wait block was created
-// - STATUS_SUCCESS - read was fully completed (user hit return)
-[[nodiscard]]
-NTSTATUS CopyFromCharPopup(_In_ COOKED_READ_DATA* CookedReadData)
-{
-    const CONSOLE_INFORMATION& gci = ServiceLocator::LocateGlobals().getConsoleInformation();
-    WCHAR ItemString[70];
-    int ItemLength = 0;
-    LANGID LangId;
-    NTSTATUS Status = GetConsoleLangId(gci.OutputCP, &LangId);
-    if (NT_SUCCESS(Status))
-    {
-        ItemLength = LoadStringEx(ServiceLocator::LocateGlobals().hInstance, ID_CONSOLE_MSGCMDLINEF4, ItemString, ARRAYSIZE(ItemString), LangId);
-    }
-
-    if (!NT_SUCCESS(Status) || ItemLength == 0)
-    {
-        ItemLength = LoadStringW(ServiceLocator::LocateGlobals().hInstance, ID_CONSOLE_MSGCMDLINEF4, ItemString, ARRAYSIZE(ItemString));
-    }
-
-    PCOMMAND_HISTORY const CommandHistory = CookedReadData->_CommandHistory;
-    PCLE_POPUP const Popup = CONTAINING_RECORD(CommandHistory->PopupList.Flink, CLE_POPUP, ListLink);
-
-    DrawPromptPopup(Popup, CookedReadData->_pScreenInfo, ItemString, ItemLength);
-    Popup->PopupInputRoutine = (PCLE_POPUP_INPUT_ROUTINE)ProcessCopyFromCharInput;
-
-    return ProcessCopyFromCharInput(CookedReadData);
-}
-
-// Routine Description:
-// - This routine handles the "copy up to this char" popup.  It puts up the popup, then calls ProcessCopyToCharInput to get and process input.
-// Return Value:
-// - CONSOLE_STATUS_WAIT - we ran out of input, so a wait block was created
-// - STATUS_SUCCESS - read was fully completed (user hit return)
-[[nodiscard]]
-NTSTATUS CopyToCharPopup(_In_ COOKED_READ_DATA* CookedReadData)
-{
-    const CONSOLE_INFORMATION& gci = ServiceLocator::LocateGlobals().getConsoleInformation();
-    WCHAR ItemString[70];
-    int ItemLength = 0;
-    LANGID LangId;
-
-    NTSTATUS Status = GetConsoleLangId(gci.OutputCP, &LangId);
-    if (NT_SUCCESS(Status))
-    {
-        ItemLength = LoadStringEx(ServiceLocator::LocateGlobals().hInstance, ID_CONSOLE_MSGCMDLINEF2, ItemString, ARRAYSIZE(ItemString), LangId);
-    }
-
-    if (!NT_SUCCESS(Status) || ItemLength == 0)
-    {
-        ItemLength = LoadStringW(ServiceLocator::LocateGlobals().hInstance, ID_CONSOLE_MSGCMDLINEF2, ItemString, ARRAYSIZE(ItemString));
-    }
-
-    PCOMMAND_HISTORY const CommandHistory = CookedReadData->_CommandHistory;
-    PCLE_POPUP const Popup = CONTAINING_RECORD(CommandHistory->PopupList.Flink, CLE_POPUP, ListLink);
-    DrawPromptPopup(Popup, CookedReadData->_pScreenInfo, ItemString, ItemLength);
-    Popup->PopupInputRoutine = (PCLE_POPUP_INPUT_ROUTINE)ProcessCopyToCharInput;
-    return ProcessCopyToCharInput(CookedReadData);
-}
-
-// Routine Description:
-// - This routine handles the "enter command number" popup.  It puts up the popup, then calls ProcessCommandNumberInput to get and process input.
-// Return Value:
-// - CONSOLE_STATUS_WAIT - we ran out of input, so a wait block was created
-// - STATUS_SUCCESS - read was fully completed (user hit return)
-[[nodiscard]]
-NTSTATUS CommandNumberPopup(_In_ COOKED_READ_DATA* const CookedReadData)
-{
-    const CONSOLE_INFORMATION& gci = ServiceLocator::LocateGlobals().getConsoleInformation();
-    WCHAR ItemString[70];
-    int ItemLength = 0;
-    LANGID LangId;
-
-    NTSTATUS Status = GetConsoleLangId(gci.OutputCP, &LangId);
-    if (NT_SUCCESS(Status))
-    {
-        ItemLength = LoadStringEx(ServiceLocator::LocateGlobals().hInstance, ID_CONSOLE_MSGCMDLINEF9, ItemString, ARRAYSIZE(ItemString), LangId);
-    }
-    if (!NT_SUCCESS(Status) || ItemLength == 0)
-    {
-        ItemLength = LoadStringW(ServiceLocator::LocateGlobals().hInstance, ID_CONSOLE_MSGCMDLINEF9, ItemString, ARRAYSIZE(ItemString));
-    }
-
-    PCOMMAND_HISTORY const CommandHistory = CookedReadData->_CommandHistory;
-    PCLE_POPUP const Popup = CONTAINING_RECORD(CommandHistory->PopupList.Flink, CLE_POPUP, ListLink);
-
-    if (ItemLength > POPUP_SIZE_X(Popup) - COMMAND_NUMBER_LENGTH)
-    {
-        ItemLength = POPUP_SIZE_X(Popup) - COMMAND_NUMBER_LENGTH;
-    }
-    DrawPromptPopup(Popup, CookedReadData->_pScreenInfo, ItemString, ItemLength);
-
-    // Save the original cursor position in case the user cancels out of the dialog
-    CookedReadData->BeforeDialogCursorPosition = CookedReadData->_pScreenInfo->TextInfo->GetCursor()->GetPosition();
-
-    // Move the cursor into the dialog so the user can type multiple characters for the command number
-    COORD CursorPosition;
-    CursorPosition.X = (SHORT)(Popup->Region.Right - MINIMUM_COMMAND_PROMPT_SIZE);
-    CursorPosition.Y = (SHORT)(Popup->Region.Top + 1);
-    LOG_IF_FAILED(CookedReadData->_pScreenInfo->SetCursorPosition(CursorPosition, TRUE));
-
-    // Prepare the popup
-    Popup->NumberRead = 0;
-    Popup->PopupInputRoutine = (PCLE_POPUP_INPUT_ROUTINE)ProcessCommandNumberInput;
-
-    // Transfer control to the handler routine
-    return ProcessCommandNumberInput(CookedReadData);
-}
-
-
-// TODO: [MSFT:4586207] Clean up this mess -- needs helpers. http://osgvsowi/4586207
-// Routine Description:
-// - This routine process command line editing keys.
-// Return Value:
-// - CONSOLE_STATUS_WAIT - CommandListPopup ran out of input
-// - CONSOLE_STATUS_READ_COMPLETE - user hit <enter> in CommandListPopup
-// - STATUS_SUCCESS - everything's cool
-[[nodiscard]]
-NTSTATUS ProcessCommandLine(_In_ COOKED_READ_DATA* pCookedReadData,
-                            _In_ WCHAR wch,
-                            const DWORD dwKeyState)
-{
-    const CONSOLE_INFORMATION& gci = ServiceLocator::LocateGlobals().getConsoleInformation();
-    COORD CurrentPosition = { 0 };
-    DWORD CharsToWrite;
-    NTSTATUS Status;
-    SHORT ScrollY = 0;
-    const SHORT sScreenBufferSizeX = pCookedReadData->_pScreenInfo->GetScreenBufferSize().X;
-
-    bool UpdateCursorPosition = false;
-    if (wch == VK_F7 && (dwKeyState & (RIGHT_CTRL_PRESSED | LEFT_CTRL_PRESSED | RIGHT_ALT_PRESSED | LEFT_ALT_PRESSED)) == 0)
-    {
-        COORD PopupSize;
-
-        if (pCookedReadData->_CommandHistory && pCookedReadData->_CommandHistory->NumberOfCommands)
-        {
-            PopupSize.X = 40;
-            PopupSize.Y = 10;
-            Status = BeginPopup(pCookedReadData->_pScreenInfo, pCookedReadData->_CommandHistory, PopupSize);
-            if (NT_SUCCESS(Status))
-            {
-                // CommandListPopup does EndPopup call
-                return CommandListPopup(pCookedReadData);
-            }
-        }
-    }
-    else
-    {
-        switch (wch)
-        {
-        case VK_ESCAPE:
-            DeleteCommandLine(pCookedReadData, true);
-            break;
-        case VK_UP:
-        case VK_DOWN:
-        case VK_F5:
-            if (wch == VK_F5)
-                wch = VK_UP;
-            // for doskey compatibility, buffer isn't circular
-            if (wch == VK_UP && !AtFirstCommand(pCookedReadData->_CommandHistory) || wch == VK_DOWN && !AtLastCommand(pCookedReadData->_CommandHistory))
-            {
-                DeleteCommandLine(pCookedReadData, true);
-                Status = RetrieveCommand(pCookedReadData->_CommandHistory,
-                                         wch,
-                                         pCookedReadData->_BackupLimit,
-                                         pCookedReadData->_BufferSize,
-                                         &pCookedReadData->_BytesRead);
-                ASSERT(pCookedReadData->_BackupLimit == pCookedReadData->_BufPtr);
-                if (pCookedReadData->_Echo)
-                {
-                    Status = WriteCharsLegacy(pCookedReadData->_pScreenInfo,
-                                              pCookedReadData->_BackupLimit,
-                                              pCookedReadData->_BufPtr,
-                                              pCookedReadData->_BufPtr,
-                                              &pCookedReadData->_BytesRead,
-                                              &pCookedReadData->_NumberOfVisibleChars,
-                                              pCookedReadData->_OriginalCursorPosition.X,
-                                              WC_DESTRUCTIVE_BACKSPACE | WC_KEEP_CURSOR_VISIBLE | WC_ECHO,
-                                              &ScrollY);
-                    ASSERT(NT_SUCCESS(Status));
-                    pCookedReadData->_OriginalCursorPosition.Y += ScrollY;
-                }
-                CharsToWrite = pCookedReadData->_BytesRead / sizeof(WCHAR);
-                pCookedReadData->_CurrentPosition = CharsToWrite;
-                pCookedReadData->_BufPtr = pCookedReadData->_BackupLimit + CharsToWrite;
-            }
-            break;
-        case VK_PRIOR:
-        case VK_NEXT:
-            if (pCookedReadData->_CommandHistory && pCookedReadData->_CommandHistory->NumberOfCommands)
-            {
-                // display oldest or newest command
-                SHORT CommandNumber;
-                if (wch == VK_PRIOR)
-                {
-                    CommandNumber = 0;
-                }
-                else
-                {
-                    CommandNumber = (SHORT)(pCookedReadData->_CommandHistory->NumberOfCommands - 1);
-                }
-                DeleteCommandLine(pCookedReadData, true);
-                Status = RetrieveNthCommand(pCookedReadData->_CommandHistory,
-                                            COMMAND_NUM_TO_INDEX(CommandNumber, pCookedReadData->_CommandHistory),
-                                            pCookedReadData->_BackupLimit,
-                                            pCookedReadData->_BufferSize,
-                                            &pCookedReadData->_BytesRead);
-                ASSERT(pCookedReadData->_BackupLimit == pCookedReadData->_BufPtr);
-                if (pCookedReadData->_Echo)
-                {
-                    Status = WriteCharsLegacy(pCookedReadData->_pScreenInfo,
-                                              pCookedReadData->_BackupLimit,
-                                              pCookedReadData->_BufPtr,
-                                              pCookedReadData->_BufPtr,
-                                              &pCookedReadData->_BytesRead,
-                                              &pCookedReadData->_NumberOfVisibleChars,
-                                              pCookedReadData->_OriginalCursorPosition.X,
-                                              WC_DESTRUCTIVE_BACKSPACE | WC_KEEP_CURSOR_VISIBLE | WC_ECHO,
-                                              &ScrollY);
-                    ASSERT(NT_SUCCESS(Status));
-                    pCookedReadData->_OriginalCursorPosition.Y += ScrollY;
-                }
-                CharsToWrite = pCookedReadData->_BytesRead / sizeof(WCHAR);
-                pCookedReadData->_CurrentPosition = CharsToWrite;
-                pCookedReadData->_BufPtr = pCookedReadData->_BackupLimit + CharsToWrite;
-            }
-            break;
-        case VK_END:
-            if (dwKeyState & (RIGHT_CTRL_PRESSED | LEFT_CTRL_PRESSED))
-            {
-                DeleteCommandLine(pCookedReadData, false);
-                pCookedReadData->_BytesRead = pCookedReadData->_CurrentPosition * sizeof(WCHAR);
-                if (pCookedReadData->_Echo)
-                {
-                    Status = WriteCharsLegacy(pCookedReadData->_pScreenInfo,
-                                              pCookedReadData->_BackupLimit,
-                                              pCookedReadData->_BackupLimit,
-                                              pCookedReadData->_BackupLimit,
-                                              &pCookedReadData->_BytesRead,
-                                              &pCookedReadData->_NumberOfVisibleChars,
-                                              pCookedReadData->_OriginalCursorPosition.X,
-                                              WC_DESTRUCTIVE_BACKSPACE | WC_KEEP_CURSOR_VISIBLE | WC_ECHO,
-                                              nullptr);
-                    ASSERT(NT_SUCCESS(Status));
-                }
-            }
-            else
-            {
-                pCookedReadData->_CurrentPosition = pCookedReadData->_BytesRead / sizeof(WCHAR);
-                pCookedReadData->_BufPtr = pCookedReadData->_BackupLimit + pCookedReadData->_CurrentPosition;
-                CurrentPosition.X = (SHORT)(pCookedReadData->_OriginalCursorPosition.X + pCookedReadData->_NumberOfVisibleChars);
-                CurrentPosition.Y = pCookedReadData->_OriginalCursorPosition.Y;
-                if (CheckBisectProcessW(pCookedReadData->_pScreenInfo,
-                                        pCookedReadData->_BackupLimit,
-                                        pCookedReadData->_CurrentPosition,
-                                        sScreenBufferSizeX - pCookedReadData->_OriginalCursorPosition.X,
-                                        pCookedReadData->_OriginalCursorPosition.X,
-                                        true))
-                {
-                    CurrentPosition.X++;
-                }
-                UpdateCursorPosition = true;
-            }
-            break;
-        case VK_HOME:
-            if (dwKeyState & (RIGHT_CTRL_PRESSED | LEFT_CTRL_PRESSED))
-            {
-                DeleteCommandLine(pCookedReadData, false);
-                pCookedReadData->_BytesRead -= pCookedReadData->_CurrentPosition * sizeof(WCHAR);
-                pCookedReadData->_CurrentPosition = 0;
-                memmove(pCookedReadData->_BackupLimit, pCookedReadData->_BufPtr, pCookedReadData->_BytesRead);
-                pCookedReadData->_BufPtr = pCookedReadData->_BackupLimit;
-                if (pCookedReadData->_Echo)
-                {
-                    Status = WriteCharsLegacy(pCookedReadData->_pScreenInfo,
-                                              pCookedReadData->_BackupLimit,
-                                              pCookedReadData->_BackupLimit,
-                                              pCookedReadData->_BackupLimit,
-                                              &pCookedReadData->_BytesRead,
-                                              &pCookedReadData->_NumberOfVisibleChars,
-                                              pCookedReadData->_OriginalCursorPosition.X,
-                                              WC_DESTRUCTIVE_BACKSPACE | WC_KEEP_CURSOR_VISIBLE | WC_ECHO,
-                                              nullptr);
-                    ASSERT(NT_SUCCESS(Status));
-                }
-                CurrentPosition = pCookedReadData->_OriginalCursorPosition;
-                UpdateCursorPosition = true;
-            }
-            else
-            {
-                pCookedReadData->_CurrentPosition = 0;
-                pCookedReadData->_BufPtr = pCookedReadData->_BackupLimit;
-                CurrentPosition = pCookedReadData->_OriginalCursorPosition;
-                UpdateCursorPosition = true;
-            }
-            break;
-        case VK_LEFT:
-            if (dwKeyState & (RIGHT_CTRL_PRESSED | LEFT_CTRL_PRESSED))
-            {
-                PWCHAR LastWord;
-                if (pCookedReadData->_BufPtr != pCookedReadData->_BackupLimit)
-                {
-                    // A bit better word skipping.
-                    LastWord = pCookedReadData->_BufPtr - 1;
-                    if (LastWord != pCookedReadData->_BackupLimit)
-                    {
-                        if (*LastWord == L' ')
-                        {
-                            // Skip spaces, until the non-space character is found.
-                            while (--LastWord != pCookedReadData->_BackupLimit)
-                            {
-                                ASSERT(LastWord > pCookedReadData->_BackupLimit);
-                                if (*LastWord != L' ')
-                                {
-                                    break;
-                                }
-                            }
-                        }
-                        if (LastWord != pCookedReadData->_BackupLimit)
-                        {
-                            if (IsWordDelim(*LastWord))
-                            {
-                                // Skip WORD_DELIMs until space or non WORD_DELIM is found.
-                                while (--LastWord != pCookedReadData->_BackupLimit)
-                                {
-                                    ASSERT(LastWord > pCookedReadData->_BackupLimit);
-                                    if (*LastWord == L' ' || !IsWordDelim(*LastWord))
-                                    {
-                                        break;
-                                    }
-                                }
-                            }
-                            else
-                            {
-                                // Skip the regular words
-                                while (--LastWord != pCookedReadData->_BackupLimit)
-                                {
-                                    ASSERT(LastWord > pCookedReadData->_BackupLimit);
-                                    if (IsWordDelim(*LastWord))
-                                    {
-                                        break;
-                                    }
-                                }
-                            }
-                        }
-                        ASSERT(LastWord >= pCookedReadData->_BackupLimit);
-                        if (LastWord != pCookedReadData->_BackupLimit)
-                        {
-                            /*
-                             * LastWord is currently pointing to the last character
-                             * of the previous word, unless it backed up to the beginning
-                             * of the buffer.
-                             * Let's increment LastWord so that it points to the expeced
-                             * insertion point.
-                             */
-                            ++LastWord;
-                        }
-                        pCookedReadData->_BufPtr = LastWord;
-                    }
-                    pCookedReadData->_CurrentPosition = (ULONG)(pCookedReadData->_BufPtr - pCookedReadData->_BackupLimit);
-                    CurrentPosition = pCookedReadData->_OriginalCursorPosition;
-                    CurrentPosition.X = (SHORT)(CurrentPosition.X +
-                                                RetrieveTotalNumberOfSpaces(pCookedReadData->_OriginalCursorPosition.X,
-                                                                            pCookedReadData->_BackupLimit, pCookedReadData->_CurrentPosition));
-                    if (CheckBisectStringW(pCookedReadData->_BackupLimit,
-                                           pCookedReadData->_CurrentPosition + 1,
-                                           sScreenBufferSizeX - pCookedReadData->_OriginalCursorPosition.X))
-                    {
-                        CurrentPosition.X++;
-                    }
-
-                    UpdateCursorPosition = true;
-                }
-            }
-            else
-            {
-                if (pCookedReadData->_BufPtr != pCookedReadData->_BackupLimit)
-                {
-                    pCookedReadData->_BufPtr--;
-                    pCookedReadData->_CurrentPosition--;
-                    CurrentPosition.X = pCookedReadData->_pScreenInfo->TextInfo->GetCursor()->GetPosition().X;
-                    CurrentPosition.Y = pCookedReadData->_pScreenInfo->TextInfo->GetCursor()->GetPosition().Y;
-                    CurrentPosition.X = (SHORT)(CurrentPosition.X -
-                                                RetrieveNumberOfSpaces(pCookedReadData->_OriginalCursorPosition.X,
-                                                                       pCookedReadData->_BackupLimit,
-                                                                       pCookedReadData->_CurrentPosition));
-                    if (CheckBisectProcessW(pCookedReadData->_pScreenInfo,
-                                            pCookedReadData->_BackupLimit,
-                                            pCookedReadData->_CurrentPosition + 2,
-                                            sScreenBufferSizeX - pCookedReadData->_OriginalCursorPosition.X,
-                                            pCookedReadData->_OriginalCursorPosition.X,
-                                            true))
-                    {
-                        if ((CurrentPosition.X == -2) || (CurrentPosition.X == -1))
-                        {
-                            CurrentPosition.X--;
-                        }
-                    }
-
-                    UpdateCursorPosition = true;
-                }
-            }
-            break;
-        case VK_RIGHT:
-        case VK_F1:
-            // we don't need to check for end of buffer here because we've
-            // already done it.
-            if (dwKeyState & (RIGHT_CTRL_PRESSED | LEFT_CTRL_PRESSED))
-            {
-                if (wch != VK_F1)
-                {
-                    if (pCookedReadData->_CurrentPosition < (pCookedReadData->_BytesRead / sizeof(WCHAR)))
-                    {
-                        PWCHAR NextWord = pCookedReadData->_BufPtr;
-
-                        // A bit better word skipping.
-                        PWCHAR BufLast = pCookedReadData->_BackupLimit + pCookedReadData->_BytesRead / sizeof(WCHAR);
-
-                        ASSERT(NextWord < BufLast);
-                        if (*NextWord == L' ')
-                        {
-                            // If the current character is space, skip to the next non-space character.
-                            while (NextWord < BufLast)
-                            {
-                                if (*NextWord != L' ')
-                                {
-                                    break;
-                                }
-                                ++NextWord;
-                            }
-                        }
-                        else
-                        {
-                            // Skip the body part.
-                            bool fStartFromDelim = IsWordDelim(*NextWord);
-
-                            while (++NextWord < BufLast)
-                            {
-                                if (fStartFromDelim != IsWordDelim(*NextWord))
-                                {
-                                    break;
-                                }
-                            }
-
-                            // Skip the space block.
-                            if (NextWord < BufLast && *NextWord == L' ')
-                            {
-                                while (++NextWord < BufLast)
-                                {
-                                    if (*NextWord != L' ')
-                                    {
-                                        break;
-                                    }
-                                }
-                            }
-                        }
-
-                        pCookedReadData->_BufPtr = NextWord;
-                        pCookedReadData->_CurrentPosition = (ULONG)(pCookedReadData->_BufPtr - pCookedReadData->_BackupLimit);
-                        CurrentPosition = pCookedReadData->_OriginalCursorPosition;
-                        CurrentPosition.X = (SHORT)(CurrentPosition.X +
-                                                    RetrieveTotalNumberOfSpaces(pCookedReadData->_OriginalCursorPosition.X,
-                                                                                pCookedReadData->_BackupLimit,
-                                                                                pCookedReadData->_CurrentPosition));
-                        if (CheckBisectStringW(pCookedReadData->_BackupLimit,
-                                               pCookedReadData->_CurrentPosition + 1,
-                                               sScreenBufferSizeX - pCookedReadData->_OriginalCursorPosition.X))
-                        {
-                            CurrentPosition.X++;
-                        }
-                        UpdateCursorPosition = true;
-                    }
-                }
-            }
-            else
-            {
-                // If not at the end of the line, move cursor position right.
-                if (pCookedReadData->_CurrentPosition < (pCookedReadData->_BytesRead / sizeof(WCHAR)))
-                {
-                    CurrentPosition = pCookedReadData->_pScreenInfo->TextInfo->GetCursor()->GetPosition();
-                    CurrentPosition.X = (SHORT)(CurrentPosition.X +
-                                                RetrieveNumberOfSpaces(pCookedReadData->_OriginalCursorPosition.X,
-                                                                       pCookedReadData->_BackupLimit,
-                                                                       pCookedReadData->_CurrentPosition));
-                    if (CheckBisectProcessW(pCookedReadData->_pScreenInfo,
-                                            pCookedReadData->_BackupLimit,
-                                            pCookedReadData->_CurrentPosition + 2,
-                                            sScreenBufferSizeX - pCookedReadData->_OriginalCursorPosition.X,
-                                            pCookedReadData->_OriginalCursorPosition.X,
-                                            true))
-                    {
-                        if (CurrentPosition.X == (sScreenBufferSizeX - 1))
-                            CurrentPosition.X++;
-                    }
-
-                    pCookedReadData->_BufPtr++;
-                    pCookedReadData->_CurrentPosition++;
-                    UpdateCursorPosition = true;
-
-                    // if at the end of the line, copy a character from the same position in the last command
-                }
-                else if (pCookedReadData->_CommandHistory)
-                {
-                    PCOMMAND LastCommand;
-                    DWORD NumSpaces;
-                    LastCommand = GetLastCommand(pCookedReadData->_CommandHistory);
-                    if (LastCommand && (USHORT)(LastCommand->CommandLength / sizeof(WCHAR)) > (USHORT)pCookedReadData->_CurrentPosition)
-                    {
-                        *pCookedReadData->_BufPtr = LastCommand->Command[pCookedReadData->_CurrentPosition];
-                        pCookedReadData->_BytesRead += sizeof(WCHAR);
-                        pCookedReadData->_CurrentPosition++;
-                        if (pCookedReadData->_Echo)
-                        {
-                            CharsToWrite = sizeof(WCHAR);
-                            Status = WriteCharsLegacy(pCookedReadData->_pScreenInfo,
-                                                      pCookedReadData->_BackupLimit,
-                                                      pCookedReadData->_BufPtr,
-                                                      pCookedReadData->_BufPtr,
-                                                      &CharsToWrite,
-                                                      &NumSpaces,
-                                                      pCookedReadData->_OriginalCursorPosition.X,
-                                                      WC_DESTRUCTIVE_BACKSPACE | WC_KEEP_CURSOR_VISIBLE | WC_ECHO,
-                                                      &ScrollY);
-                            ASSERT(NT_SUCCESS(Status));
-                            pCookedReadData->_OriginalCursorPosition.Y += ScrollY;
-                            pCookedReadData->_NumberOfVisibleChars += NumSpaces;
-                        }
-                        pCookedReadData->_BufPtr += 1;
-                    }
-                }
-            }
-            break;
-
-        case VK_F2:
-            // copy the previous command to the current command, up to but
-            // not including the character specified by the user.  the user
-            // is prompted via popup to enter a character.
-            if (pCookedReadData->_CommandHistory)
-            {
-                COORD PopupSize;
-
-                PopupSize.X = COPY_TO_CHAR_PROMPT_LENGTH + 2;
-                PopupSize.Y = 1;
-                Status = BeginPopup(pCookedReadData->_pScreenInfo, pCookedReadData->_CommandHistory, PopupSize);
-                if (NT_SUCCESS(Status))
-                {
-                    // CopyToCharPopup does EndPopup call
-                    return CopyToCharPopup(pCookedReadData);
-                }
-            }
-            break;
-
-        case VK_F3:
-            // Copy the remainder of the previous command to the current command.
-            if (pCookedReadData->_CommandHistory)
-            {
-                PCOMMAND LastCommand;
-                DWORD NumSpaces, cchCount;
-
-                LastCommand = GetLastCommand(pCookedReadData->_CommandHistory);
-                if (LastCommand && (USHORT)(LastCommand->CommandLength / sizeof(WCHAR)) > (USHORT)pCookedReadData->_CurrentPosition)
-                {
-                    cchCount = (LastCommand->CommandLength / sizeof(WCHAR)) - pCookedReadData->_CurrentPosition;
-
-#pragma prefast(suppress:__WARNING_POTENTIAL_BUFFER_OVERFLOW_HIGH_PRIORITY, "This is fine")
-                    memmove(pCookedReadData->_BufPtr, &LastCommand->Command[pCookedReadData->_CurrentPosition], cchCount * sizeof(WCHAR));
-                    pCookedReadData->_CurrentPosition += cchCount;
-                    cchCount *= sizeof(WCHAR);
-                    pCookedReadData->_BytesRead = std::max(static_cast<ULONG>(LastCommand->CommandLength), pCookedReadData->_BytesRead);
-                    if (pCookedReadData->_Echo)
-                    {
-                        Status = WriteCharsLegacy(pCookedReadData->_pScreenInfo,
-                                                  pCookedReadData->_BackupLimit,
-                                                  pCookedReadData->_BufPtr,
-                                                  pCookedReadData->_BufPtr,
-                                                  &cchCount,
-                                                  (PULONG)&NumSpaces,
-                                                  pCookedReadData->_OriginalCursorPosition.X,
-                                                  WC_DESTRUCTIVE_BACKSPACE | WC_KEEP_CURSOR_VISIBLE | WC_ECHO,
-                                                  &ScrollY);
-                        ASSERT(NT_SUCCESS(Status));
-                        pCookedReadData->_OriginalCursorPosition.Y += ScrollY;
-                        pCookedReadData->_NumberOfVisibleChars += NumSpaces;
-                    }
-                    pCookedReadData->_BufPtr += cchCount / sizeof(WCHAR);
-                }
-
-            }
-            break;
-
-        case VK_F4:
-            // Delete the current command from cursor position to the
-            // letter specified by the user. The user is prompted via
-            // popup to enter a character.
-            if (pCookedReadData->_CommandHistory)
-            {
-                COORD PopupSize;
-
-                PopupSize.X = COPY_FROM_CHAR_PROMPT_LENGTH + 2;
-                PopupSize.Y = 1;
-                Status = BeginPopup(pCookedReadData->_pScreenInfo, pCookedReadData->_CommandHistory, PopupSize);
-                if (NT_SUCCESS(Status))
-                {
-                    // CopyFromCharPopup does EndPopup call
-                    return CopyFromCharPopup(pCookedReadData);
-                }
-            }
-            break;
-        case VK_F6:
-        {
-            // place a ctrl-z in the current command line
-            DWORD NumSpaces = 0;
-
-            *pCookedReadData->_BufPtr = (WCHAR)0x1a;  // ctrl-z
-            pCookedReadData->_BytesRead += sizeof(WCHAR);
-            pCookedReadData->_CurrentPosition++;
-            if (pCookedReadData->_Echo)
-            {
-                CharsToWrite = sizeof(WCHAR);
-                Status = WriteCharsLegacy(pCookedReadData->_pScreenInfo,
-                                          pCookedReadData->_BackupLimit,
-                                          pCookedReadData->_BufPtr,
-                                          pCookedReadData->_BufPtr,
-                                          &CharsToWrite,
-                                          &NumSpaces,
-                                          pCookedReadData->_OriginalCursorPosition.X,
-                                          WC_DESTRUCTIVE_BACKSPACE | WC_KEEP_CURSOR_VISIBLE | WC_ECHO,
-                                          &ScrollY);
-                ASSERT(NT_SUCCESS(Status));
-                pCookedReadData->_OriginalCursorPosition.Y += ScrollY;
-                pCookedReadData->_NumberOfVisibleChars += NumSpaces;
-            }
-            pCookedReadData->_BufPtr += 1;
-            break;
-        }
-        case VK_F7:
-            if (dwKeyState & (RIGHT_ALT_PRESSED | LEFT_ALT_PRESSED))
-            {
-                if (pCookedReadData->_CommandHistory)
-                {
-                    EmptyCommandHistory(pCookedReadData->_CommandHistory);
-                    pCookedReadData->_CommandHistory->Flags |= CLE_ALLOCATED;
-                }
-            }
-            break;
-
-        case VK_F8:
-            if (pCookedReadData->_CommandHistory)
-            {
-                SHORT i;
-
-                // Cycles through the stored commands that start with the characters in the current command.
-                i = FindMatchingCommand(pCookedReadData->_CommandHistory,
-                                        pCookedReadData->_BackupLimit,
-                                        pCookedReadData->_CurrentPosition * sizeof(WCHAR),
-                                        pCookedReadData->_CommandHistory->LastDisplayed,
-                                        0);
-                if (i != -1)
-                {
-                    SHORT CurrentPos;
-                    COORD CursorPosition;
-
-                    // save cursor position
-                    CurrentPos = (SHORT)pCookedReadData->_CurrentPosition;
-                    CursorPosition = pCookedReadData->_pScreenInfo->TextInfo->GetCursor()->GetPosition();
-
-                    DeleteCommandLine(pCookedReadData, true);
-                    Status = RetrieveNthCommand(pCookedReadData->_CommandHistory,
-                                                i,
-                                                pCookedReadData->_BackupLimit,
-                                                pCookedReadData->_BufferSize,
-                                                &pCookedReadData->_BytesRead);
-                    ASSERT(pCookedReadData->_BackupLimit == pCookedReadData->_BufPtr);
-                    if (pCookedReadData->_Echo)
-                    {
-                        Status = WriteCharsLegacy(pCookedReadData->_pScreenInfo,
-                                                  pCookedReadData->_BackupLimit,
-                                                  pCookedReadData->_BufPtr,
-                                                  pCookedReadData->_BufPtr,
-                                                  &pCookedReadData->_BytesRead,
-                                                  &pCookedReadData->_NumberOfVisibleChars,
-                                                  pCookedReadData->_OriginalCursorPosition.X,
-                                                  WC_DESTRUCTIVE_BACKSPACE | WC_KEEP_CURSOR_VISIBLE | WC_ECHO,
-                                                  &ScrollY);
-                        ASSERT(NT_SUCCESS(Status));
-                        pCookedReadData->_OriginalCursorPosition.Y += ScrollY;
-                    }
-                    CursorPosition.Y += ScrollY;
-
-                    // restore cursor position
-                    pCookedReadData->_BufPtr = pCookedReadData->_BackupLimit + CurrentPos;
-                    pCookedReadData->_CurrentPosition = CurrentPos;
-                    Status = pCookedReadData->_pScreenInfo->SetCursorPosition(CursorPosition, true);
-                    ASSERT(NT_SUCCESS(Status));
-                }
-            }
-            break;
-        case VK_F9:
-        {
-            // prompt the user to enter the desired command number. copy that command to the command line.
-            COORD PopupSize;
-
-            if (pCookedReadData->_CommandHistory &&
-                pCookedReadData->_CommandHistory->NumberOfCommands &&
-                sScreenBufferSizeX >= MINIMUM_COMMAND_PROMPT_SIZE + 2)
-            {   // 2 is for border
-                PopupSize.X = COMMAND_NUMBER_PROMPT_LENGTH + COMMAND_NUMBER_LENGTH;
-                PopupSize.Y = 1;
-                Status = BeginPopup(pCookedReadData->_pScreenInfo, pCookedReadData->_CommandHistory, PopupSize);
-                if (NT_SUCCESS(Status))
-                {
-                    // CommandNumberPopup does EndPopup call
-                    return CommandNumberPopup(pCookedReadData);
-                }
-            }
-            break;
-        }
-        case VK_F10:
-            // Alt+F10 clears the aliases for specifically cmd.exe.
-            if (dwKeyState & (RIGHT_ALT_PRESSED | LEFT_ALT_PRESSED))
-            {
-                Alias::s_ClearCmdExeAliases();
-            }
-            break;
-        case VK_INSERT:
-            pCookedReadData->_InsertMode = !pCookedReadData->_InsertMode;
-            pCookedReadData->_pScreenInfo->SetCursorDBMode((!!pCookedReadData->_InsertMode != gci.GetInsertMode()));
-            break;
-        case VK_DELETE:
-            if (!AT_EOL(pCookedReadData))
-            {
-                COORD CursorPosition;
-
-                bool fStartFromDelim = IsWordDelim(*pCookedReadData->_BufPtr);
-
-            del_repeat:
-                // save cursor position
-                CursorPosition = pCookedReadData->_pScreenInfo->TextInfo->GetCursor()->GetPosition();
-
-                // Delete commandline.
-#pragma prefast(suppress:__WARNING_BUFFER_OVERFLOW, "Not sure why prefast is getting confused here")
-                DeleteCommandLine(pCookedReadData, false);
-
-                // Delete char.
-                pCookedReadData->_BytesRead -= sizeof(WCHAR);
-                memmove(pCookedReadData->_BufPtr,
-                        pCookedReadData->_BufPtr + 1,
-                        pCookedReadData->_BytesRead - (pCookedReadData->_CurrentPosition * sizeof(WCHAR)));
-
-                {
-                    PWCHAR buf = (PWCHAR)((PBYTE)pCookedReadData->_BackupLimit + pCookedReadData->_BytesRead);
-                    *buf = (WCHAR)' ';
-                }
-
-                // Write commandline.
-                if (pCookedReadData->_Echo)
-                {
-                    Status = WriteCharsLegacy(pCookedReadData->_pScreenInfo,
-                                              pCookedReadData->_BackupLimit,
-                                              pCookedReadData->_BackupLimit,
-                                              pCookedReadData->_BackupLimit,
-                                              &pCookedReadData->_BytesRead,
-                                              &pCookedReadData->_NumberOfVisibleChars,
-                                              pCookedReadData->_OriginalCursorPosition.X,
-                                              WC_DESTRUCTIVE_BACKSPACE | WC_KEEP_CURSOR_VISIBLE | WC_ECHO,
-                                              nullptr);
-                    ASSERT(NT_SUCCESS(Status));
-                }
-
-                // restore cursor position
-                if (CheckBisectProcessW(pCookedReadData->_pScreenInfo,
-                                        pCookedReadData->_BackupLimit,
-                                        pCookedReadData->_CurrentPosition + 1,
-                                        sScreenBufferSizeX - pCookedReadData->_OriginalCursorPosition.X,
-                                        pCookedReadData->_OriginalCursorPosition.X,
-                                        true))
-                {
-                    CursorPosition.X++;
-                }
-                CurrentPosition = CursorPosition;
-                if (pCookedReadData->_Echo)
-                {
-                    Status = AdjustCursorPosition(pCookedReadData->_pScreenInfo, CurrentPosition, true, nullptr);
-                    ASSERT(NT_SUCCESS(Status));
-                }
-
-                // If Ctrl key is pressed, delete a word.
-                // If the start point was word delimiter, just remove delimiters portion only.
-                if ((dwKeyState & CTRL_PRESSED) &&
-                    !AT_EOL(pCookedReadData) &&
-                    fStartFromDelim ^ !IsWordDelim(*pCookedReadData->_BufPtr))
-                {
-                    goto del_repeat;
-                }
-            }
-            break;
-        default:
-            ASSERT(FALSE);
-            break;
-        }
-    }
-
-    if (UpdateCursorPosition && pCookedReadData->_Echo)
-    {
-        Status = AdjustCursorPosition(pCookedReadData->_pScreenInfo, CurrentPosition, true, nullptr);
-        ASSERT(NT_SUCCESS(Status));
-    }
-
-    return STATUS_SUCCESS;
-}
-
-void DrawCommandListBorder(_In_ PCLE_POPUP const Popup, _In_ PSCREEN_INFORMATION const ScreenInfo)
-{
-    // fill attributes of top line
-    COORD WriteCoord;
-    WriteCoord.X = Popup->Region.Left;
-    WriteCoord.Y = Popup->Region.Top;
-    ULONG Length = POPUP_SIZE_X(Popup) + 2;
-    LOG_IF_FAILED(FillOutput(ScreenInfo, Popup->Attributes.GetLegacyAttributes(), WriteCoord, CONSOLE_ATTRIBUTE, &Length));
-
-    // draw upper left corner
-    Length = 1;
-    LOG_IF_FAILED(FillOutput(ScreenInfo, ScreenInfo->LineChar[UPPER_LEFT_CORNER], WriteCoord, CONSOLE_REAL_UNICODE, &Length));
-
-    // draw upper bar
-    WriteCoord.X += 1;
-    Length = POPUP_SIZE_X(Popup);
-    LOG_IF_FAILED(FillOutput(ScreenInfo, ScreenInfo->LineChar[HORIZONTAL_LINE], WriteCoord, CONSOLE_REAL_UNICODE, &Length));
-
-    // draw upper right corner
-    WriteCoord.X = Popup->Region.Right;
-    Length = 1;
-    LOG_IF_FAILED(FillOutput(ScreenInfo, ScreenInfo->LineChar[UPPER_RIGHT_CORNER], WriteCoord, CONSOLE_REAL_UNICODE, &Length));
-
-    for (SHORT i = 0; i < POPUP_SIZE_Y(Popup); i++)
-    {
-        WriteCoord.Y += 1;
-        WriteCoord.X = Popup->Region.Left;
-
-        // fill attributes
-        Length = POPUP_SIZE_X(Popup) + 2;
-        LOG_IF_FAILED(FillOutput(ScreenInfo, Popup->Attributes.GetLegacyAttributes(), WriteCoord, CONSOLE_ATTRIBUTE, &Length));
-        Length = 1;
-        LOG_IF_FAILED(FillOutput(ScreenInfo, ScreenInfo->LineChar[VERTICAL_LINE], WriteCoord, CONSOLE_REAL_UNICODE, &Length));
-        WriteCoord.X = Popup->Region.Right;
-        Length = 1;
-        LOG_IF_FAILED(FillOutput(ScreenInfo, ScreenInfo->LineChar[VERTICAL_LINE], WriteCoord, CONSOLE_REAL_UNICODE, &Length));
-    }
-
-    // Draw bottom line.
-    // Fill attributes of top line.
-    WriteCoord.X = Popup->Region.Left;
-    WriteCoord.Y = Popup->Region.Bottom;
-    Length = POPUP_SIZE_X(Popup) + 2;
-    LOG_IF_FAILED(FillOutput(ScreenInfo, Popup->Attributes.GetLegacyAttributes(), WriteCoord, CONSOLE_ATTRIBUTE, &Length));
-
-    // Draw bottom left corner.
-    Length = 1;
-    WriteCoord.X = Popup->Region.Left;
-    LOG_IF_FAILED(FillOutput(ScreenInfo, ScreenInfo->LineChar[BOTTOM_LEFT_CORNER], WriteCoord, CONSOLE_REAL_UNICODE, &Length));
-
-    // Draw lower bar.
-    WriteCoord.X += 1;
-    Length = POPUP_SIZE_X(Popup);
-    LOG_IF_FAILED(FillOutput(ScreenInfo, ScreenInfo->LineChar[HORIZONTAL_LINE], WriteCoord, CONSOLE_REAL_UNICODE, &Length));
-
-    // draw lower right corner
-    WriteCoord.X = Popup->Region.Right;
-    Length = 1;
-    LOG_IF_FAILED(FillOutput(ScreenInfo, ScreenInfo->LineChar[BOTTOM_RIGHT_CORNER], WriteCoord, CONSOLE_REAL_UNICODE, &Length));
-}
-
-void UpdateHighlight(_In_ PCLE_POPUP Popup,
-                     _In_ SHORT OldCurrentCommand, // command number, not index
-                     _In_ SHORT NewCurrentCommand,
-                     _In_ PSCREEN_INFORMATION ScreenInfo)
-{
-    SHORT TopIndex;
-    if (Popup->BottomIndex < POPUP_SIZE_Y(Popup))
-    {
-        TopIndex = 0;
-    }
-    else
-    {
-        TopIndex = (SHORT)(Popup->BottomIndex - POPUP_SIZE_Y(Popup) + 1);
-    }
-    const WORD PopupLegacyAttributes = Popup->Attributes.GetLegacyAttributes();
-    COORD WriteCoord;
-    WriteCoord.X = (SHORT)(Popup->Region.Left + 1);
-    ULONG lStringLength = POPUP_SIZE_X(Popup);
-
-    WriteCoord.Y = (SHORT)(Popup->Region.Top + 1 + OldCurrentCommand - TopIndex);
-    LOG_IF_FAILED(FillOutput(ScreenInfo, PopupLegacyAttributes, WriteCoord, CONSOLE_ATTRIBUTE, &lStringLength));
-
-    // highlight new command
-    WriteCoord.Y = (SHORT)(Popup->Region.Top + 1 + NewCurrentCommand - TopIndex);
-
-    // inverted attributes
-    WORD const Attributes = (WORD)(((PopupLegacyAttributes << 4) & 0xf0) | ((PopupLegacyAttributes >> 4) & 0x0f));
-    LOG_IF_FAILED(FillOutput(ScreenInfo, Attributes, WriteCoord, CONSOLE_ATTRIBUTE, &lStringLength));
-}
-
-void DrawCommandListPopup(_In_ PCLE_POPUP const Popup,
-                          const SHORT CurrentCommand,
-                          _In_ PCOMMAND_HISTORY const CommandHistory,
-                          _In_ PSCREEN_INFORMATION const ScreenInfo)
-{
-    // draw empty popup
-    COORD WriteCoord;
-    WriteCoord.X = (SHORT)(Popup->Region.Left + 1);
-    WriteCoord.Y = (SHORT)(Popup->Region.Top + 1);
-    ULONG lStringLength = POPUP_SIZE_X(Popup);
-    for (SHORT i = 0; i < POPUP_SIZE_Y(Popup); ++i)
-    {
-        LOG_IF_FAILED(FillOutput(ScreenInfo,
-                                 Popup->Attributes.GetLegacyAttributes(),
-                                 WriteCoord,
-                                 CONSOLE_ATTRIBUTE,
-                                 &lStringLength));
-        LOG_IF_FAILED(FillOutput(ScreenInfo,
-                                 (WCHAR)' ',
-                                 WriteCoord,
-                                 CONSOLE_FALSE_UNICODE,   // faster than real unicode
-                                 &lStringLength));
-        WriteCoord.Y += 1;
-    }
-
-    WriteCoord.Y = (SHORT)(Popup->Region.Top + 1);
-    SHORT i = std::max(gsl::narrow<SHORT>(Popup->BottomIndex - POPUP_SIZE_Y(Popup) + 1), 0i16);
-    for (; i <= Popup->BottomIndex; i++)
-    {
-        CHAR CommandNumber[COMMAND_NUMBER_SIZE];
-        // Write command number to screen.
-        if (0 != _itoa_s(i, CommandNumber, ARRAYSIZE(CommandNumber), 10))
-        {
-            return;
-        }
-
-        PCHAR CommandNumberPtr = CommandNumber;
-
-        size_t CommandNumberLength;
-        if (FAILED(StringCchLengthA(CommandNumberPtr, ARRAYSIZE(CommandNumber), &CommandNumberLength)))
-        {
-            return;
-        }
-        __assume_bound(CommandNumberLength);
-
-        if (CommandNumberLength + 1 >= ARRAYSIZE(CommandNumber))
-        {
-            return;
-        }
-
-        CommandNumber[CommandNumberLength] = ':';
-        CommandNumber[CommandNumberLength + 1] = ' ';
-        CommandNumberLength += 2;
-        if (CommandNumberLength > (ULONG)POPUP_SIZE_X(Popup))
-        {
-            CommandNumberLength = (ULONG)POPUP_SIZE_X(Popup);
-        }
-
-        WriteCoord.X = (SHORT)(Popup->Region.Left + 1);
-        LOG_IF_FAILED(WriteOutputString(ScreenInfo,
-                                        CommandNumberPtr,
-                                        WriteCoord,
-                                        CONSOLE_ASCII,
-                                        (PULONG)& CommandNumberLength,
-                                        nullptr));
-
-        // write command to screen
-        lStringLength = CommandHistory->Commands[COMMAND_NUM_TO_INDEX(i, CommandHistory)]->CommandLength / sizeof(WCHAR);
-        {
-            DWORD lTmpStringLength = lStringLength;
-            LONG lPopupLength = (LONG)(POPUP_SIZE_X(Popup) - CommandNumberLength);
-            LPWSTR lpStr = CommandHistory->Commands[COMMAND_NUM_TO_INDEX(i, CommandHistory)]->Command;
-            while (lTmpStringLength--)
-            {
-                if (IsCharFullWidth(*lpStr++))
-                {
-                    lPopupLength -= 2;
-                }
-                else
-                {
-                    lPopupLength--;
-                }
-
-                if (lPopupLength <= 0)
-                {
-                    lStringLength -= lTmpStringLength;
-                    if (lPopupLength < 0)
-                    {
-                        lStringLength--;
-                    }
-
-                    break;
-                }
-            }
-        }
-
-        WriteCoord.X = (SHORT)(WriteCoord.X + CommandNumberLength);
-        {
-            PWCHAR TransBuffer;
-
-            TransBuffer = new WCHAR[lStringLength];
-            if (TransBuffer == nullptr)
-            {
-                return;
-            }
-
-            memmove(TransBuffer, CommandHistory->Commands[COMMAND_NUM_TO_INDEX(i, CommandHistory)]->Command, lStringLength * sizeof(WCHAR));
-            LOG_IF_FAILED(WriteOutputString(ScreenInfo, TransBuffer, WriteCoord, CONSOLE_REAL_UNICODE, &lStringLength, nullptr));
-            delete[] TransBuffer;
-        }
-
-        // write attributes to screen
-        if (COMMAND_NUM_TO_INDEX(i, CommandHistory) == CurrentCommand)
-        {
-            WriteCoord.X = (SHORT)(Popup->Region.Left + 1);
-            WORD PopupLegacyAttributes = Popup->Attributes.GetLegacyAttributes();
-            // inverted attributes
-            WORD const Attributes = (WORD)(((PopupLegacyAttributes << 4) & 0xf0) | ((PopupLegacyAttributes >> 4) & 0x0f));
-            lStringLength = POPUP_SIZE_X(Popup);
-            LOG_IF_FAILED(FillOutput(ScreenInfo, Attributes, WriteCoord, CONSOLE_ATTRIBUTE, &lStringLength));
-        }
-
-        WriteCoord.Y += 1;
-    }
-}
-
-void UpdateCommandListPopup(_In_ SHORT Delta,
-                            _Inout_ PSHORT CurrentCommand,   // real index, not command #
-                            _In_ PCOMMAND_HISTORY const CommandHistory,
-                            _In_ PCLE_POPUP Popup,
-                            _In_ PSCREEN_INFORMATION const ScreenInfo,
-                            const DWORD Flags)
-{
-    if (Delta == 0)
-    {
-        return;
-    }
-    SHORT const Size = POPUP_SIZE_Y(Popup);
-
-    SHORT CurCmdNum;
-    SHORT NewCmdNum;
-
-    if (Flags & UCLP_WRAP)
-    {
-        CurCmdNum = *CurrentCommand;
-        NewCmdNum = CurCmdNum + Delta;
-        NewCmdNum = COMMAND_INDEX_TO_NUM(NewCmdNum, CommandHistory);
-        CurCmdNum = COMMAND_INDEX_TO_NUM(CurCmdNum, CommandHistory);
-    }
-    else
-    {
-        CurCmdNum = COMMAND_INDEX_TO_NUM(*CurrentCommand, CommandHistory);
-        NewCmdNum = CurCmdNum + Delta;
-        if (NewCmdNum >= CommandHistory->NumberOfCommands)
-        {
-            NewCmdNum = (SHORT)(CommandHistory->NumberOfCommands - 1);
-        }
-        else if (NewCmdNum < 0)
-        {
-            NewCmdNum = 0;
-        }
-    }
-    Delta = NewCmdNum - CurCmdNum;
-
-    bool Scroll = false;
-    // determine amount to scroll, if any
-    if (NewCmdNum <= Popup->BottomIndex - Size)
-    {
-        Popup->BottomIndex += Delta;
-        if (Popup->BottomIndex < (SHORT)(Size - 1))
-        {
-            Popup->BottomIndex = (SHORT)(Size - 1);
-        }
-        Scroll = true;
-    }
-    else if (NewCmdNum > Popup->BottomIndex)
-    {
-        Popup->BottomIndex += Delta;
-        if (Popup->BottomIndex >= CommandHistory->NumberOfCommands)
-        {
-            Popup->BottomIndex = (SHORT)(CommandHistory->NumberOfCommands - 1);
-        }
-        Scroll = true;
-    }
-
-    // write commands to popup
-    if (Scroll)
-    {
-        DrawCommandListPopup(Popup, COMMAND_NUM_TO_INDEX(NewCmdNum, CommandHistory), CommandHistory, ScreenInfo);
-    }
-    else
-    {
-        UpdateHighlight(Popup, COMMAND_INDEX_TO_NUM((*CurrentCommand), CommandHistory), NewCmdNum, ScreenInfo);
-    }
-
-    *CurrentCommand = COMMAND_NUM_TO_INDEX(NewCmdNum, CommandHistory);
-}
-
-UINT LoadStringEx(_In_ HINSTANCE hModule, _In_ UINT wID, _Out_writes_(cchBufferMax) LPWSTR lpBuffer, _In_ UINT cchBufferMax, _In_ WORD wLangId)
-{
-    // Make sure the parms are valid.
-    if (lpBuffer == nullptr)
-    {
-        return 0;
-    }
-
-    UINT cch = 0;
-
-    // String Tables are broken up into 16 string segments.  Find the segment containing the string we are interested in.
-    HANDLE const hResInfo = FindResourceEx(hModule, RT_STRING, (LPTSTR)((LONG_PTR)(((USHORT)wID >> 4) + 1)), wLangId);
-    if (hResInfo != nullptr)
-    {
-        // Load that segment.
-        HANDLE const hStringSeg = (HRSRC)LoadResource(hModule, (HRSRC)hResInfo);
-
-        // Lock the resource.
-        LPTSTR lpsz;
-        if (hStringSeg != nullptr && (lpsz = (LPTSTR)LockResource(hStringSeg)) != nullptr)
-        {
-            // Move past the other strings in this segment. (16 strings in a segment -> & 0x0F)
-            wID &= 0x0F;
-            for (;;)
-            {
-                cch = *((WCHAR *)lpsz++);   // PASCAL like string count
-                // first WCHAR is count of WCHARs
-                if (wID-- == 0)
-                {
-                    break;
-                }
-
-                lpsz += cch;    // Step to start if next string
-            }
-
-            // chhBufferMax == 0 means return a pointer to the read-only resource buffer.
-            if (cchBufferMax == 0)
-            {
-                *(LPTSTR *)lpBuffer = lpsz;
-            }
-            else
-            {
-                // Account for the nullptr
-                cchBufferMax--;
-
-                // Don't copy more than the max allowed.
-                if (cch > cchBufferMax)
-                    cch = cchBufferMax;
-
-                // Copy the string into the buffer.
-                memmove(lpBuffer, lpsz, cch * sizeof(WCHAR));
-            }
-        }
-    }
-
-    // Append a nullptr.
-    if (cchBufferMax != 0)
-    {
-        lpBuffer[cch] = 0;
-    }
-
-    return cch;
-}
+/********************************************************
+*                                                       *
+*   Copyright (C) Microsoft. All rights reserved.       *
+*                                                       *
+********************************************************/
+#include "precomp.h"
+
+#include "cmdline.h"
+
+#include "_output.h"
+#include "output.h"
+#include "stream.h"
+#include "_stream.h"
+#include "dbcs.h"
+#include "handle.h"
+#include "misc.h"
+#include "../types/inc/convert.hpp"
+#include "srvinit.h"
+#include "resource.h"
+
+#include "ApiRoutines.h"
+
+#include "..\interactivity\inc\ServiceLocator.hpp"
+
+#pragma hdrstop
+
+#define COPY_TO_CHAR_PROMPT_LENGTH 26
+#define COPY_FROM_CHAR_PROMPT_LENGTH 28
+
+#define COMMAND_NUMBER_PROMPT_LENGTH 22
+#define COMMAND_NUMBER_LENGTH 5
+#define MINIMUM_COMMAND_PROMPT_SIZE COMMAND_NUMBER_LENGTH
+
+#define POPUP_SIZE_X(POPUP) (SHORT)(((POPUP)->Region.Right - (POPUP)->Region.Left - 1))
+#define POPUP_SIZE_Y(POPUP) (SHORT)(((POPUP)->Region.Bottom - (POPUP)->Region.Top - 1))
+#define COMMAND_NUMBER_SIZE 8   // size of command number buffer
+
+
+
+#define UCLP_WRAP   1
+
+// fwd decls
+void DrawCommandListBorder(_In_ PCLE_POPUP const Popup, _In_ PSCREEN_INFORMATION const ScreenInfo);
+PCOMMAND GetLastCommand(_In_ PCOMMAND_HISTORY CommandHistory);
+SHORT FindMatchingCommand(_In_ PCOMMAND_HISTORY CommandHistory,
+                          _In_reads_bytes_(CurrentCommandLength) PCWCHAR CurrentCommand,
+                          _In_ ULONG CurrentCommandLength,
+                          _In_ SHORT CurrentIndex,
+                          _In_ DWORD Flags);
+[[nodiscard]]
+NTSTATUS CommandNumberPopup(_In_ COOKED_READ_DATA* const CookedReadData);
+void DrawCommandListPopup(_In_ PCLE_POPUP const Popup,
+                          const SHORT CurrentCommand,
+                          _In_ PCOMMAND_HISTORY const CommandHistory,
+                          _In_ PSCREEN_INFORMATION const ScreenInfo);
+void UpdateCommandListPopup(_In_ SHORT Delta,
+                            _Inout_ PSHORT CurrentCommand,
+                            _In_ PCOMMAND_HISTORY const CommandHistory,
+                            _In_ PCLE_POPUP Popup,
+                            _In_ PSCREEN_INFORMATION const ScreenInfo,
+                            const DWORD Flags);
+[[nodiscard]]
+NTSTATUS RetrieveCommand(_In_ PCOMMAND_HISTORY CommandHistory,
+                         _In_ WORD VirtualKeyCode,
+                         _In_reads_bytes_(BufferSize) PWCHAR Buffer,
+                         _In_ ULONG BufferSize,
+                         _Out_ PULONG CommandSize);
+UINT LoadStringEx(_In_ HINSTANCE hModule, _In_ UINT wID, _Out_writes_(cchBufferMax) LPWSTR lpBuffer, _In_ UINT cchBufferMax, _In_ WORD wLangId);
+
+// Routine Description:
+// - This routine validates a string buffer and returns the pointers of where the strings start within the buffer.
+// Arguments:
+// - Unicode - Supplies a boolean that is TRUE if the buffer contains Unicode strings, FALSE otherwise.
+// - Buffer - Supplies the buffer to be validated.
+// - Size - Supplies the size, in bytes, of the buffer to be validated.
+// - Count - Supplies the expected number of strings in the buffer.
+// ... - Supplies a pair of arguments per expected string. The first one is the expected size, in bytes, of the string
+//       and the second one receives a pointer to where the string starts.
+// Return Value:
+// - TRUE if the buffer is valid, FALSE otherwise.
+bool IsValidStringBuffer(_In_ bool Unicode, _In_reads_bytes_(Size) PVOID Buffer, _In_ ULONG Size, _In_ ULONG Count, ...)
+{
+    va_list Marker;
+    va_start(Marker, Count);
+
+    while (Count > 0)
+    {
+        ULONG const StringSize = va_arg(Marker, ULONG);
+        PVOID* StringStart = va_arg(Marker, PVOID *);
+
+        // Make sure the string fits in the supplied buffer and that it is properly aligned.
+        if (StringSize > Size)
+        {
+            break;
+        }
+
+        if ((Unicode != false) && ((StringSize % sizeof(WCHAR)) != 0))
+        {
+            break;
+        }
+
+        *StringStart = Buffer;
+
+        // Go to the next string.
+        Buffer = RtlOffsetToPointer(Buffer, StringSize);
+        Size -= StringSize;
+        Count -= 1;
+    }
+
+    va_end(Marker);
+
+    return Count == 0;
+}
+
+// Routine Description:
+// - Detects Word delimiters
+bool IsWordDelim(const wchar_t wch)
+{
+    // the space character is always a word delimiter. Do not add it to the WordDelimiters global because
+    // that contains the user configurable word delimiters only.
+    if (wch == UNICODE_SPACE)
+    {
+        return true;
+    }
+    const auto& delimiters = ServiceLocator::LocateGlobals().WordDelimiters;
+    return std::find(delimiters.begin(), delimiters.end(), wch) != delimiters.end();
+}
+
+[[nodiscard]]
+NTSTATUS BeginPopup(_In_ PSCREEN_INFORMATION ScreenInfo, _In_ PCOMMAND_HISTORY CommandHistory, _In_ COORD PopupSize)
+{
+    CONSOLE_INFORMATION& gci = ServiceLocator::LocateGlobals().getConsoleInformation();
+    // determine popup dimensions
+    COORD Size = PopupSize;
+    Size.X += 2;    // add borders
+    Size.Y += 2;    // add borders
+    if (Size.X >= (SHORT)(ScreenInfo->GetScreenWindowSizeX()))
+    {
+        Size.X = (SHORT)(ScreenInfo->GetScreenWindowSizeX());
+    }
+    if (Size.Y >= (SHORT)(ScreenInfo->GetScreenWindowSizeY()))
+    {
+        Size.Y = (SHORT)(ScreenInfo->GetScreenWindowSizeY());
+    }
+
+    // make sure there's enough room for the popup borders
+
+    if (Size.X < 2 || Size.Y < 2)
+    {
+        return STATUS_BUFFER_TOO_SMALL;
+    }
+
+    // determine origin.  center popup on window
+    COORD Origin;
+    Origin.X = (SHORT)((ScreenInfo->GetScreenWindowSizeX() - Size.X) / 2 + ScreenInfo->GetBufferViewport().Left);
+    Origin.Y = (SHORT)((ScreenInfo->GetScreenWindowSizeY() - Size.Y) / 2 + ScreenInfo->GetBufferViewport().Top);
+
+    // allocate a popup structure
+    PCLE_POPUP const Popup = new CLE_POPUP();
+    if (Popup == nullptr)
+    {
+        return STATUS_NO_MEMORY;
+    }
+
+    // allocate a buffer
+    Popup->OldScreenSize = ScreenInfo->GetScreenBufferSize();
+    const size_t cOldContents = Popup->OldScreenSize.X * Size.Y;
+    Popup->OldContents = new CHAR_INFO[cOldContents];
+    if (Popup->OldContents == nullptr)
+    {
+        delete Popup;
+        return STATUS_NO_MEMORY;
+    }
+
+    // fill in popup structure
+    InsertHeadList(&CommandHistory->PopupList, &Popup->ListLink);
+    Popup->Region.Left = Origin.X;
+    Popup->Region.Top = Origin.Y;
+    Popup->Region.Right = (SHORT)(Origin.X + Size.X - 1);
+    Popup->Region.Bottom = (SHORT)(Origin.Y + Size.Y - 1);
+    Popup->Attributes = ScreenInfo->GetPopupAttributes()->GetLegacyAttributes();
+    Popup->BottomIndex = COMMAND_INDEX_TO_NUM(CommandHistory->LastDisplayed, CommandHistory);
+
+    // copy old contents
+    SMALL_RECT TargetRect;
+    TargetRect.Left = 0;
+    TargetRect.Top = Popup->Region.Top;
+    TargetRect.Right = Popup->OldScreenSize.X - 1;
+    TargetRect.Bottom = Popup->Region.Bottom;
+    std::vector<std::vector<OutputCell>> outputCells;
+    LOG_IF_FAILED(ReadScreenBuffer(ScreenInfo, outputCells, &TargetRect));
+    assert(!outputCells.empty());
+    assert(cOldContents == outputCells.size() * outputCells[0].size());
+    // copy the data into the char info buffer
+    CHAR_INFO* pCurrCharInfo = Popup->OldContents;
+    for (auto& row : outputCells)
+    {
+        for (auto& cell : row)
+        {
+            *pCurrCharInfo = cell.ToCharInfo();
+            ++pCurrCharInfo;
+        }
+    }
+
+
+    gci.PopupCount++;
+    if (1 == gci.PopupCount)
+    {
+        // If this is the first popup to be shown, stop the cursor from appearing/blinking
+        ScreenInfo->TextInfo->GetCursor()->SetIsPopupShown(true);
+    }
+
+    DrawCommandListBorder(Popup, ScreenInfo);
+    return STATUS_SUCCESS;
+}
+
+[[nodiscard]]
+NTSTATUS EndPopup(_In_ PSCREEN_INFORMATION ScreenInfo, _In_ PCOMMAND_HISTORY CommandHistory)
+{
+    CONSOLE_INFORMATION& gci = ServiceLocator::LocateGlobals().getConsoleInformation();
+    ASSERT(!CLE_NO_POPUPS(CommandHistory));
+    if (CLE_NO_POPUPS(CommandHistory))
+    {
+        return STATUS_UNSUCCESSFUL;
+    }
+
+    PCLE_POPUP const Popup = CONTAINING_RECORD(CommandHistory->PopupList.Flink, CLE_POPUP, ListLink);
+
+    // restore previous contents to screen
+    COORD Size;
+    Size.X = Popup->OldScreenSize.X;
+    Size.Y = (SHORT)(Popup->Region.Bottom - Popup->Region.Top + 1);
+
+    SMALL_RECT SourceRect;
+    SourceRect.Left = 0;
+    SourceRect.Top = Popup->Region.Top;
+    SourceRect.Right = Popup->OldScreenSize.X - 1;
+    SourceRect.Bottom = Popup->Region.Bottom;
+
+    LOG_IF_FAILED(WriteScreenBuffer(ScreenInfo, Popup->OldContents, &SourceRect));
+    WriteToScreen(ScreenInfo, SourceRect);
+
+    // Free popup structure.
+    RemoveEntryList(&Popup->ListLink);
+    delete[] Popup->OldContents;
+    delete Popup;
+    gci.PopupCount--;
+
+    if (gci.PopupCount == 0)
+    {
+        // Notify we're done showing popups.
+        ScreenInfo->TextInfo->GetCursor()->SetIsPopupShown(false);
+    }
+
+    return STATUS_SUCCESS;
+}
+
+void CleanUpPopups(_In_ COOKED_READ_DATA* const CookedReadData)
+{
+    PCOMMAND_HISTORY const CommandHistory = CookedReadData->_CommandHistory;
+    if (CommandHistory == nullptr)
+    {
+        return;
+    }
+
+    while (!CLE_NO_POPUPS(CommandHistory))
+    {
+        LOG_IF_FAILED(EndPopup(CookedReadData->_pScreenInfo, CommandHistory));
+    }
+}
+
+CommandLine::CommandLine()
+{
+
+}
+
+CommandLine::~CommandLine()
+{
+
+}
+
+CommandLine& CommandLine::Instance()
+{
+    static CommandLine c;
+    return c;
+}
+
+bool CommandLine::IsEditLineEmpty() const
+{
+    const CONSOLE_INFORMATION& gci = ServiceLocator::LocateGlobals().getConsoleInformation();
+    const COOKED_READ_DATA* const pTyped = gci.lpCookedReadData;
+
+    if (nullptr == pTyped)
+    {
+        // If the cooked read data pointer is null, there is no edit line data and therefore it's empty.
+        return true;
+    }
+    else if (0 == pTyped->_NumberOfVisibleChars)
+    {
+        // If we had a valid pointer, but there are no visible characters for the edit line, then it's empty.
+        // Someone started editing and back spaced the whole line out so it exists, but has no data.
+        return true;
+    }
+    else
+    {
+        return false;
+    }
+}
+
+void CommandLine::Hide(const bool fUpdateFields)
+{
+    const CONSOLE_INFORMATION& gci = ServiceLocator::LocateGlobals().getConsoleInformation();
+    if (!IsEditLineEmpty())
+    {
+        COOKED_READ_DATA* CookedReadData = gci.lpCookedReadData;
+        DeleteCommandLine(CookedReadData, fUpdateFields);
+    }
+}
+
+void CommandLine::Show()
+{
+    const CONSOLE_INFORMATION& gci = ServiceLocator::LocateGlobals().getConsoleInformation();
+    if (!IsEditLineEmpty())
+    {
+        COOKED_READ_DATA* CookedReadData = gci.lpCookedReadData;
+        RedrawCommandLine(CookedReadData);
+    }
+}
+
+void DeleteCommandLine(_Inout_ COOKED_READ_DATA* const pCookedReadData, const bool fUpdateFields)
+{
+    DWORD CharsToWrite = pCookedReadData->_NumberOfVisibleChars;
+    COORD coordOriginalCursor = pCookedReadData->_OriginalCursorPosition;
+    const COORD coordBufferSize = pCookedReadData->_pScreenInfo->GetScreenBufferSize();
+
+    // catch the case where the current command has scrolled off the top of the screen.
+    if (coordOriginalCursor.Y < 0)
+    {
+        CharsToWrite += coordBufferSize.X * coordOriginalCursor.Y;
+        CharsToWrite += pCookedReadData->_OriginalCursorPosition.X;   // account for prompt
+        pCookedReadData->_OriginalCursorPosition.X = 0;
+        pCookedReadData->_OriginalCursorPosition.Y = 0;
+        coordOriginalCursor.X = 0;
+        coordOriginalCursor.Y = 0;
+    }
+
+    if (!CheckBisectStringW(pCookedReadData->_BackupLimit,
+                            CharsToWrite,
+                            coordBufferSize.X - pCookedReadData->_OriginalCursorPosition.X))
+    {
+        CharsToWrite++;
+    }
+
+    LOG_IF_FAILED(FillOutput(pCookedReadData->_pScreenInfo,
+                             L' ',
+                             coordOriginalCursor,
+                             CONSOLE_FALSE_UNICODE,    // faster than real unicode
+                             &CharsToWrite));
+
+    if (fUpdateFields)
+    {
+        pCookedReadData->_BufPtr = pCookedReadData->_BackupLimit;
+        pCookedReadData->_BytesRead = 0;
+        pCookedReadData->_CurrentPosition = 0;
+        pCookedReadData->_NumberOfVisibleChars = 0;
+    }
+
+    LOG_IF_FAILED(pCookedReadData->_pScreenInfo->SetCursorPosition(pCookedReadData->_OriginalCursorPosition, true));
+}
+
+void RedrawCommandLine(_Inout_ COOKED_READ_DATA* const pCookedReadData)
+{
+    if (pCookedReadData->_Echo)
+    {
+        // Draw the command line
+        pCookedReadData->_OriginalCursorPosition = pCookedReadData->_pScreenInfo->TextInfo->GetCursor()->GetPosition();
+
+        SHORT ScrollY = 0;
+#pragma prefast(suppress:28931, "Status is not unused. It's used in debug assertions.")
+        NTSTATUS Status = WriteCharsLegacy(pCookedReadData->_pScreenInfo,
+                                           pCookedReadData->_BackupLimit,
+                                           pCookedReadData->_BackupLimit,
+                                           pCookedReadData->_BackupLimit,
+                                           &pCookedReadData->_BytesRead,
+                                           &pCookedReadData->_NumberOfVisibleChars,
+                                           pCookedReadData->_OriginalCursorPosition.X,
+                                           WC_DESTRUCTIVE_BACKSPACE | WC_KEEP_CURSOR_VISIBLE | WC_ECHO,
+                                           &ScrollY);
+        ASSERT(NT_SUCCESS(Status));
+
+        pCookedReadData->_OriginalCursorPosition.Y += ScrollY;
+
+        // Move the cursor back to the right position
+        COORD CursorPosition = pCookedReadData->_OriginalCursorPosition;
+        CursorPosition.X += (SHORT)RetrieveTotalNumberOfSpaces(pCookedReadData->_OriginalCursorPosition.X,
+                                                               pCookedReadData->_BackupLimit,
+                                                               pCookedReadData->_CurrentPosition);
+        if (CheckBisectStringW(pCookedReadData->_BackupLimit,
+                               pCookedReadData->_CurrentPosition,
+                               pCookedReadData->_pScreenInfo->GetScreenBufferSize().X - pCookedReadData->_OriginalCursorPosition.X))
+        {
+            CursorPosition.X++;
+        }
+        Status = AdjustCursorPosition(pCookedReadData->_pScreenInfo, CursorPosition, TRUE, nullptr);
+        ASSERT(NT_SUCCESS(Status));
+    }
+}
+
+// Routine Description:
+// - This routine copies the commandline specified by Index into the cooked read buffer
+void SetCurrentCommandLine(_In_ COOKED_READ_DATA* const CookedReadData, _In_ SHORT Index) // index, not command number
+{
+    DeleteCommandLine(CookedReadData, TRUE);
+#pragma prefast(suppress:28931, "Status is not unused. Used by assertions.")
+    NTSTATUS Status = RetrieveNthCommand(CookedReadData->_CommandHistory, Index, CookedReadData->_BackupLimit, CookedReadData->_BufferSize, &CookedReadData->_BytesRead);
+    ASSERT(NT_SUCCESS(Status));
+    ASSERT(CookedReadData->_BackupLimit == CookedReadData->_BufPtr);
+    if (CookedReadData->_Echo)
+    {
+        SHORT ScrollY = 0;
+        Status = WriteCharsLegacy(CookedReadData->_pScreenInfo,
+                                  CookedReadData->_BackupLimit,
+                                  CookedReadData->_BufPtr,
+                                  CookedReadData->_BufPtr,
+                                  &CookedReadData->_BytesRead,
+                                  &CookedReadData->_NumberOfVisibleChars,
+                                  CookedReadData->_OriginalCursorPosition.X,
+                                  WC_DESTRUCTIVE_BACKSPACE | WC_KEEP_CURSOR_VISIBLE | WC_ECHO,
+                                  &ScrollY);
+        ASSERT(NT_SUCCESS(Status));
+        CookedReadData->_OriginalCursorPosition.Y += ScrollY;
+    }
+
+    DWORD const CharsToWrite = CookedReadData->_BytesRead / sizeof(WCHAR);
+    CookedReadData->_CurrentPosition = CharsToWrite;
+    CookedReadData->_BufPtr = CookedReadData->_BackupLimit + CharsToWrite;
+}
+
+// Routine Description:
+// - This routine handles the command list popup.  It returns when we're out of input or the user has selected a command line.
+// Return Value:
+// - CONSOLE_STATUS_WAIT - we ran out of input, so a wait block was created
+// - CONSOLE_STATUS_READ_COMPLETE - user hit return
+[[nodiscard]]
+NTSTATUS ProcessCommandListInput(_In_ COOKED_READ_DATA* const pCookedReadData)
+{
+    const CONSOLE_INFORMATION& gci = ServiceLocator::LocateGlobals().getConsoleInformation();
+    PCOMMAND_HISTORY const pCommandHistory = pCookedReadData->_CommandHistory;
+    PCLE_POPUP const Popup = CONTAINING_RECORD(pCommandHistory->PopupList.Flink, CLE_POPUP, ListLink);
+    NTSTATUS Status = STATUS_SUCCESS;
+    INPUT_READ_HANDLE_DATA* const pInputReadHandleData = pCookedReadData->GetInputReadHandleData();
+    InputBuffer* const pInputBuffer = pCookedReadData->GetInputBuffer();
+
+    for (;;)
+    {
+        WCHAR Char;
+        bool commandLinePopupKeys = false;
+
+        Status = GetChar(pInputBuffer,
+                         &Char,
+                         true,
+                         nullptr,
+                         &commandLinePopupKeys,
+                         nullptr);
+        if (!NT_SUCCESS(Status))
+        {
+            if (Status != CONSOLE_STATUS_WAIT)
+            {
+                pCookedReadData->_BytesRead = 0;
+            }
+            return Status;
+        }
+
+        SHORT Index;
+        if (commandLinePopupKeys)
+        {
+            switch (Char)
+            {
+            case VK_F9:
+            {
+                // prompt the user to enter the desired command number. copy that command to the command line.
+                COORD PopupSize;
+                if (pCookedReadData->_CommandHistory &&
+                    pCookedReadData->_pScreenInfo->GetScreenBufferSize().X >= MINIMUM_COMMAND_PROMPT_SIZE + 2)
+                {
+                    // 2 is for border
+                    PopupSize.X = COMMAND_NUMBER_PROMPT_LENGTH + COMMAND_NUMBER_LENGTH;
+                    PopupSize.Y = 1;
+                    Status = BeginPopup(pCookedReadData->_pScreenInfo, pCookedReadData->_CommandHistory, PopupSize);
+                    if (NT_SUCCESS(Status))
+                    {
+                        // CommandNumberPopup does EndPopup call
+                        return CommandNumberPopup(pCookedReadData);
+                    }
+                }
+                break;
+            }
+            case VK_ESCAPE:
+                LOG_IF_FAILED(EndPopup(pCookedReadData->_pScreenInfo, pCommandHistory));
+                return CONSOLE_STATUS_WAIT_NO_BLOCK;
+            case VK_UP:
+                UpdateCommandListPopup(-1, &Popup->CurrentCommand, pCommandHistory, Popup, pCookedReadData->_pScreenInfo, 0);
+                break;
+            case VK_DOWN:
+                UpdateCommandListPopup(1, &Popup->CurrentCommand, pCommandHistory, Popup, pCookedReadData->_pScreenInfo, 0);
+                break;
+            case VK_END:
+                // Move waaay forward, UpdateCommandListPopup() can handle it.
+                UpdateCommandListPopup((SHORT)(pCommandHistory->NumberOfCommands),
+                                       &Popup->CurrentCommand,
+                                       pCommandHistory,
+                                       Popup,
+                                       pCookedReadData->_pScreenInfo,
+                                       0);
+                break;
+            case VK_HOME:
+                // Move waaay back, UpdateCommandListPopup() can handle it.
+                UpdateCommandListPopup((SHORT)-(pCommandHistory->NumberOfCommands),
+                                       &Popup->CurrentCommand,
+                                       pCommandHistory,
+                                       Popup,
+                                       pCookedReadData->_pScreenInfo,
+                                       0);
+                break;
+            case VK_PRIOR:
+                UpdateCommandListPopup((SHORT)-POPUP_SIZE_Y(Popup),
+                                       &Popup->CurrentCommand,
+                                       pCommandHistory,
+                                       Popup,
+                                       pCookedReadData->_pScreenInfo,
+                                       0);
+                break;
+            case VK_NEXT:
+                UpdateCommandListPopup(POPUP_SIZE_Y(Popup),
+                                       &Popup->CurrentCommand,
+                                       pCommandHistory,
+                                       Popup,
+                                       pCookedReadData->_pScreenInfo, 0);
+                break;
+            case VK_LEFT:
+            case VK_RIGHT:
+                Index = Popup->CurrentCommand;
+                LOG_IF_FAILED(EndPopup(pCookedReadData->_pScreenInfo, pCommandHistory));
+                SetCurrentCommandLine(pCookedReadData, Index);
+                return CONSOLE_STATUS_WAIT_NO_BLOCK;
+            default:
+                break;
+            }
+        }
+        else if (Char == UNICODE_CARRIAGERETURN)
+        {
+            DWORD LineCount = 1;
+            Index = Popup->CurrentCommand;
+            LOG_IF_FAILED(EndPopup(pCookedReadData->_pScreenInfo, pCommandHistory));
+            SetCurrentCommandLine(pCookedReadData, Index);
+            ProcessCookedReadInput(pCookedReadData, UNICODE_CARRIAGERETURN, 0, &Status);
+            // complete read
+            if (pCookedReadData->_Echo)
+            {
+                // check for alias
+                Alias::s_MatchAndCopyAliasLegacy(pCookedReadData->_BackupLimit,
+                                                 pCookedReadData->_BytesRead,
+                                                 pCookedReadData->_BackupLimit,
+                                                 pCookedReadData->_BufferSize,
+                                                 &pCookedReadData->_BytesRead,
+                                                 pCookedReadData->ExeName,
+                                                 pCookedReadData->ExeNameLength,
+                                                 &LineCount);
+
+            }
+
+            Status = STATUS_SUCCESS;
+            DWORD dwNumBytes;
+            if (pCookedReadData->_BytesRead > pCookedReadData->_UserBufferSize || LineCount > 1)
+            {
+                if (LineCount > 1)
+                {
+                    PWSTR Tmp;
+                    SetFlag(pInputReadHandleData->InputHandleFlags, INPUT_READ_HANDLE_DATA::HandleFlags::MultiLineInput);
+                    for (Tmp = pCookedReadData->_BackupLimit; *Tmp != UNICODE_LINEFEED; Tmp++)
+                    {
+                        ASSERT(Tmp < (pCookedReadData->_BackupLimit + pCookedReadData->_BytesRead));
+                    }
+                    dwNumBytes = (ULONG)(Tmp - pCookedReadData->_BackupLimit + 1) * sizeof(*Tmp);
+                }
+                else
+                {
+                    dwNumBytes = pCookedReadData->_UserBufferSize;
+                }
+                SetFlag(pInputReadHandleData->InputHandleFlags, INPUT_READ_HANDLE_DATA::HandleFlags::InputPending);
+                pInputReadHandleData->BufPtr = pCookedReadData->_BackupLimit;
+                pInputReadHandleData->BytesAvailable = pCookedReadData->_BytesRead - dwNumBytes;
+                pInputReadHandleData->CurrentBufPtr = (PWCHAR)((PBYTE)pCookedReadData->_BackupLimit + dwNumBytes);
+                memmove(pCookedReadData->_UserBuffer, pCookedReadData->_BackupLimit, dwNumBytes);
+            }
+            else
+            {
+                dwNumBytes = pCookedReadData->_BytesRead;
+                memmove(pCookedReadData->_UserBuffer, pCookedReadData->_BackupLimit, dwNumBytes);
+            }
+
+            if (!pCookedReadData->_fIsUnicode)
+            {
+                PCHAR TransBuffer;
+
+                // If ansi, translate string.
+                TransBuffer = (PCHAR) new BYTE[dwNumBytes];
+                if (TransBuffer == nullptr)
+                {
+                    return STATUS_NO_MEMORY;
+                }
+
+                dwNumBytes = (ULONG)ConvertToOem(gci.CP,
+                                                 pCookedReadData->_UserBuffer,
+                                                 dwNumBytes / sizeof(WCHAR),
+                                                 TransBuffer,
+                                                 dwNumBytes);
+                memmove(pCookedReadData->_UserBuffer, TransBuffer, dwNumBytes);
+                delete[] TransBuffer;
+            }
+
+            *(pCookedReadData->pdwNumBytes) = dwNumBytes;
+
+            return CONSOLE_STATUS_READ_COMPLETE;
+        }
+        else
+        {
+            Index = FindMatchingCommand(pCookedReadData->_CommandHistory, &Char, 1 * sizeof(WCHAR), Popup->CurrentCommand, FMCFL_JUST_LOOKING);
+            if (Index != -1)
+            {
+                UpdateCommandListPopup((SHORT)(Index - Popup->CurrentCommand),
+                                       &Popup->CurrentCommand,
+                                       pCommandHistory,
+                                       Popup,
+                                       pCookedReadData->_pScreenInfo,
+                                       UCLP_WRAP);
+            }
+        }
+    }
+}
+
+// Routine Description:
+// - This routine handles the delete from cursor to char char popup.  It returns when we're out of input or the user has entered a char.
+// Return Value:
+// - CONSOLE_STATUS_WAIT - we ran out of input, so a wait block was created
+// - CONSOLE_STATUS_READ_COMPLETE - user hit return
+[[nodiscard]]
+NTSTATUS ProcessCopyFromCharInput(_In_ COOKED_READ_DATA* const pCookedReadData)
+{
+    NTSTATUS Status = STATUS_SUCCESS;
+    InputBuffer* const pInputBuffer = pCookedReadData->GetInputBuffer();
+    for (;;)
+    {
+        WCHAR Char;
+        bool commandLinePopupKeys = false;
+        Status = GetChar(pInputBuffer,
+                         &Char,
+                         TRUE,
+                         nullptr,
+                         &commandLinePopupKeys,
+                         nullptr);
+        if (!NT_SUCCESS(Status))
+        {
+            if (Status != CONSOLE_STATUS_WAIT)
+            {
+                pCookedReadData->_BytesRead = 0;
+            }
+
+            return Status;
+        }
+
+        if (commandLinePopupKeys)
+        {
+            switch (Char)
+            {
+            case VK_ESCAPE:
+                LOG_IF_FAILED(EndPopup(pCookedReadData->_pScreenInfo, pCookedReadData->_CommandHistory));
+                return CONSOLE_STATUS_WAIT_NO_BLOCK;
+            }
+        }
+
+        LOG_IF_FAILED(EndPopup(pCookedReadData->_pScreenInfo, pCookedReadData->_CommandHistory));
+
+        int i;  // char index (not byte)
+        // delete from cursor up to specified char
+        for (i = pCookedReadData->_CurrentPosition + 1; i < (int)(pCookedReadData->_BytesRead / sizeof(WCHAR)); i++)
+        {
+            if (pCookedReadData->_BackupLimit[i] == Char)
+            {
+                break;
+            }
+        }
+
+        if (i != (int)(pCookedReadData->_BytesRead / sizeof(WCHAR) + 1))
+        {
+            COORD CursorPosition;
+
+            // save cursor position
+            CursorPosition = pCookedReadData->_pScreenInfo->TextInfo->GetCursor()->GetPosition();
+
+            // Delete commandline.
+            DeleteCommandLine(pCookedReadData, FALSE);
+
+            // Delete chars.
+            memmove(&pCookedReadData->_BackupLimit[pCookedReadData->_CurrentPosition],
+                    &pCookedReadData->_BackupLimit[i],
+                    pCookedReadData->_BytesRead - (i * sizeof(WCHAR)));
+            pCookedReadData->_BytesRead -= (i - pCookedReadData->_CurrentPosition) * sizeof(WCHAR);
+
+            // Write commandline.
+            if (pCookedReadData->_Echo)
+            {
+                Status = WriteCharsLegacy(pCookedReadData->_pScreenInfo,
+                                          pCookedReadData->_BackupLimit,
+                                          pCookedReadData->_BackupLimit,
+                                          pCookedReadData->_BackupLimit,
+                                          &pCookedReadData->_BytesRead,
+                                          &pCookedReadData->_NumberOfVisibleChars,
+                                          pCookedReadData->_OriginalCursorPosition.X,
+                                          WC_DESTRUCTIVE_BACKSPACE | WC_KEEP_CURSOR_VISIBLE | WC_ECHO,
+                                          nullptr);
+                ASSERT(NT_SUCCESS(Status));
+            }
+
+            // restore cursor position
+            Status = pCookedReadData->_pScreenInfo->SetCursorPosition(CursorPosition, TRUE);
+            ASSERT(NT_SUCCESS(Status));
+        }
+
+        return CONSOLE_STATUS_WAIT_NO_BLOCK;
+    }
+}
+
+// Routine Description:
+// - This routine handles the delete char popup.  It returns when we're out of input or the user has entered a char.
+// Return Value:
+// - CONSOLE_STATUS_WAIT - we ran out of input, so a wait block was created
+// - CONSOLE_STATUS_READ_COMPLETE - user hit return
+[[nodiscard]]
+NTSTATUS ProcessCopyToCharInput(_In_ COOKED_READ_DATA* const pCookedReadData)
+{
+    NTSTATUS Status = STATUS_SUCCESS;
+    InputBuffer* const pInputBuffer = pCookedReadData->GetInputBuffer();
+    for (;;)
+    {
+        WCHAR Char;
+        bool commandLinePopupKeys = false;
+        Status = GetChar(pInputBuffer,
+                         &Char,
+                         true,
+                         nullptr,
+                         &commandLinePopupKeys,
+                         nullptr);
+        if (!NT_SUCCESS(Status))
+        {
+            if (Status != CONSOLE_STATUS_WAIT)
+            {
+                pCookedReadData->_BytesRead = 0;
+            }
+            return Status;
+        }
+
+        if (commandLinePopupKeys)
+        {
+            switch (Char)
+            {
+            case VK_ESCAPE:
+                LOG_IF_FAILED(EndPopup(pCookedReadData->_pScreenInfo, pCookedReadData->_CommandHistory));
+                return CONSOLE_STATUS_WAIT_NO_BLOCK;
+            }
+        }
+
+        LOG_IF_FAILED(EndPopup(pCookedReadData->_pScreenInfo, pCookedReadData->_CommandHistory));
+
+        // copy up to specified char
+        PCOMMAND const LastCommand = GetLastCommand(pCookedReadData->_CommandHistory);
+        if (LastCommand)
+        {
+            int i;
+
+            // find specified char in last command
+            for (i = pCookedReadData->_CurrentPosition + 1; i < (int)(LastCommand->CommandLength / sizeof(WCHAR)); i++)
+            {
+                if (LastCommand->Command[i] == Char)
+                {
+                    break;
+                }
+            }
+
+            // If we found it, copy up to it.
+            if (i < (int)(LastCommand->CommandLength / sizeof(WCHAR)) &&
+                ((USHORT)(LastCommand->CommandLength / sizeof(WCHAR)) > ((USHORT)pCookedReadData->_CurrentPosition)))
+            {
+                int j = i - pCookedReadData->_CurrentPosition;
+                ASSERT(j > 0);
+                memmove(pCookedReadData->_BufPtr,
+                        &LastCommand->Command[pCookedReadData->_CurrentPosition],
+                        j * sizeof(WCHAR));
+                pCookedReadData->_CurrentPosition += j;
+                j *= sizeof(WCHAR);
+                pCookedReadData->_BytesRead = std::max(pCookedReadData->_BytesRead,
+                                                       gsl::narrow<ULONG>(pCookedReadData->_CurrentPosition * sizeof(WCHAR)));
+                if (pCookedReadData->_Echo)
+                {
+                    DWORD NumSpaces;
+                    SHORT ScrollY = 0;
+
+                    Status = WriteCharsLegacy(pCookedReadData->_pScreenInfo,
+                                              pCookedReadData->_BackupLimit,
+                                              pCookedReadData->_BufPtr,
+                                              pCookedReadData->_BufPtr,
+                                              (PDWORD)&j,
+                                              &NumSpaces,
+                                              pCookedReadData->_OriginalCursorPosition.X,
+                                              WC_DESTRUCTIVE_BACKSPACE | WC_KEEP_CURSOR_VISIBLE | WC_ECHO,
+                                              &ScrollY);
+                    ASSERT(NT_SUCCESS(Status));
+                    pCookedReadData->_OriginalCursorPosition.Y += ScrollY;
+                    pCookedReadData->_NumberOfVisibleChars += NumSpaces;
+                }
+
+                pCookedReadData->_BufPtr += j / sizeof(WCHAR);
+            }
+        }
+
+        return CONSOLE_STATUS_WAIT_NO_BLOCK;
+    }
+}
+
+// Routine Description:
+// - This routine handles the command number selection popup.
+// Return Value:
+// - CONSOLE_STATUS_WAIT - we ran out of input, so a wait block was created
+// - CONSOLE_STATUS_READ_COMPLETE - user hit return
+[[nodiscard]]
+NTSTATUS ProcessCommandNumberInput(_In_ COOKED_READ_DATA* const pCookedReadData)
+{
+    PCOMMAND_HISTORY const CommandHistory = pCookedReadData->_CommandHistory;
+    PCLE_POPUP const Popup = CONTAINING_RECORD(CommandHistory->PopupList.Flink, CLE_POPUP, ListLink);
+    NTSTATUS Status = STATUS_SUCCESS;
+    InputBuffer* const pInputBuffer = pCookedReadData->GetInputBuffer();
+    for (;;)
+    {
+        WCHAR Char;
+        bool commandLinePopupKeys = false;
+
+        Status = GetChar(pInputBuffer,
+                         &Char,
+                         TRUE,
+                         nullptr,
+                         &commandLinePopupKeys,
+                         nullptr);
+        if (!NT_SUCCESS(Status))
+        {
+            if (Status != CONSOLE_STATUS_WAIT)
+            {
+                pCookedReadData->_BytesRead = 0;
+            }
+            return Status;
+        }
+
+        if (Char >= L'0' && Char <= L'9')
+        {
+            if (Popup->NumberRead < 5)
+            {
+                DWORD CharsToWrite = sizeof(WCHAR);
+                const TextAttribute realAttributes = pCookedReadData->_pScreenInfo->GetAttributes();
+                pCookedReadData->_pScreenInfo->SetAttributes(Popup->Attributes);
+                DWORD NumSpaces;
+                Status = WriteCharsLegacy(pCookedReadData->_pScreenInfo,
+                                          Popup->NumberBuffer,
+                                          &Popup->NumberBuffer[Popup->NumberRead],
+                                          &Char,
+                                          &CharsToWrite,
+                                          &NumSpaces,
+                                          pCookedReadData->_OriginalCursorPosition.X,
+                                          WC_DESTRUCTIVE_BACKSPACE | WC_KEEP_CURSOR_VISIBLE | WC_ECHO,
+                                          nullptr);
+                ASSERT(NT_SUCCESS(Status));
+                pCookedReadData->_pScreenInfo->SetAttributes(realAttributes);
+                Popup->NumberBuffer[Popup->NumberRead] = Char;
+                Popup->NumberRead += 1;
+            }
+        }
+        else if (Char == UNICODE_BACKSPACE)
+        {
+            if (Popup->NumberRead > 0)
+            {
+                DWORD CharsToWrite = sizeof(WCHAR);
+                const TextAttribute realAttributes = pCookedReadData->_pScreenInfo->GetAttributes();
+                pCookedReadData->_pScreenInfo->SetAttributes(Popup->Attributes);
+                DWORD NumSpaces;
+                Status = WriteCharsLegacy(pCookedReadData->_pScreenInfo,
+                                          Popup->NumberBuffer,
+                                          &Popup->NumberBuffer[Popup->NumberRead],
+                                          &Char,
+                                          &CharsToWrite,
+                                          &NumSpaces,
+                                          pCookedReadData->_OriginalCursorPosition.X,
+                                          WC_DESTRUCTIVE_BACKSPACE | WC_KEEP_CURSOR_VISIBLE | WC_ECHO,
+                                          nullptr);
+
+                ASSERT(NT_SUCCESS(Status));
+                pCookedReadData->_pScreenInfo->SetAttributes(realAttributes);
+                Popup->NumberBuffer[Popup->NumberRead] = (WCHAR)' ';
+                Popup->NumberRead -= 1;
+            }
+        }
+        else if (Char == (WCHAR)VK_ESCAPE)
+        {
+            LOG_IF_FAILED(EndPopup(pCookedReadData->_pScreenInfo, pCookedReadData->_CommandHistory));
+            if (!CLE_NO_POPUPS(CommandHistory))
+            {
+                LOG_IF_FAILED(EndPopup(pCookedReadData->_pScreenInfo, pCookedReadData->_CommandHistory));
+            }
+
+            // Note that CookedReadData's OriginalCursorPosition is the position before ANY text was entered on the edit line.
+            // We want to use the position before the cursor was moved for this popup handler specifically, which may be *anywhere* in the edit line
+            // and will be synchronized with the pointers in the CookedReadData structure (BufPtr, etc.)
+            LOG_IF_FAILED(pCookedReadData->_pScreenInfo->SetCursorPosition(pCookedReadData->BeforeDialogCursorPosition, TRUE));
+        }
+        else if (Char == UNICODE_CARRIAGERETURN)
+        {
+            CHAR NumberBuffer[6];
+            int i;
+
+            // This is guaranteed above.
+            __analysis_assume(Popup->NumberRead < 6);
+            for (i = 0; i < Popup->NumberRead; i++)
+            {
+                ASSERT(i < ARRAYSIZE(NumberBuffer));
+                NumberBuffer[i] = (CHAR)Popup->NumberBuffer[i];
+            }
+            NumberBuffer[i] = 0;
+
+            SHORT CommandNumber = (SHORT)atoi(NumberBuffer);
+            if ((WORD)CommandNumber >= (WORD)pCookedReadData->_CommandHistory->NumberOfCommands)
+            {
+                CommandNumber = (SHORT)(pCookedReadData->_CommandHistory->NumberOfCommands - 1);
+            }
+
+            LOG_IF_FAILED(EndPopup(pCookedReadData->_pScreenInfo, pCookedReadData->_CommandHistory));
+            if (!CLE_NO_POPUPS(CommandHistory))
+            {
+                LOG_IF_FAILED(EndPopup(pCookedReadData->_pScreenInfo, pCookedReadData->_CommandHistory));
+            }
+            SetCurrentCommandLine(pCookedReadData, COMMAND_NUM_TO_INDEX(CommandNumber, pCookedReadData->_CommandHistory));
+        }
+        return CONSOLE_STATUS_WAIT_NO_BLOCK;
+    }
+}
+
+// Routine Description:
+// - This routine handles the command list popup.  It puts up the popup, then calls ProcessCommandListInput to get and process input.
+// Return Value:
+// - CONSOLE_STATUS_WAIT - we ran out of input, so a wait block was created
+// - STATUS_SUCCESS - read was fully completed (user hit return)
+[[nodiscard]]
+NTSTATUS CommandListPopup(_In_ COOKED_READ_DATA* const CookedReadData)
+{
+    PCOMMAND_HISTORY const CommandHistory = CookedReadData->_CommandHistory;
+    PCLE_POPUP const Popup = CONTAINING_RECORD(CommandHistory->PopupList.Flink, CLE_POPUP, ListLink);
+
+    SHORT const CurrentCommand = COMMAND_INDEX_TO_NUM(CommandHistory->LastDisplayed, CommandHistory);
+
+    if (CurrentCommand < (SHORT)(CommandHistory->NumberOfCommands - POPUP_SIZE_Y(Popup)))
+    {
+        Popup->BottomIndex = std::max(CurrentCommand, gsl::narrow<SHORT>(POPUP_SIZE_Y(Popup) - 1));
+    }
+    else
+    {
+        Popup->BottomIndex = (SHORT)(CommandHistory->NumberOfCommands - 1);
+    }
+    Popup->CurrentCommand = CommandHistory->LastDisplayed;
+    DrawCommandListPopup(Popup, CommandHistory->LastDisplayed, CommandHistory, CookedReadData->_pScreenInfo);
+    Popup->PopupInputRoutine = (PCLE_POPUP_INPUT_ROUTINE)ProcessCommandListInput;
+    return ProcessCommandListInput(CookedReadData);
+}
+
+VOID DrawPromptPopup(_In_ PCLE_POPUP Popup, _In_ PSCREEN_INFORMATION ScreenInfo, _In_reads_(PromptLength) PWCHAR Prompt, _In_ ULONG PromptLength)
+{
+    // Draw empty popup.
+    COORD WriteCoord;
+    WriteCoord.X = (SHORT)(Popup->Region.Left + 1);
+    WriteCoord.Y = (SHORT)(Popup->Region.Top + 1);
+    ULONG lStringLength = POPUP_SIZE_X(Popup);
+    for (SHORT i = 0; i < POPUP_SIZE_Y(Popup); i++)
+    {
+        LOG_IF_FAILED(FillOutput(ScreenInfo,
+                                 Popup->Attributes.GetLegacyAttributes(),
+                                 WriteCoord,
+                                 CONSOLE_ATTRIBUTE,
+                                 &lStringLength));
+        LOG_IF_FAILED(FillOutput(ScreenInfo,
+                                 (WCHAR)' ',
+                                 WriteCoord,
+                                 CONSOLE_FALSE_UNICODE,   // faster that real unicode
+                                 &lStringLength));
+
+        WriteCoord.Y += 1;
+    }
+
+    WriteCoord.X = (SHORT)(Popup->Region.Left + 1);
+    WriteCoord.Y = (SHORT)(Popup->Region.Top + 1);
+
+    // write prompt to screen
+    lStringLength = PromptLength;
+    if (lStringLength > (ULONG)POPUP_SIZE_X(Popup))
+    {
+        lStringLength = (ULONG)(POPUP_SIZE_X(Popup));
+    }
+
+    LOG_IF_FAILED(WriteOutputString(ScreenInfo, Prompt, WriteCoord, CONSOLE_REAL_UNICODE, &lStringLength, nullptr));
+}
+
+// Routine Description:
+// - This routine handles the "delete up to this char" popup.  It puts up the popup, then calls ProcessCopyFromCharInput to get and process input.
+// Return Value:
+// - CONSOLE_STATUS_WAIT - we ran out of input, so a wait block was created
+// - STATUS_SUCCESS - read was fully completed (user hit return)
+[[nodiscard]]
+NTSTATUS CopyFromCharPopup(_In_ COOKED_READ_DATA* CookedReadData)
+{
+    const CONSOLE_INFORMATION& gci = ServiceLocator::LocateGlobals().getConsoleInformation();
+    WCHAR ItemString[70];
+    int ItemLength = 0;
+    LANGID LangId;
+    NTSTATUS Status = GetConsoleLangId(gci.OutputCP, &LangId);
+    if (NT_SUCCESS(Status))
+    {
+        ItemLength = LoadStringEx(ServiceLocator::LocateGlobals().hInstance, ID_CONSOLE_MSGCMDLINEF4, ItemString, ARRAYSIZE(ItemString), LangId);
+    }
+
+    if (!NT_SUCCESS(Status) || ItemLength == 0)
+    {
+        ItemLength = LoadStringW(ServiceLocator::LocateGlobals().hInstance, ID_CONSOLE_MSGCMDLINEF4, ItemString, ARRAYSIZE(ItemString));
+    }
+
+    PCOMMAND_HISTORY const CommandHistory = CookedReadData->_CommandHistory;
+    PCLE_POPUP const Popup = CONTAINING_RECORD(CommandHistory->PopupList.Flink, CLE_POPUP, ListLink);
+
+    DrawPromptPopup(Popup, CookedReadData->_pScreenInfo, ItemString, ItemLength);
+    Popup->PopupInputRoutine = (PCLE_POPUP_INPUT_ROUTINE)ProcessCopyFromCharInput;
+
+    return ProcessCopyFromCharInput(CookedReadData);
+}
+
+// Routine Description:
+// - This routine handles the "copy up to this char" popup.  It puts up the popup, then calls ProcessCopyToCharInput to get and process input.
+// Return Value:
+// - CONSOLE_STATUS_WAIT - we ran out of input, so a wait block was created
+// - STATUS_SUCCESS - read was fully completed (user hit return)
+[[nodiscard]]
+NTSTATUS CopyToCharPopup(_In_ COOKED_READ_DATA* CookedReadData)
+{
+    const CONSOLE_INFORMATION& gci = ServiceLocator::LocateGlobals().getConsoleInformation();
+    WCHAR ItemString[70];
+    int ItemLength = 0;
+    LANGID LangId;
+
+    NTSTATUS Status = GetConsoleLangId(gci.OutputCP, &LangId);
+    if (NT_SUCCESS(Status))
+    {
+        ItemLength = LoadStringEx(ServiceLocator::LocateGlobals().hInstance, ID_CONSOLE_MSGCMDLINEF2, ItemString, ARRAYSIZE(ItemString), LangId);
+    }
+
+    if (!NT_SUCCESS(Status) || ItemLength == 0)
+    {
+        ItemLength = LoadStringW(ServiceLocator::LocateGlobals().hInstance, ID_CONSOLE_MSGCMDLINEF2, ItemString, ARRAYSIZE(ItemString));
+    }
+
+    PCOMMAND_HISTORY const CommandHistory = CookedReadData->_CommandHistory;
+    PCLE_POPUP const Popup = CONTAINING_RECORD(CommandHistory->PopupList.Flink, CLE_POPUP, ListLink);
+    DrawPromptPopup(Popup, CookedReadData->_pScreenInfo, ItemString, ItemLength);
+    Popup->PopupInputRoutine = (PCLE_POPUP_INPUT_ROUTINE)ProcessCopyToCharInput;
+    return ProcessCopyToCharInput(CookedReadData);
+}
+
+// Routine Description:
+// - This routine handles the "enter command number" popup.  It puts up the popup, then calls ProcessCommandNumberInput to get and process input.
+// Return Value:
+// - CONSOLE_STATUS_WAIT - we ran out of input, so a wait block was created
+// - STATUS_SUCCESS - read was fully completed (user hit return)
+[[nodiscard]]
+NTSTATUS CommandNumberPopup(_In_ COOKED_READ_DATA* const CookedReadData)
+{
+    const CONSOLE_INFORMATION& gci = ServiceLocator::LocateGlobals().getConsoleInformation();
+    WCHAR ItemString[70];
+    int ItemLength = 0;
+    LANGID LangId;
+
+    NTSTATUS Status = GetConsoleLangId(gci.OutputCP, &LangId);
+    if (NT_SUCCESS(Status))
+    {
+        ItemLength = LoadStringEx(ServiceLocator::LocateGlobals().hInstance, ID_CONSOLE_MSGCMDLINEF9, ItemString, ARRAYSIZE(ItemString), LangId);
+    }
+    if (!NT_SUCCESS(Status) || ItemLength == 0)
+    {
+        ItemLength = LoadStringW(ServiceLocator::LocateGlobals().hInstance, ID_CONSOLE_MSGCMDLINEF9, ItemString, ARRAYSIZE(ItemString));
+    }
+
+    PCOMMAND_HISTORY const CommandHistory = CookedReadData->_CommandHistory;
+    PCLE_POPUP const Popup = CONTAINING_RECORD(CommandHistory->PopupList.Flink, CLE_POPUP, ListLink);
+
+    if (ItemLength > POPUP_SIZE_X(Popup) - COMMAND_NUMBER_LENGTH)
+    {
+        ItemLength = POPUP_SIZE_X(Popup) - COMMAND_NUMBER_LENGTH;
+    }
+    DrawPromptPopup(Popup, CookedReadData->_pScreenInfo, ItemString, ItemLength);
+
+    // Save the original cursor position in case the user cancels out of the dialog
+    CookedReadData->BeforeDialogCursorPosition = CookedReadData->_pScreenInfo->TextInfo->GetCursor()->GetPosition();
+
+    // Move the cursor into the dialog so the user can type multiple characters for the command number
+    COORD CursorPosition;
+    CursorPosition.X = (SHORT)(Popup->Region.Right - MINIMUM_COMMAND_PROMPT_SIZE);
+    CursorPosition.Y = (SHORT)(Popup->Region.Top + 1);
+    LOG_IF_FAILED(CookedReadData->_pScreenInfo->SetCursorPosition(CursorPosition, TRUE));
+
+    // Prepare the popup
+    Popup->NumberRead = 0;
+    Popup->PopupInputRoutine = (PCLE_POPUP_INPUT_ROUTINE)ProcessCommandNumberInput;
+
+    // Transfer control to the handler routine
+    return ProcessCommandNumberInput(CookedReadData);
+}
+
+
+// TODO: [MSFT:4586207] Clean up this mess -- needs helpers. http://osgvsowi/4586207
+// Routine Description:
+// - This routine process command line editing keys.
+// Return Value:
+// - CONSOLE_STATUS_WAIT - CommandListPopup ran out of input
+// - CONSOLE_STATUS_READ_COMPLETE - user hit <enter> in CommandListPopup
+// - STATUS_SUCCESS - everything's cool
+[[nodiscard]]
+NTSTATUS ProcessCommandLine(_In_ COOKED_READ_DATA* pCookedReadData,
+                            _In_ WCHAR wch,
+                            const DWORD dwKeyState)
+{
+    const CONSOLE_INFORMATION& gci = ServiceLocator::LocateGlobals().getConsoleInformation();
+    COORD CurrentPosition = { 0 };
+    DWORD CharsToWrite;
+    NTSTATUS Status;
+    SHORT ScrollY = 0;
+    const SHORT sScreenBufferSizeX = pCookedReadData->_pScreenInfo->GetScreenBufferSize().X;
+
+    bool UpdateCursorPosition = false;
+    if (wch == VK_F7 && (dwKeyState & (RIGHT_CTRL_PRESSED | LEFT_CTRL_PRESSED | RIGHT_ALT_PRESSED | LEFT_ALT_PRESSED)) == 0)
+    {
+        COORD PopupSize;
+
+        if (pCookedReadData->_CommandHistory && pCookedReadData->_CommandHistory->NumberOfCommands)
+        {
+            PopupSize.X = 40;
+            PopupSize.Y = 10;
+            Status = BeginPopup(pCookedReadData->_pScreenInfo, pCookedReadData->_CommandHistory, PopupSize);
+            if (NT_SUCCESS(Status))
+            {
+                // CommandListPopup does EndPopup call
+                return CommandListPopup(pCookedReadData);
+            }
+        }
+    }
+    else
+    {
+        switch (wch)
+        {
+        case VK_ESCAPE:
+            DeleteCommandLine(pCookedReadData, true);
+            break;
+        case VK_UP:
+        case VK_DOWN:
+        case VK_F5:
+            if (wch == VK_F5)
+                wch = VK_UP;
+            // for doskey compatibility, buffer isn't circular
+            if (wch == VK_UP && !AtFirstCommand(pCookedReadData->_CommandHistory) || wch == VK_DOWN && !AtLastCommand(pCookedReadData->_CommandHistory))
+            {
+                DeleteCommandLine(pCookedReadData, true);
+                Status = RetrieveCommand(pCookedReadData->_CommandHistory,
+                                         wch,
+                                         pCookedReadData->_BackupLimit,
+                                         pCookedReadData->_BufferSize,
+                                         &pCookedReadData->_BytesRead);
+                ASSERT(pCookedReadData->_BackupLimit == pCookedReadData->_BufPtr);
+                if (pCookedReadData->_Echo)
+                {
+                    Status = WriteCharsLegacy(pCookedReadData->_pScreenInfo,
+                                              pCookedReadData->_BackupLimit,
+                                              pCookedReadData->_BufPtr,
+                                              pCookedReadData->_BufPtr,
+                                              &pCookedReadData->_BytesRead,
+                                              &pCookedReadData->_NumberOfVisibleChars,
+                                              pCookedReadData->_OriginalCursorPosition.X,
+                                              WC_DESTRUCTIVE_BACKSPACE | WC_KEEP_CURSOR_VISIBLE | WC_ECHO,
+                                              &ScrollY);
+                    ASSERT(NT_SUCCESS(Status));
+                    pCookedReadData->_OriginalCursorPosition.Y += ScrollY;
+                }
+                CharsToWrite = pCookedReadData->_BytesRead / sizeof(WCHAR);
+                pCookedReadData->_CurrentPosition = CharsToWrite;
+                pCookedReadData->_BufPtr = pCookedReadData->_BackupLimit + CharsToWrite;
+            }
+            break;
+        case VK_PRIOR:
+        case VK_NEXT:
+            if (pCookedReadData->_CommandHistory && pCookedReadData->_CommandHistory->NumberOfCommands)
+            {
+                // display oldest or newest command
+                SHORT CommandNumber;
+                if (wch == VK_PRIOR)
+                {
+                    CommandNumber = 0;
+                }
+                else
+                {
+                    CommandNumber = (SHORT)(pCookedReadData->_CommandHistory->NumberOfCommands - 1);
+                }
+                DeleteCommandLine(pCookedReadData, true);
+                Status = RetrieveNthCommand(pCookedReadData->_CommandHistory,
+                                            COMMAND_NUM_TO_INDEX(CommandNumber, pCookedReadData->_CommandHistory),
+                                            pCookedReadData->_BackupLimit,
+                                            pCookedReadData->_BufferSize,
+                                            &pCookedReadData->_BytesRead);
+                ASSERT(pCookedReadData->_BackupLimit == pCookedReadData->_BufPtr);
+                if (pCookedReadData->_Echo)
+                {
+                    Status = WriteCharsLegacy(pCookedReadData->_pScreenInfo,
+                                              pCookedReadData->_BackupLimit,
+                                              pCookedReadData->_BufPtr,
+                                              pCookedReadData->_BufPtr,
+                                              &pCookedReadData->_BytesRead,
+                                              &pCookedReadData->_NumberOfVisibleChars,
+                                              pCookedReadData->_OriginalCursorPosition.X,
+                                              WC_DESTRUCTIVE_BACKSPACE | WC_KEEP_CURSOR_VISIBLE | WC_ECHO,
+                                              &ScrollY);
+                    ASSERT(NT_SUCCESS(Status));
+                    pCookedReadData->_OriginalCursorPosition.Y += ScrollY;
+                }
+                CharsToWrite = pCookedReadData->_BytesRead / sizeof(WCHAR);
+                pCookedReadData->_CurrentPosition = CharsToWrite;
+                pCookedReadData->_BufPtr = pCookedReadData->_BackupLimit + CharsToWrite;
+            }
+            break;
+        case VK_END:
+            if (dwKeyState & (RIGHT_CTRL_PRESSED | LEFT_CTRL_PRESSED))
+            {
+                DeleteCommandLine(pCookedReadData, false);
+                pCookedReadData->_BytesRead = pCookedReadData->_CurrentPosition * sizeof(WCHAR);
+                if (pCookedReadData->_Echo)
+                {
+                    Status = WriteCharsLegacy(pCookedReadData->_pScreenInfo,
+                                              pCookedReadData->_BackupLimit,
+                                              pCookedReadData->_BackupLimit,
+                                              pCookedReadData->_BackupLimit,
+                                              &pCookedReadData->_BytesRead,
+                                              &pCookedReadData->_NumberOfVisibleChars,
+                                              pCookedReadData->_OriginalCursorPosition.X,
+                                              WC_DESTRUCTIVE_BACKSPACE | WC_KEEP_CURSOR_VISIBLE | WC_ECHO,
+                                              nullptr);
+                    ASSERT(NT_SUCCESS(Status));
+                }
+            }
+            else
+            {
+                pCookedReadData->_CurrentPosition = pCookedReadData->_BytesRead / sizeof(WCHAR);
+                pCookedReadData->_BufPtr = pCookedReadData->_BackupLimit + pCookedReadData->_CurrentPosition;
+                CurrentPosition.X = (SHORT)(pCookedReadData->_OriginalCursorPosition.X + pCookedReadData->_NumberOfVisibleChars);
+                CurrentPosition.Y = pCookedReadData->_OriginalCursorPosition.Y;
+                if (CheckBisectProcessW(pCookedReadData->_pScreenInfo,
+                                        pCookedReadData->_BackupLimit,
+                                        pCookedReadData->_CurrentPosition,
+                                        sScreenBufferSizeX - pCookedReadData->_OriginalCursorPosition.X,
+                                        pCookedReadData->_OriginalCursorPosition.X,
+                                        true))
+                {
+                    CurrentPosition.X++;
+                }
+                UpdateCursorPosition = true;
+            }
+            break;
+        case VK_HOME:
+            if (dwKeyState & (RIGHT_CTRL_PRESSED | LEFT_CTRL_PRESSED))
+            {
+                DeleteCommandLine(pCookedReadData, false);
+                pCookedReadData->_BytesRead -= pCookedReadData->_CurrentPosition * sizeof(WCHAR);
+                pCookedReadData->_CurrentPosition = 0;
+                memmove(pCookedReadData->_BackupLimit, pCookedReadData->_BufPtr, pCookedReadData->_BytesRead);
+                pCookedReadData->_BufPtr = pCookedReadData->_BackupLimit;
+                if (pCookedReadData->_Echo)
+                {
+                    Status = WriteCharsLegacy(pCookedReadData->_pScreenInfo,
+                                              pCookedReadData->_BackupLimit,
+                                              pCookedReadData->_BackupLimit,
+                                              pCookedReadData->_BackupLimit,
+                                              &pCookedReadData->_BytesRead,
+                                              &pCookedReadData->_NumberOfVisibleChars,
+                                              pCookedReadData->_OriginalCursorPosition.X,
+                                              WC_DESTRUCTIVE_BACKSPACE | WC_KEEP_CURSOR_VISIBLE | WC_ECHO,
+                                              nullptr);
+                    ASSERT(NT_SUCCESS(Status));
+                }
+                CurrentPosition = pCookedReadData->_OriginalCursorPosition;
+                UpdateCursorPosition = true;
+            }
+            else
+            {
+                pCookedReadData->_CurrentPosition = 0;
+                pCookedReadData->_BufPtr = pCookedReadData->_BackupLimit;
+                CurrentPosition = pCookedReadData->_OriginalCursorPosition;
+                UpdateCursorPosition = true;
+            }
+            break;
+        case VK_LEFT:
+            if (dwKeyState & (RIGHT_CTRL_PRESSED | LEFT_CTRL_PRESSED))
+            {
+                PWCHAR LastWord;
+                if (pCookedReadData->_BufPtr != pCookedReadData->_BackupLimit)
+                {
+                    // A bit better word skipping.
+                    LastWord = pCookedReadData->_BufPtr - 1;
+                    if (LastWord != pCookedReadData->_BackupLimit)
+                    {
+                        if (*LastWord == L' ')
+                        {
+                            // Skip spaces, until the non-space character is found.
+                            while (--LastWord != pCookedReadData->_BackupLimit)
+                            {
+                                ASSERT(LastWord > pCookedReadData->_BackupLimit);
+                                if (*LastWord != L' ')
+                                {
+                                    break;
+                                }
+                            }
+                        }
+                        if (LastWord != pCookedReadData->_BackupLimit)
+                        {
+                            if (IsWordDelim(*LastWord))
+                            {
+                                // Skip WORD_DELIMs until space or non WORD_DELIM is found.
+                                while (--LastWord != pCookedReadData->_BackupLimit)
+                                {
+                                    ASSERT(LastWord > pCookedReadData->_BackupLimit);
+                                    if (*LastWord == L' ' || !IsWordDelim(*LastWord))
+                                    {
+                                        break;
+                                    }
+                                }
+                            }
+                            else
+                            {
+                                // Skip the regular words
+                                while (--LastWord != pCookedReadData->_BackupLimit)
+                                {
+                                    ASSERT(LastWord > pCookedReadData->_BackupLimit);
+                                    if (IsWordDelim(*LastWord))
+                                    {
+                                        break;
+                                    }
+                                }
+                            }
+                        }
+                        ASSERT(LastWord >= pCookedReadData->_BackupLimit);
+                        if (LastWord != pCookedReadData->_BackupLimit)
+                        {
+                            /*
+                             * LastWord is currently pointing to the last character
+                             * of the previous word, unless it backed up to the beginning
+                             * of the buffer.
+                             * Let's increment LastWord so that it points to the expeced
+                             * insertion point.
+                             */
+                            ++LastWord;
+                        }
+                        pCookedReadData->_BufPtr = LastWord;
+                    }
+                    pCookedReadData->_CurrentPosition = (ULONG)(pCookedReadData->_BufPtr - pCookedReadData->_BackupLimit);
+                    CurrentPosition = pCookedReadData->_OriginalCursorPosition;
+                    CurrentPosition.X = (SHORT)(CurrentPosition.X +
+                                                RetrieveTotalNumberOfSpaces(pCookedReadData->_OriginalCursorPosition.X,
+                                                                            pCookedReadData->_BackupLimit, pCookedReadData->_CurrentPosition));
+                    if (CheckBisectStringW(pCookedReadData->_BackupLimit,
+                                           pCookedReadData->_CurrentPosition + 1,
+                                           sScreenBufferSizeX - pCookedReadData->_OriginalCursorPosition.X))
+                    {
+                        CurrentPosition.X++;
+                    }
+
+                    UpdateCursorPosition = true;
+                }
+            }
+            else
+            {
+                if (pCookedReadData->_BufPtr != pCookedReadData->_BackupLimit)
+                {
+                    pCookedReadData->_BufPtr--;
+                    pCookedReadData->_CurrentPosition--;
+                    CurrentPosition.X = pCookedReadData->_pScreenInfo->TextInfo->GetCursor()->GetPosition().X;
+                    CurrentPosition.Y = pCookedReadData->_pScreenInfo->TextInfo->GetCursor()->GetPosition().Y;
+                    CurrentPosition.X = (SHORT)(CurrentPosition.X -
+                                                RetrieveNumberOfSpaces(pCookedReadData->_OriginalCursorPosition.X,
+                                                                       pCookedReadData->_BackupLimit,
+                                                                       pCookedReadData->_CurrentPosition));
+                    if (CheckBisectProcessW(pCookedReadData->_pScreenInfo,
+                                            pCookedReadData->_BackupLimit,
+                                            pCookedReadData->_CurrentPosition + 2,
+                                            sScreenBufferSizeX - pCookedReadData->_OriginalCursorPosition.X,
+                                            pCookedReadData->_OriginalCursorPosition.X,
+                                            true))
+                    {
+                        if ((CurrentPosition.X == -2) || (CurrentPosition.X == -1))
+                        {
+                            CurrentPosition.X--;
+                        }
+                    }
+
+                    UpdateCursorPosition = true;
+                }
+            }
+            break;
+        case VK_RIGHT:
+        case VK_F1:
+            // we don't need to check for end of buffer here because we've
+            // already done it.
+            if (dwKeyState & (RIGHT_CTRL_PRESSED | LEFT_CTRL_PRESSED))
+            {
+                if (wch != VK_F1)
+                {
+                    if (pCookedReadData->_CurrentPosition < (pCookedReadData->_BytesRead / sizeof(WCHAR)))
+                    {
+                        PWCHAR NextWord = pCookedReadData->_BufPtr;
+
+                        // A bit better word skipping.
+                        PWCHAR BufLast = pCookedReadData->_BackupLimit + pCookedReadData->_BytesRead / sizeof(WCHAR);
+
+                        ASSERT(NextWord < BufLast);
+                        if (*NextWord == L' ')
+                        {
+                            // If the current character is space, skip to the next non-space character.
+                            while (NextWord < BufLast)
+                            {
+                                if (*NextWord != L' ')
+                                {
+                                    break;
+                                }
+                                ++NextWord;
+                            }
+                        }
+                        else
+                        {
+                            // Skip the body part.
+                            bool fStartFromDelim = IsWordDelim(*NextWord);
+
+                            while (++NextWord < BufLast)
+                            {
+                                if (fStartFromDelim != IsWordDelim(*NextWord))
+                                {
+                                    break;
+                                }
+                            }
+
+                            // Skip the space block.
+                            if (NextWord < BufLast && *NextWord == L' ')
+                            {
+                                while (++NextWord < BufLast)
+                                {
+                                    if (*NextWord != L' ')
+                                    {
+                                        break;
+                                    }
+                                }
+                            }
+                        }
+
+                        pCookedReadData->_BufPtr = NextWord;
+                        pCookedReadData->_CurrentPosition = (ULONG)(pCookedReadData->_BufPtr - pCookedReadData->_BackupLimit);
+                        CurrentPosition = pCookedReadData->_OriginalCursorPosition;
+                        CurrentPosition.X = (SHORT)(CurrentPosition.X +
+                                                    RetrieveTotalNumberOfSpaces(pCookedReadData->_OriginalCursorPosition.X,
+                                                                                pCookedReadData->_BackupLimit,
+                                                                                pCookedReadData->_CurrentPosition));
+                        if (CheckBisectStringW(pCookedReadData->_BackupLimit,
+                                               pCookedReadData->_CurrentPosition + 1,
+                                               sScreenBufferSizeX - pCookedReadData->_OriginalCursorPosition.X))
+                        {
+                            CurrentPosition.X++;
+                        }
+                        UpdateCursorPosition = true;
+                    }
+                }
+            }
+            else
+            {
+                // If not at the end of the line, move cursor position right.
+                if (pCookedReadData->_CurrentPosition < (pCookedReadData->_BytesRead / sizeof(WCHAR)))
+                {
+                    CurrentPosition = pCookedReadData->_pScreenInfo->TextInfo->GetCursor()->GetPosition();
+                    CurrentPosition.X = (SHORT)(CurrentPosition.X +
+                                                RetrieveNumberOfSpaces(pCookedReadData->_OriginalCursorPosition.X,
+                                                                       pCookedReadData->_BackupLimit,
+                                                                       pCookedReadData->_CurrentPosition));
+                    if (CheckBisectProcessW(pCookedReadData->_pScreenInfo,
+                                            pCookedReadData->_BackupLimit,
+                                            pCookedReadData->_CurrentPosition + 2,
+                                            sScreenBufferSizeX - pCookedReadData->_OriginalCursorPosition.X,
+                                            pCookedReadData->_OriginalCursorPosition.X,
+                                            true))
+                    {
+                        if (CurrentPosition.X == (sScreenBufferSizeX - 1))
+                            CurrentPosition.X++;
+                    }
+
+                    pCookedReadData->_BufPtr++;
+                    pCookedReadData->_CurrentPosition++;
+                    UpdateCursorPosition = true;
+
+                    // if at the end of the line, copy a character from the same position in the last command
+                }
+                else if (pCookedReadData->_CommandHistory)
+                {
+                    PCOMMAND LastCommand;
+                    DWORD NumSpaces;
+                    LastCommand = GetLastCommand(pCookedReadData->_CommandHistory);
+                    if (LastCommand && (USHORT)(LastCommand->CommandLength / sizeof(WCHAR)) > (USHORT)pCookedReadData->_CurrentPosition)
+                    {
+                        *pCookedReadData->_BufPtr = LastCommand->Command[pCookedReadData->_CurrentPosition];
+                        pCookedReadData->_BytesRead += sizeof(WCHAR);
+                        pCookedReadData->_CurrentPosition++;
+                        if (pCookedReadData->_Echo)
+                        {
+                            CharsToWrite = sizeof(WCHAR);
+                            Status = WriteCharsLegacy(pCookedReadData->_pScreenInfo,
+                                                      pCookedReadData->_BackupLimit,
+                                                      pCookedReadData->_BufPtr,
+                                                      pCookedReadData->_BufPtr,
+                                                      &CharsToWrite,
+                                                      &NumSpaces,
+                                                      pCookedReadData->_OriginalCursorPosition.X,
+                                                      WC_DESTRUCTIVE_BACKSPACE | WC_KEEP_CURSOR_VISIBLE | WC_ECHO,
+                                                      &ScrollY);
+                            ASSERT(NT_SUCCESS(Status));
+                            pCookedReadData->_OriginalCursorPosition.Y += ScrollY;
+                            pCookedReadData->_NumberOfVisibleChars += NumSpaces;
+                        }
+                        pCookedReadData->_BufPtr += 1;
+                    }
+                }
+            }
+            break;
+
+        case VK_F2:
+            // copy the previous command to the current command, up to but
+            // not including the character specified by the user.  the user
+            // is prompted via popup to enter a character.
+            if (pCookedReadData->_CommandHistory)
+            {
+                COORD PopupSize;
+
+                PopupSize.X = COPY_TO_CHAR_PROMPT_LENGTH + 2;
+                PopupSize.Y = 1;
+                Status = BeginPopup(pCookedReadData->_pScreenInfo, pCookedReadData->_CommandHistory, PopupSize);
+                if (NT_SUCCESS(Status))
+                {
+                    // CopyToCharPopup does EndPopup call
+                    return CopyToCharPopup(pCookedReadData);
+                }
+            }
+            break;
+
+        case VK_F3:
+            // Copy the remainder of the previous command to the current command.
+            if (pCookedReadData->_CommandHistory)
+            {
+                PCOMMAND LastCommand;
+                DWORD NumSpaces, cchCount;
+
+                LastCommand = GetLastCommand(pCookedReadData->_CommandHistory);
+                if (LastCommand && (USHORT)(LastCommand->CommandLength / sizeof(WCHAR)) > (USHORT)pCookedReadData->_CurrentPosition)
+                {
+                    cchCount = (LastCommand->CommandLength / sizeof(WCHAR)) - pCookedReadData->_CurrentPosition;
+
+#pragma prefast(suppress:__WARNING_POTENTIAL_BUFFER_OVERFLOW_HIGH_PRIORITY, "This is fine")
+                    memmove(pCookedReadData->_BufPtr, &LastCommand->Command[pCookedReadData->_CurrentPosition], cchCount * sizeof(WCHAR));
+                    pCookedReadData->_CurrentPosition += cchCount;
+                    cchCount *= sizeof(WCHAR);
+                    pCookedReadData->_BytesRead = std::max(static_cast<ULONG>(LastCommand->CommandLength), pCookedReadData->_BytesRead);
+                    if (pCookedReadData->_Echo)
+                    {
+                        Status = WriteCharsLegacy(pCookedReadData->_pScreenInfo,
+                                                  pCookedReadData->_BackupLimit,
+                                                  pCookedReadData->_BufPtr,
+                                                  pCookedReadData->_BufPtr,
+                                                  &cchCount,
+                                                  (PULONG)&NumSpaces,
+                                                  pCookedReadData->_OriginalCursorPosition.X,
+                                                  WC_DESTRUCTIVE_BACKSPACE | WC_KEEP_CURSOR_VISIBLE | WC_ECHO,
+                                                  &ScrollY);
+                        ASSERT(NT_SUCCESS(Status));
+                        pCookedReadData->_OriginalCursorPosition.Y += ScrollY;
+                        pCookedReadData->_NumberOfVisibleChars += NumSpaces;
+                    }
+                    pCookedReadData->_BufPtr += cchCount / sizeof(WCHAR);
+                }
+
+            }
+            break;
+
+        case VK_F4:
+            // Delete the current command from cursor position to the
+            // letter specified by the user. The user is prompted via
+            // popup to enter a character.
+            if (pCookedReadData->_CommandHistory)
+            {
+                COORD PopupSize;
+
+                PopupSize.X = COPY_FROM_CHAR_PROMPT_LENGTH + 2;
+                PopupSize.Y = 1;
+                Status = BeginPopup(pCookedReadData->_pScreenInfo, pCookedReadData->_CommandHistory, PopupSize);
+                if (NT_SUCCESS(Status))
+                {
+                    // CopyFromCharPopup does EndPopup call
+                    return CopyFromCharPopup(pCookedReadData);
+                }
+            }
+            break;
+        case VK_F6:
+        {
+            // place a ctrl-z in the current command line
+            DWORD NumSpaces = 0;
+
+            *pCookedReadData->_BufPtr = (WCHAR)0x1a;  // ctrl-z
+            pCookedReadData->_BytesRead += sizeof(WCHAR);
+            pCookedReadData->_CurrentPosition++;
+            if (pCookedReadData->_Echo)
+            {
+                CharsToWrite = sizeof(WCHAR);
+                Status = WriteCharsLegacy(pCookedReadData->_pScreenInfo,
+                                          pCookedReadData->_BackupLimit,
+                                          pCookedReadData->_BufPtr,
+                                          pCookedReadData->_BufPtr,
+                                          &CharsToWrite,
+                                          &NumSpaces,
+                                          pCookedReadData->_OriginalCursorPosition.X,
+                                          WC_DESTRUCTIVE_BACKSPACE | WC_KEEP_CURSOR_VISIBLE | WC_ECHO,
+                                          &ScrollY);
+                ASSERT(NT_SUCCESS(Status));
+                pCookedReadData->_OriginalCursorPosition.Y += ScrollY;
+                pCookedReadData->_NumberOfVisibleChars += NumSpaces;
+            }
+            pCookedReadData->_BufPtr += 1;
+            break;
+        }
+        case VK_F7:
+            if (dwKeyState & (RIGHT_ALT_PRESSED | LEFT_ALT_PRESSED))
+            {
+                if (pCookedReadData->_CommandHistory)
+                {
+                    EmptyCommandHistory(pCookedReadData->_CommandHistory);
+                    pCookedReadData->_CommandHistory->Flags |= CLE_ALLOCATED;
+                }
+            }
+            break;
+
+        case VK_F8:
+            if (pCookedReadData->_CommandHistory)
+            {
+                SHORT i;
+
+                // Cycles through the stored commands that start with the characters in the current command.
+                i = FindMatchingCommand(pCookedReadData->_CommandHistory,
+                                        pCookedReadData->_BackupLimit,
+                                        pCookedReadData->_CurrentPosition * sizeof(WCHAR),
+                                        pCookedReadData->_CommandHistory->LastDisplayed,
+                                        0);
+                if (i != -1)
+                {
+                    SHORT CurrentPos;
+                    COORD CursorPosition;
+
+                    // save cursor position
+                    CurrentPos = (SHORT)pCookedReadData->_CurrentPosition;
+                    CursorPosition = pCookedReadData->_pScreenInfo->TextInfo->GetCursor()->GetPosition();
+
+                    DeleteCommandLine(pCookedReadData, true);
+                    Status = RetrieveNthCommand(pCookedReadData->_CommandHistory,
+                                                i,
+                                                pCookedReadData->_BackupLimit,
+                                                pCookedReadData->_BufferSize,
+                                                &pCookedReadData->_BytesRead);
+                    ASSERT(pCookedReadData->_BackupLimit == pCookedReadData->_BufPtr);
+                    if (pCookedReadData->_Echo)
+                    {
+                        Status = WriteCharsLegacy(pCookedReadData->_pScreenInfo,
+                                                  pCookedReadData->_BackupLimit,
+                                                  pCookedReadData->_BufPtr,
+                                                  pCookedReadData->_BufPtr,
+                                                  &pCookedReadData->_BytesRead,
+                                                  &pCookedReadData->_NumberOfVisibleChars,
+                                                  pCookedReadData->_OriginalCursorPosition.X,
+                                                  WC_DESTRUCTIVE_BACKSPACE | WC_KEEP_CURSOR_VISIBLE | WC_ECHO,
+                                                  &ScrollY);
+                        ASSERT(NT_SUCCESS(Status));
+                        pCookedReadData->_OriginalCursorPosition.Y += ScrollY;
+                    }
+                    CursorPosition.Y += ScrollY;
+
+                    // restore cursor position
+                    pCookedReadData->_BufPtr = pCookedReadData->_BackupLimit + CurrentPos;
+                    pCookedReadData->_CurrentPosition = CurrentPos;
+                    Status = pCookedReadData->_pScreenInfo->SetCursorPosition(CursorPosition, true);
+                    ASSERT(NT_SUCCESS(Status));
+                }
+            }
+            break;
+        case VK_F9:
+        {
+            // prompt the user to enter the desired command number. copy that command to the command line.
+            COORD PopupSize;
+
+            if (pCookedReadData->_CommandHistory &&
+                pCookedReadData->_CommandHistory->NumberOfCommands &&
+                sScreenBufferSizeX >= MINIMUM_COMMAND_PROMPT_SIZE + 2)
+            {   // 2 is for border
+                PopupSize.X = COMMAND_NUMBER_PROMPT_LENGTH + COMMAND_NUMBER_LENGTH;
+                PopupSize.Y = 1;
+                Status = BeginPopup(pCookedReadData->_pScreenInfo, pCookedReadData->_CommandHistory, PopupSize);
+                if (NT_SUCCESS(Status))
+                {
+                    // CommandNumberPopup does EndPopup call
+                    return CommandNumberPopup(pCookedReadData);
+                }
+            }
+            break;
+        }
+        case VK_F10:
+            // Alt+F10 clears the aliases for specifically cmd.exe.
+            if (dwKeyState & (RIGHT_ALT_PRESSED | LEFT_ALT_PRESSED))
+            {
+                Alias::s_ClearCmdExeAliases();
+            }
+            break;
+        case VK_INSERT:
+            pCookedReadData->_InsertMode = !pCookedReadData->_InsertMode;
+            pCookedReadData->_pScreenInfo->SetCursorDBMode((!!pCookedReadData->_InsertMode != gci.GetInsertMode()));
+            break;
+        case VK_DELETE:
+            if (!AT_EOL(pCookedReadData))
+            {
+                COORD CursorPosition;
+
+                bool fStartFromDelim = IsWordDelim(*pCookedReadData->_BufPtr);
+
+            del_repeat:
+                // save cursor position
+                CursorPosition = pCookedReadData->_pScreenInfo->TextInfo->GetCursor()->GetPosition();
+
+                // Delete commandline.
+#pragma prefast(suppress:__WARNING_BUFFER_OVERFLOW, "Not sure why prefast is getting confused here")
+                DeleteCommandLine(pCookedReadData, false);
+
+                // Delete char.
+                pCookedReadData->_BytesRead -= sizeof(WCHAR);
+                memmove(pCookedReadData->_BufPtr,
+                        pCookedReadData->_BufPtr + 1,
+                        pCookedReadData->_BytesRead - (pCookedReadData->_CurrentPosition * sizeof(WCHAR)));
+
+                {
+                    PWCHAR buf = (PWCHAR)((PBYTE)pCookedReadData->_BackupLimit + pCookedReadData->_BytesRead);
+                    *buf = (WCHAR)' ';
+                }
+
+                // Write commandline.
+                if (pCookedReadData->_Echo)
+                {
+                    Status = WriteCharsLegacy(pCookedReadData->_pScreenInfo,
+                                              pCookedReadData->_BackupLimit,
+                                              pCookedReadData->_BackupLimit,
+                                              pCookedReadData->_BackupLimit,
+                                              &pCookedReadData->_BytesRead,
+                                              &pCookedReadData->_NumberOfVisibleChars,
+                                              pCookedReadData->_OriginalCursorPosition.X,
+                                              WC_DESTRUCTIVE_BACKSPACE | WC_KEEP_CURSOR_VISIBLE | WC_ECHO,
+                                              nullptr);
+                    ASSERT(NT_SUCCESS(Status));
+                }
+
+                // restore cursor position
+                if (CheckBisectProcessW(pCookedReadData->_pScreenInfo,
+                                        pCookedReadData->_BackupLimit,
+                                        pCookedReadData->_CurrentPosition + 1,
+                                        sScreenBufferSizeX - pCookedReadData->_OriginalCursorPosition.X,
+                                        pCookedReadData->_OriginalCursorPosition.X,
+                                        true))
+                {
+                    CursorPosition.X++;
+                }
+                CurrentPosition = CursorPosition;
+                if (pCookedReadData->_Echo)
+                {
+                    Status = AdjustCursorPosition(pCookedReadData->_pScreenInfo, CurrentPosition, true, nullptr);
+                    ASSERT(NT_SUCCESS(Status));
+                }
+
+                // If Ctrl key is pressed, delete a word.
+                // If the start point was word delimiter, just remove delimiters portion only.
+                if ((dwKeyState & CTRL_PRESSED) &&
+                    !AT_EOL(pCookedReadData) &&
+                    fStartFromDelim ^ !IsWordDelim(*pCookedReadData->_BufPtr))
+                {
+                    goto del_repeat;
+                }
+            }
+            break;
+        default:
+            ASSERT(FALSE);
+            break;
+        }
+    }
+
+    if (UpdateCursorPosition && pCookedReadData->_Echo)
+    {
+        Status = AdjustCursorPosition(pCookedReadData->_pScreenInfo, CurrentPosition, true, nullptr);
+        ASSERT(NT_SUCCESS(Status));
+    }
+
+    return STATUS_SUCCESS;
+}
+
+void DrawCommandListBorder(_In_ PCLE_POPUP const Popup, _In_ PSCREEN_INFORMATION const ScreenInfo)
+{
+    // fill attributes of top line
+    COORD WriteCoord;
+    WriteCoord.X = Popup->Region.Left;
+    WriteCoord.Y = Popup->Region.Top;
+    ULONG Length = POPUP_SIZE_X(Popup) + 2;
+    LOG_IF_FAILED(FillOutput(ScreenInfo, Popup->Attributes.GetLegacyAttributes(), WriteCoord, CONSOLE_ATTRIBUTE, &Length));
+
+    // draw upper left corner
+    Length = 1;
+    LOG_IF_FAILED(FillOutput(ScreenInfo, ScreenInfo->LineChar[UPPER_LEFT_CORNER], WriteCoord, CONSOLE_REAL_UNICODE, &Length));
+
+    // draw upper bar
+    WriteCoord.X += 1;
+    Length = POPUP_SIZE_X(Popup);
+    LOG_IF_FAILED(FillOutput(ScreenInfo, ScreenInfo->LineChar[HORIZONTAL_LINE], WriteCoord, CONSOLE_REAL_UNICODE, &Length));
+
+    // draw upper right corner
+    WriteCoord.X = Popup->Region.Right;
+    Length = 1;
+    LOG_IF_FAILED(FillOutput(ScreenInfo, ScreenInfo->LineChar[UPPER_RIGHT_CORNER], WriteCoord, CONSOLE_REAL_UNICODE, &Length));
+
+    for (SHORT i = 0; i < POPUP_SIZE_Y(Popup); i++)
+    {
+        WriteCoord.Y += 1;
+        WriteCoord.X = Popup->Region.Left;
+
+        // fill attributes
+        Length = POPUP_SIZE_X(Popup) + 2;
+        LOG_IF_FAILED(FillOutput(ScreenInfo, Popup->Attributes.GetLegacyAttributes(), WriteCoord, CONSOLE_ATTRIBUTE, &Length));
+        Length = 1;
+        LOG_IF_FAILED(FillOutput(ScreenInfo, ScreenInfo->LineChar[VERTICAL_LINE], WriteCoord, CONSOLE_REAL_UNICODE, &Length));
+        WriteCoord.X = Popup->Region.Right;
+        Length = 1;
+        LOG_IF_FAILED(FillOutput(ScreenInfo, ScreenInfo->LineChar[VERTICAL_LINE], WriteCoord, CONSOLE_REAL_UNICODE, &Length));
+    }
+
+    // Draw bottom line.
+    // Fill attributes of top line.
+    WriteCoord.X = Popup->Region.Left;
+    WriteCoord.Y = Popup->Region.Bottom;
+    Length = POPUP_SIZE_X(Popup) + 2;
+    LOG_IF_FAILED(FillOutput(ScreenInfo, Popup->Attributes.GetLegacyAttributes(), WriteCoord, CONSOLE_ATTRIBUTE, &Length));
+
+    // Draw bottom left corner.
+    Length = 1;
+    WriteCoord.X = Popup->Region.Left;
+    LOG_IF_FAILED(FillOutput(ScreenInfo, ScreenInfo->LineChar[BOTTOM_LEFT_CORNER], WriteCoord, CONSOLE_REAL_UNICODE, &Length));
+
+    // Draw lower bar.
+    WriteCoord.X += 1;
+    Length = POPUP_SIZE_X(Popup);
+    LOG_IF_FAILED(FillOutput(ScreenInfo, ScreenInfo->LineChar[HORIZONTAL_LINE], WriteCoord, CONSOLE_REAL_UNICODE, &Length));
+
+    // draw lower right corner
+    WriteCoord.X = Popup->Region.Right;
+    Length = 1;
+    LOG_IF_FAILED(FillOutput(ScreenInfo, ScreenInfo->LineChar[BOTTOM_RIGHT_CORNER], WriteCoord, CONSOLE_REAL_UNICODE, &Length));
+}
+
+void UpdateHighlight(_In_ PCLE_POPUP Popup,
+                     _In_ SHORT OldCurrentCommand, // command number, not index
+                     _In_ SHORT NewCurrentCommand,
+                     _In_ PSCREEN_INFORMATION ScreenInfo)
+{
+    SHORT TopIndex;
+    if (Popup->BottomIndex < POPUP_SIZE_Y(Popup))
+    {
+        TopIndex = 0;
+    }
+    else
+    {
+        TopIndex = (SHORT)(Popup->BottomIndex - POPUP_SIZE_Y(Popup) + 1);
+    }
+    const WORD PopupLegacyAttributes = Popup->Attributes.GetLegacyAttributes();
+    COORD WriteCoord;
+    WriteCoord.X = (SHORT)(Popup->Region.Left + 1);
+    ULONG lStringLength = POPUP_SIZE_X(Popup);
+
+    WriteCoord.Y = (SHORT)(Popup->Region.Top + 1 + OldCurrentCommand - TopIndex);
+    LOG_IF_FAILED(FillOutput(ScreenInfo, PopupLegacyAttributes, WriteCoord, CONSOLE_ATTRIBUTE, &lStringLength));
+
+    // highlight new command
+    WriteCoord.Y = (SHORT)(Popup->Region.Top + 1 + NewCurrentCommand - TopIndex);
+
+    // inverted attributes
+    WORD const Attributes = (WORD)(((PopupLegacyAttributes << 4) & 0xf0) | ((PopupLegacyAttributes >> 4) & 0x0f));
+    LOG_IF_FAILED(FillOutput(ScreenInfo, Attributes, WriteCoord, CONSOLE_ATTRIBUTE, &lStringLength));
+}
+
+void DrawCommandListPopup(_In_ PCLE_POPUP const Popup,
+                          const SHORT CurrentCommand,
+                          _In_ PCOMMAND_HISTORY const CommandHistory,
+                          _In_ PSCREEN_INFORMATION const ScreenInfo)
+{
+    // draw empty popup
+    COORD WriteCoord;
+    WriteCoord.X = (SHORT)(Popup->Region.Left + 1);
+    WriteCoord.Y = (SHORT)(Popup->Region.Top + 1);
+    ULONG lStringLength = POPUP_SIZE_X(Popup);
+    for (SHORT i = 0; i < POPUP_SIZE_Y(Popup); ++i)
+    {
+        LOG_IF_FAILED(FillOutput(ScreenInfo,
+                                 Popup->Attributes.GetLegacyAttributes(),
+                                 WriteCoord,
+                                 CONSOLE_ATTRIBUTE,
+                                 &lStringLength));
+        LOG_IF_FAILED(FillOutput(ScreenInfo,
+                                 (WCHAR)' ',
+                                 WriteCoord,
+                                 CONSOLE_FALSE_UNICODE,   // faster than real unicode
+                                 &lStringLength));
+        WriteCoord.Y += 1;
+    }
+
+    WriteCoord.Y = (SHORT)(Popup->Region.Top + 1);
+    SHORT i = std::max(gsl::narrow<SHORT>(Popup->BottomIndex - POPUP_SIZE_Y(Popup) + 1), 0i16);
+    for (; i <= Popup->BottomIndex; i++)
+    {
+        CHAR CommandNumber[COMMAND_NUMBER_SIZE];
+        // Write command number to screen.
+        if (0 != _itoa_s(i, CommandNumber, ARRAYSIZE(CommandNumber), 10))
+        {
+            return;
+        }
+
+        PCHAR CommandNumberPtr = CommandNumber;
+
+        size_t CommandNumberLength;
+        if (FAILED(StringCchLengthA(CommandNumberPtr, ARRAYSIZE(CommandNumber), &CommandNumberLength)))
+        {
+            return;
+        }
+        __assume_bound(CommandNumberLength);
+
+        if (CommandNumberLength + 1 >= ARRAYSIZE(CommandNumber))
+        {
+            return;
+        }
+
+        CommandNumber[CommandNumberLength] = ':';
+        CommandNumber[CommandNumberLength + 1] = ' ';
+        CommandNumberLength += 2;
+        if (CommandNumberLength > (ULONG)POPUP_SIZE_X(Popup))
+        {
+            CommandNumberLength = (ULONG)POPUP_SIZE_X(Popup);
+        }
+
+        WriteCoord.X = (SHORT)(Popup->Region.Left + 1);
+        LOG_IF_FAILED(WriteOutputString(ScreenInfo,
+                                        CommandNumberPtr,
+                                        WriteCoord,
+                                        CONSOLE_ASCII,
+                                        (PULONG)& CommandNumberLength,
+                                        nullptr));
+
+        // write command to screen
+        lStringLength = CommandHistory->Commands[COMMAND_NUM_TO_INDEX(i, CommandHistory)]->CommandLength / sizeof(WCHAR);
+        {
+            DWORD lTmpStringLength = lStringLength;
+            LONG lPopupLength = (LONG)(POPUP_SIZE_X(Popup) - CommandNumberLength);
+            LPWSTR lpStr = CommandHistory->Commands[COMMAND_NUM_TO_INDEX(i, CommandHistory)]->Command;
+            while (lTmpStringLength--)
+            {
+                if (IsCharFullWidth(*lpStr++))
+                {
+                    lPopupLength -= 2;
+                }
+                else
+                {
+                    lPopupLength--;
+                }
+
+                if (lPopupLength <= 0)
+                {
+                    lStringLength -= lTmpStringLength;
+                    if (lPopupLength < 0)
+                    {
+                        lStringLength--;
+                    }
+
+                    break;
+                }
+            }
+        }
+
+        WriteCoord.X = (SHORT)(WriteCoord.X + CommandNumberLength);
+        {
+            PWCHAR TransBuffer;
+
+            TransBuffer = new WCHAR[lStringLength];
+            if (TransBuffer == nullptr)
+            {
+                return;
+            }
+
+            memmove(TransBuffer, CommandHistory->Commands[COMMAND_NUM_TO_INDEX(i, CommandHistory)]->Command, lStringLength * sizeof(WCHAR));
+            LOG_IF_FAILED(WriteOutputString(ScreenInfo, TransBuffer, WriteCoord, CONSOLE_REAL_UNICODE, &lStringLength, nullptr));
+            delete[] TransBuffer;
+        }
+
+        // write attributes to screen
+        if (COMMAND_NUM_TO_INDEX(i, CommandHistory) == CurrentCommand)
+        {
+            WriteCoord.X = (SHORT)(Popup->Region.Left + 1);
+            WORD PopupLegacyAttributes = Popup->Attributes.GetLegacyAttributes();
+            // inverted attributes
+            WORD const Attributes = (WORD)(((PopupLegacyAttributes << 4) & 0xf0) | ((PopupLegacyAttributes >> 4) & 0x0f));
+            lStringLength = POPUP_SIZE_X(Popup);
+            LOG_IF_FAILED(FillOutput(ScreenInfo, Attributes, WriteCoord, CONSOLE_ATTRIBUTE, &lStringLength));
+        }
+
+        WriteCoord.Y += 1;
+    }
+}
+
+void UpdateCommandListPopup(_In_ SHORT Delta,
+                            _Inout_ PSHORT CurrentCommand,   // real index, not command #
+                            _In_ PCOMMAND_HISTORY const CommandHistory,
+                            _In_ PCLE_POPUP Popup,
+                            _In_ PSCREEN_INFORMATION const ScreenInfo,
+                            const DWORD Flags)
+{
+    if (Delta == 0)
+    {
+        return;
+    }
+    SHORT const Size = POPUP_SIZE_Y(Popup);
+
+    SHORT CurCmdNum;
+    SHORT NewCmdNum;
+
+    if (Flags & UCLP_WRAP)
+    {
+        CurCmdNum = *CurrentCommand;
+        NewCmdNum = CurCmdNum + Delta;
+        NewCmdNum = COMMAND_INDEX_TO_NUM(NewCmdNum, CommandHistory);
+        CurCmdNum = COMMAND_INDEX_TO_NUM(CurCmdNum, CommandHistory);
+    }
+    else
+    {
+        CurCmdNum = COMMAND_INDEX_TO_NUM(*CurrentCommand, CommandHistory);
+        NewCmdNum = CurCmdNum + Delta;
+        if (NewCmdNum >= CommandHistory->NumberOfCommands)
+        {
+            NewCmdNum = (SHORT)(CommandHistory->NumberOfCommands - 1);
+        }
+        else if (NewCmdNum < 0)
+        {
+            NewCmdNum = 0;
+        }
+    }
+    Delta = NewCmdNum - CurCmdNum;
+
+    bool Scroll = false;
+    // determine amount to scroll, if any
+    if (NewCmdNum <= Popup->BottomIndex - Size)
+    {
+        Popup->BottomIndex += Delta;
+        if (Popup->BottomIndex < (SHORT)(Size - 1))
+        {
+            Popup->BottomIndex = (SHORT)(Size - 1);
+        }
+        Scroll = true;
+    }
+    else if (NewCmdNum > Popup->BottomIndex)
+    {
+        Popup->BottomIndex += Delta;
+        if (Popup->BottomIndex >= CommandHistory->NumberOfCommands)
+        {
+            Popup->BottomIndex = (SHORT)(CommandHistory->NumberOfCommands - 1);
+        }
+        Scroll = true;
+    }
+
+    // write commands to popup
+    if (Scroll)
+    {
+        DrawCommandListPopup(Popup, COMMAND_NUM_TO_INDEX(NewCmdNum, CommandHistory), CommandHistory, ScreenInfo);
+    }
+    else
+    {
+        UpdateHighlight(Popup, COMMAND_INDEX_TO_NUM((*CurrentCommand), CommandHistory), NewCmdNum, ScreenInfo);
+    }
+
+    *CurrentCommand = COMMAND_NUM_TO_INDEX(NewCmdNum, CommandHistory);
+}
+
+UINT LoadStringEx(_In_ HINSTANCE hModule, _In_ UINT wID, _Out_writes_(cchBufferMax) LPWSTR lpBuffer, _In_ UINT cchBufferMax, _In_ WORD wLangId)
+{
+    // Make sure the parms are valid.
+    if (lpBuffer == nullptr)
+    {
+        return 0;
+    }
+
+    UINT cch = 0;
+
+    // String Tables are broken up into 16 string segments.  Find the segment containing the string we are interested in.
+    HANDLE const hResInfo = FindResourceEx(hModule, RT_STRING, (LPTSTR)((LONG_PTR)(((USHORT)wID >> 4) + 1)), wLangId);
+    if (hResInfo != nullptr)
+    {
+        // Load that segment.
+        HANDLE const hStringSeg = (HRSRC)LoadResource(hModule, (HRSRC)hResInfo);
+
+        // Lock the resource.
+        LPTSTR lpsz;
+        if (hStringSeg != nullptr && (lpsz = (LPTSTR)LockResource(hStringSeg)) != nullptr)
+        {
+            // Move past the other strings in this segment. (16 strings in a segment -> & 0x0F)
+            wID &= 0x0F;
+            for (;;)
+            {
+                cch = *((WCHAR *)lpsz++);   // PASCAL like string count
+                // first WCHAR is count of WCHARs
+                if (wID-- == 0)
+                {
+                    break;
+                }
+
+                lpsz += cch;    // Step to start if next string
+            }
+
+            // chhBufferMax == 0 means return a pointer to the read-only resource buffer.
+            if (cchBufferMax == 0)
+            {
+                *(LPTSTR *)lpBuffer = lpsz;
+            }
+            else
+            {
+                // Account for the nullptr
+                cchBufferMax--;
+
+                // Don't copy more than the max allowed.
+                if (cch > cchBufferMax)
+                    cch = cchBufferMax;
+
+                // Copy the string into the buffer.
+                memmove(lpBuffer, lpsz, cch * sizeof(WCHAR));
+            }
+        }
+    }
+
+    // Append a nullptr.
+    if (cchBufferMax != 0)
+    {
+        lpBuffer[cch] = 0;
+    }
+
+    return cch;
+}