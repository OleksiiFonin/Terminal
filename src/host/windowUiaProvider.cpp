/********************************************************
*                                                       *
*   Copyright (C) Microsoft. All rights reserved.       *
*                                                       *
********************************************************/
#include "precomp.h"

#include "windowUiaProvider.hpp"
#include "window.hpp"

#include "screenInfoUiaProvider.hpp"

WindowUiaProvider::WindowUiaProvider(_In_ Window* const pWindow) :
    _pWindow(pWindow),
    _refCount(1)
{

}

WindowUiaProvider::~WindowUiaProvider()
{

}

#pragma region IUnknown

IFACEMETHODIMP_(ULONG) WindowUiaProvider::AddRef()
{
    return InterlockedIncrement(&_refCount);
}

IFACEMETHODIMP_(ULONG) WindowUiaProvider::Release()
{
    long val = InterlockedDecrement(&_refCount);
    if (val == 0)
    {
        delete this;
    }
    return val;
}

IFACEMETHODIMP WindowUiaProvider::QueryInterface(REFIID riid, void** ppInterface)
{
    if (riid == __uuidof(IUnknown))
    {
        *ppInterface = static_cast<IRawElementProviderSimple*>(this);
    }
    else if (riid == __uuidof(IRawElementProviderSimple))
    {
        *ppInterface = static_cast<IRawElementProviderSimple*>(this);
    }
    else if (riid == __uuidof(IRawElementProviderFragment))
    {
        *ppInterface = static_cast<IRawElementProviderFragment*>(this);
    }
    else if (riid == __uuidof(IRawElementProviderFragmentRoot))
    {
        *ppInterface = static_cast<IRawElementProviderFragmentRoot*>(this);
    }
    else
    {
        *ppInterface = NULL;
        return E_NOINTERFACE;
    }

    (static_cast<IUnknown*>(*ppInterface))->AddRef();

    return S_OK;
}

#pragma endregion

#pragma region IRawElementProviderSimple

// Implementation of IRawElementProviderSimple::get_ProviderOptions.
// Gets UI Automation provider options.
IFACEMETHODIMP WindowUiaProvider::get_ProviderOptions(ProviderOptions* pRetVal)
{
    RETURN_IF_FAILED(_EnsureValidHwnd());

<<<<<<< HEAD
    *pRetVal = ProviderOptions_ServerSideProvider | ProviderOptions_UseComThreading;
=======
    *pRetVal = ProviderOptions_ServerSideProvider;
>>>>>>> 555d733c
    return S_OK;
}

// Implementation of IRawElementProviderSimple::get_PatternProvider.
// Gets the object that supports ISelectionPattern.
IFACEMETHODIMP WindowUiaProvider::GetPatternProvider(PATTERNID patternId, IUnknown** ppRetVal)
{
    UNREFERENCED_PARAMETER(patternId);
    RETURN_IF_FAILED(_EnsureValidHwnd());

<<<<<<< HEAD
    *ppRetVal = NULL;
=======
    // The window itself won't implement patterns. We'll return children that implement patterns.

    *pRetVal = NULL;
>>>>>>> 555d733c
    return S_OK;
}

// Implementation of IRawElementProviderSimple::get_PropertyValue.
// Gets custom properties.
IFACEMETHODIMP WindowUiaProvider::GetPropertyValue(PROPERTYID propertyId, VARIANT* pRetVal)
{
    RETURN_IF_FAILED(_EnsureValidHwnd());

<<<<<<< HEAD
    pRetVal->vt = VT_EMPTY;


    // Returning the default will leave the property as the default
    // so we only really need to touch it for the properties we want to implement
    if (propertyId == UIA_ControlTypePropertyId)
=======
    // Although it is hard-coded for the purposes of this sample, localizable 
    // text should be stored in, and loaded from, the resource file (.rc). 
    if (propertyId == UIA_LocalizedControlTypePropertyId)
>>>>>>> 555d733c
    {
        pRetVal->vt = VT_I4;
        pRetVal->lVal = UIA_PaneControlTypeId;
    }
    else if (propertyId == UIA_AutomationIdPropertyId)
    {
<<<<<<< HEAD
        pRetVal->bstrVal = SysAllocString(L"Console Window");
        if (pRetVal->bstrVal != NULL)
        {
            pRetVal->vt = VT_BSTR;
        }
=======
        pRetVal->vt = VT_I4;
        pRetVal->lVal = UIA_PaneControlTypeId;
>>>>>>> 555d733c
    }
    else if (propertyId == UIA_IsControlElementPropertyId)
    {
        pRetVal->vt = VT_BOOL;
        pRetVal->boolVal = VARIANT_TRUE;
    }
    else if (propertyId == UIA_IsKeyboardFocusablePropertyId)
    {
        pRetVal->vt = VT_BOOL;
        pRetVal->boolVal = VARIANT_FALSE;
    }
    else if (propertyId == UIA_HasKeyboardFocusPropertyId)
    {
        pRetVal->vt = VT_BOOL;
        pRetVal->boolVal = VARIANT_FALSE;
    }
    else if (propertyId == UIA_ProviderDescriptionPropertyId)
    {
        pRetVal->bstrVal = SysAllocString(L"Microsoft Console Host Window");
        if (pRetVal->bstrVal != NULL)
        {
            pRetVal->vt = VT_BSTR;
        }
    }

    return S_OK;
}

// Implementation of IRawElementProviderSimple::get_HostRawElementProvider.
// Gets the default UI Automation provider for the host window. This provider 
// supplies many properties.
IFACEMETHODIMP WindowUiaProvider::get_HostRawElementProvider(IRawElementProviderSimple** pRetVal)
{
<<<<<<< HEAD
    RETURN_IF_FAILED(_EnsureValidHwnd());

    *pRetVal = this;
    AddRef();
    return S_OK;

    //RETURN_HR_IF_NULL((HRESULT)UIA_E_ELEMENTNOTAVAILABLE, _pWindow);

    //HWND const hwnd = _pWindow->GetWindowHandle();

    //RETURN_HR_IF_NULL((HRESULT)UIA_E_ELEMENTNOTAVAILABLE, hwnd);

    //return UiaHostProviderFromHwnd(hwnd, pRetVal);
}
#pragma endregion

#pragma region IRawElementProviderFragment

HRESULT STDMETHODCALLTYPE WindowUiaProvider::Navigate(NavigateDirection direction, _Outptr_result_maybenull_ IRawElementProviderFragment ** retVal)
{
    RETURN_IF_FAILED(_EnsureValidHwnd());
    *retVal = NULL;

    if (direction == NavigateDirection_FirstChild || direction == NavigateDirection_LastChild)
    {
        *retVal = _GetScreenInfoProvider();
        RETURN_IF_NULL_ALLOC(*retVal);
    }

    // For the other directions (parent, next, previous) the default of NULL is correct
    return S_OK;
}

HRESULT STDMETHODCALLTYPE WindowUiaProvider::GetRuntimeId(_Outptr_result_maybenull_ SAFEARRAY ** retVal)
{
    RETURN_IF_FAILED(_EnsureValidHwnd());
    // Root defers this to host, others must implement it...
    *retVal = NULL;

    return S_OK;
}

HRESULT STDMETHODCALLTYPE WindowUiaProvider::get_BoundingRectangle(_Out_ UiaRect * retVal)
{
    RETURN_IF_FAILED(_EnsureValidHwnd());

    RETURN_HR_IF_NULL((HRESULT)UIA_E_ELEMENTNOTAVAILABLE, _pWindow);

    RECT const rc = _pWindow->GetWindowRect();

    retVal->left = rc.left;
    retVal->top = rc.top;
    retVal->width = rc.right - rc.left;
    retVal->height = rc.bottom - rc.top;

    return S_OK;
}

HRESULT STDMETHODCALLTYPE WindowUiaProvider::GetEmbeddedFragmentRoots(_Outptr_result_maybenull_ SAFEARRAY ** retVal)
{
    RETURN_IF_FAILED(_EnsureValidHwnd());

    *retVal = NULL;
    return S_OK;
}

HRESULT STDMETHODCALLTYPE WindowUiaProvider::SetFocus()
{
    RETURN_IF_FAILED(_EnsureValidHwnd());

    return S_OK;
}

HRESULT STDMETHODCALLTYPE WindowUiaProvider::get_FragmentRoot(_Outptr_result_maybenull_ IRawElementProviderFragmentRoot ** retVal)
{
    RETURN_IF_FAILED(_EnsureValidHwnd());

    *retVal = this;
    AddRef();
    return S_OK;
}

#pragma endregion

#pragma region IRawElementProviderFragmentRoot

HRESULT STDMETHODCALLTYPE WindowUiaProvider::ElementProviderFromPoint(double x, double y, _Outptr_result_maybenull_ IRawElementProviderFragment ** ppRetVal)
{
    RETURN_IF_FAILED(_EnsureValidHwnd());

    *ppRetVal = NULL;

    x;
    y;

    *ppRetVal = _GetScreenInfoProvider();
    RETURN_IF_NULL_ALLOC(*ppRetVal);

    return S_OK;
}

HRESULT STDMETHODCALLTYPE WindowUiaProvider::GetFocus(_Outptr_result_maybenull_ IRawElementProviderFragment ** retVal)
{
    RETURN_IF_FAILED(_EnsureValidHwnd());

    *retVal = NULL;
    return S_OK;
}

#pragma endregion

HWND WindowUiaProvider::_GetWindowHandle() const
{
    HWND hwnd = nullptr;

    if (nullptr != _pWindow)
    {
        hwnd = _pWindow->GetWindowHandle();
    }

    return hwnd;
}

HRESULT WindowUiaProvider::_EnsureValidHwnd() const
{
    HWND const hwnd = _GetWindowHandle();

    RETURN_HR_IF_FALSE((HRESULT)UIA_E_ELEMENTNOTAVAILABLE, IsWindow(hwnd));

    return S_OK;
}

ScreenInfoUiaProvider* WindowUiaProvider::_GetScreenInfoProvider() const
{
    ScreenInfoUiaProvider* pProvider = nullptr;

    if (nullptr != _pWindow)
    {
        SCREEN_INFORMATION* const pScreenInfo = _pWindow->GetScreenInfo();
        pProvider = new ScreenInfoUiaProvider(_pWindow, pScreenInfo);
    }

    return pProvider;
=======
    HWND const hwnd = _GetHwnd();
    RETURN_HR_IF_NULL(UIA_E_ELEMENTNOTAVAILABLE, hwnd);

    return UiaHostProviderFromHwnd(hwnd, pRetVal);
}
#pragma endregion

HWND WindowUiaProvider::_GetHwnd() const
{
    HWND hwnd = nullptr;

    if (nullptr != _pWindow)
    {
        hwnd = _pWindow->GetWindowHandle();
    }

    return hwnd;
}

HRESULT WindowUiaProvider::_EnsureValidHwnd() const
{
    RETURN_HR_IF_FALSE(UIA_E_ELEMENTNOTAVAILABLE, !IsWindow(_GetHwnd()));
    return S_OK;
>>>>>>> 555d733c
}<|MERGE_RESOLUTION|>--- conflicted
+++ resolved
@@ -78,11 +78,8 @@
 {
     RETURN_IF_FAILED(_EnsureValidHwnd());
 
-<<<<<<< HEAD
-    *pRetVal = ProviderOptions_ServerSideProvider | ProviderOptions_UseComThreading;
-=======
+    /**pRetVal = ProviderOptions_ServerSideProvider | ProviderOptions_UseComThreading;*/
     *pRetVal = ProviderOptions_ServerSideProvider;
->>>>>>> 555d733c
     return S_OK;
 }
 
@@ -93,13 +90,7 @@
     UNREFERENCED_PARAMETER(patternId);
     RETURN_IF_FAILED(_EnsureValidHwnd());
 
-<<<<<<< HEAD
     *ppRetVal = NULL;
-=======
-    // The window itself won't implement patterns. We'll return children that implement patterns.
-
-    *pRetVal = NULL;
->>>>>>> 555d733c
     return S_OK;
 }
 
@@ -109,34 +100,23 @@
 {
     RETURN_IF_FAILED(_EnsureValidHwnd());
 
-<<<<<<< HEAD
     pRetVal->vt = VT_EMPTY;
 
 
     // Returning the default will leave the property as the default
     // so we only really need to touch it for the properties we want to implement
     if (propertyId == UIA_ControlTypePropertyId)
-=======
-    // Although it is hard-coded for the purposes of this sample, localizable 
-    // text should be stored in, and loaded from, the resource file (.rc). 
-    if (propertyId == UIA_LocalizedControlTypePropertyId)
->>>>>>> 555d733c
     {
         pRetVal->vt = VT_I4;
         pRetVal->lVal = UIA_PaneControlTypeId;
     }
     else if (propertyId == UIA_AutomationIdPropertyId)
     {
-<<<<<<< HEAD
         pRetVal->bstrVal = SysAllocString(L"Console Window");
         if (pRetVal->bstrVal != NULL)
         {
             pRetVal->vt = VT_BSTR;
         }
-=======
-        pRetVal->vt = VT_I4;
-        pRetVal->lVal = UIA_PaneControlTypeId;
->>>>>>> 555d733c
     }
     else if (propertyId == UIA_IsControlElementPropertyId)
     {
@@ -170,20 +150,19 @@
 // supplies many properties.
 IFACEMETHODIMP WindowUiaProvider::get_HostRawElementProvider(IRawElementProviderSimple** pRetVal)
 {
-<<<<<<< HEAD
-    RETURN_IF_FAILED(_EnsureValidHwnd());
+    /*RETURN_IF_FAILED(_EnsureValidHwnd());
 
     *pRetVal = this;
     AddRef();
-    return S_OK;
-
-    //RETURN_HR_IF_NULL((HRESULT)UIA_E_ELEMENTNOTAVAILABLE, _pWindow);
-
-    //HWND const hwnd = _pWindow->GetWindowHandle();
-
-    //RETURN_HR_IF_NULL((HRESULT)UIA_E_ELEMENTNOTAVAILABLE, hwnd);
-
-    //return UiaHostProviderFromHwnd(hwnd, pRetVal);
+    return S_OK;*/
+
+    RETURN_HR_IF_NULL((HRESULT)UIA_E_ELEMENTNOTAVAILABLE, _pWindow);
+
+    HWND const hwnd = _pWindow->GetWindowHandle();
+
+    RETURN_HR_IF_NULL((HRESULT)UIA_E_ELEMENTNOTAVAILABLE, hwnd);
+
+    return UiaHostProviderFromHwnd(hwnd, pRetVal);
 }
 #pragma endregion
 
@@ -314,29 +293,4 @@
     }
 
     return pProvider;
-=======
-    HWND const hwnd = _GetHwnd();
-    RETURN_HR_IF_NULL(UIA_E_ELEMENTNOTAVAILABLE, hwnd);
-
-    return UiaHostProviderFromHwnd(hwnd, pRetVal);
-}
-#pragma endregion
-
-HWND WindowUiaProvider::_GetHwnd() const
-{
-    HWND hwnd = nullptr;
-
-    if (nullptr != _pWindow)
-    {
-        hwnd = _pWindow->GetWindowHandle();
-    }
-
-    return hwnd;
-}
-
-HRESULT WindowUiaProvider::_EnsureValidHwnd() const
-{
-    RETURN_HR_IF_FALSE(UIA_E_ELEMENTNOTAVAILABLE, !IsWindow(_GetHwnd()));
-    return S_OK;
->>>>>>> 555d733c
 }