/********************************************************
*                                                       *
*   Copyright (C) Microsoft. All rights reserved.       *
*                                                       *
********************************************************/

#include "precomp.h"

#include "newdelete.hpp"
#include "ConsoleArguments.hpp"
#include "..\server\Entrypoints.h"
#include "..\interactivity\inc\ServiceLocator.hpp"

// Define TraceLogging provider
TRACELOGGING_DEFINE_PROVIDER(
    g_ConhostLauncherProvider,
    "Microsoft.Windows.Console.Launcher",
    // {770aa552-671a-5e97-579b-151709ec0dbd}
    (0x770aa552, 0x671a, 0x5e97, 0x57, 0x9b, 0x15, 0x17, 0x09, 0xec, 0x0d, 0xbd),
    TraceLoggingOptionMicrosoftTelemetry());

static bool ShouldUseConhostV2()
{
    // If the registry value doesn't exist, or exists and is non-zero, we should default to using the v2 console.
    // Otherwise, in the case of an explicit value of 0, we should use the legacy console.
    bool fShouldUseConhostV2 = true;
    PCSTR pszErrorDescription = NULL;
    bool fIgnoreError = false;

    // open HKCU\Console
    wil::unique_hkey hConsoleSubKey;
    LONG lStatus = NTSTATUS_FROM_WIN32(RegOpenKeyExW(HKEY_CURRENT_USER, L"Console", 0, KEY_READ, &hConsoleSubKey));
    if (ERROR_SUCCESS == lStatus)
    {
        // now get the value of the ForceV2 reg value, if it exists
        DWORD dwValue;
        DWORD dwType;
        DWORD cbValue = sizeof(dwValue);
        lStatus = RegQueryValueExW(hConsoleSubKey.get(),
                                   L"ForceV2",
                                   nullptr,
                                   &dwType,
                                   (PBYTE)&dwValue,
                                   &cbValue);


        if (ERROR_SUCCESS == lStatus &&
            dwType == REG_DWORD &&                     // response is a DWORD
            cbValue == sizeof(dwValue))                // response data exists
        {
            // Value exists. If non-zero use v2 console.
            fShouldUseConhostV2 = dwValue != 0;
        }
        else
        {
            pszErrorDescription = "RegQueryValueKey Failed";
            fIgnoreError = lStatus == ERROR_FILE_NOT_FOUND;
        }
    }
    else
    {
        pszErrorDescription = "RegOpenKey Failed";
        // ignore error caused by RegOpenKey if it's a simple case of the key not being found
        fIgnoreError = lStatus == ERROR_FILE_NOT_FOUND;
    }

    return fShouldUseConhostV2;
}

<<<<<<< HEAD
// For the console host, we limit the amount of telemetry sent back by only sending it for an "interactive" session
// where the user has clicked, typed, etc.  Because it relies on a live person, this drastically limits the amount of
// telemetry, which is good.
//
// The problem with the console launcher, is we can't tell if a user is launching the console
// or if the system launched it programmatically.  We're seeing cases where consoles are being launched hundreds
// of times per minute on the same computer, sending back a stream of telemetry, which can affect the responsiveness of the computer.
// To help limit the amount of telemetry being sent back, only send a small % back.  This should still be enough telemetry to help
// determine the issues our users run into.
//
// Only call this method once, since we want to capture all or none of the telemetry while this process runs.
static void DetermineIfSendTelemetry()
{
    LARGE_INTEGER time;
    // QueryPerformanceCounter will succeed on Window XP+ computers, so ignore the return value.
    QueryPerformanceCounter(&time);
    srand(static_cast<unsigned int> (time.LowPart));
    g_fSendTelemetry = !(rand() % c_iTelemetrySampleRate);
}

=======
>>>>>>> d55c3841
static HRESULT ValidateServerHandle(_In_ const HANDLE handle)
{
    // Make sure this is a console file.
    FILE_FS_DEVICE_INFORMATION DeviceInformation;
    IO_STATUS_BLOCK IoStatusBlock;
    NTSTATUS const Status = NtQueryVolumeInformationFile(handle, &IoStatusBlock, &DeviceInformation, sizeof(DeviceInformation), FileFsDeviceInformation);
    if (!NT_SUCCESS(Status))
    {
        RETURN_NTSTATUS(Status);
    }
    else if (DeviceInformation.DeviceType != FILE_DEVICE_CONSOLE)
    {
        return E_INVALIDARG;
    }
    else
    {
        return S_OK;
    }
}

static bool ShouldUseLegacyConhost(_In_ const bool fForceV1)
{
    return fForceV1 || !ShouldUseConhostV2();
}

static HRESULT ActivateLegacyConhost(_In_ const HANDLE handle)
{
    HRESULT hr = S_OK;

    // TraceLog that we're using the legacy console. We won't log new console
    // because there's already a count of how many total processes were launched.
    // Total - legacy = new console.
    // We expect legacy launches to be infrequent enough to not cause an issue.
    TraceLoggingWrite(g_ConhostLauncherProvider, "IsLegacyLoaded",
                      TraceLoggingBool(true, "ConsoleLegacy"),
                      TraceLoggingKeyword(MICROSOFT_KEYWORD_TELEMETRY));

    PCWSTR pszConhostDllName = L"ConhostV1.dll";

    // Load our implementation, and then Load/Launch the IO thread.
    wil::unique_hmodule hConhostBin(LoadLibraryExW(pszConhostDllName, NULL, LOAD_LIBRARY_SEARCH_SYSTEM32));
    if (hConhostBin.get() != nullptr)
    {
        typedef NTSTATUS(*PFNCONSOLECREATEIOTHREAD)(__in HANDLE Server);

        PFNCONSOLECREATEIOTHREAD pfnConsoleCreateIoThread = (PFNCONSOLECREATEIOTHREAD)GetProcAddress(hConhostBin.get(), "ConsoleCreateIoThread");
        if (pfnConsoleCreateIoThread != nullptr)
        {
            hr = HRESULT_FROM_NT(pfnConsoleCreateIoThread(handle));
        }
        else
        {
            hr = HRESULT_FROM_WIN32(GetLastError());
        }
    }
    else
    {
        // setup status error
        hr = HRESULT_FROM_WIN32(GetLastError());
    }
    
    if (SUCCEEDED(hr))
    {
        hConhostBin.release();
    }

    return hr;
}

// from srvinit.cpp, fwd declare.
void ConsoleCheckDebug();

// Routine Description:
// - Main entry point for EXE version of console launching.
//   This can be used as a debugging/diagnostics tool as well as a method of testing the console without
//   replacing the system binary.
// Arguments:
// - hInstance - This module instance pointer is saved for resource lookups.
// - hPrevInstance - Unused pointer to the module instances. See wWinMain definitions @ MSDN for more details.
// - pwszCmdLine - Unused variable. We will look up the command line using GetCommandLineW().
// - nCmdShow - Unused variable specifying window show/hide state for Win32 mode applications.
// Return value:
// - [[noreturn]] - This function will not return. It will kill the thread we were called from and the console server threads will take over.
int CALLBACK wWinMain(
    _In_ HINSTANCE hInstance,
    _In_ HINSTANCE /*hPrevInstance*/,
    _In_ PWSTR /*pwszCmdLine*/,
    _In_ int /*nCmdShow*/)
{
    EnsureHeap();
    ServiceLocator::LocateGlobals().hInstance = hInstance;

    ConsoleCheckDebug();

    // Register Trace provider by GUID
    TraceLoggingRegister(g_ConhostLauncherProvider);

    // Pass command line and standard handles at this point in time as
    // potential preferences for execution that were passed on process creation.
    ConsoleArguments args(GetCommandLineW(),
                          GetStdHandle(STD_INPUT_HANDLE),
                          GetStdHandle(STD_OUTPUT_HANDLE));

    HRESULT hr = args.ParseCommandline();
    if (SUCCEEDED(hr))
    {
        if (ShouldUseLegacyConhost(args.GetForceV1()))
        {
            if (args.ShouldCreateServerHandle())
            {
                hr = E_INVALIDARG;
            }
            else
            {
                hr = ValidateServerHandle(args.GetServerHandle());

                if (SUCCEEDED(hr))
                {
                    hr = ActivateLegacyConhost(args.GetServerHandle());
                }
            }
        }
        else
        {
            if (args.ShouldCreateServerHandle())
            {
                hr = Entrypoints::StartConsoleForCmdLine(args.GetClientCommandline().c_str(), &args);
            }
            else
            {
                hr = ValidateServerHandle(args.GetServerHandle());

                if (SUCCEEDED(hr))
                {
                    hr = Entrypoints::StartConsoleForServerHandle(args.GetServerHandle(), &args);
                }
            }
        }
    }

    // Unregister Tracelogging
    TraceLoggingUnregister(g_ConhostLauncherProvider);

    // Only do this if startup was successful. Otherwise, this will leave conhost.exe running with no hosted application.
    if (SUCCEEDED(hr))
    {
        // Since the lifetime of conhost.exe is inextricably tied to the lifetime of its client processes we set our process
        // shutdown priority to zero in order to effectively opt out of shutdown process enumeration. Conhost will exit when
        // all of its client processes do.
        SetProcessShutdownParameters(0, 0);

        ExitThread(hr);
    }

    return hr;
}
<|MERGE_RESOLUTION|>--- conflicted
+++ resolved
@@ -1,248 +1,225 @@
-/********************************************************
-*                                                       *
-*   Copyright (C) Microsoft. All rights reserved.       *
-*                                                       *
-********************************************************/
-
-#include "precomp.h"
-
-#include "newdelete.hpp"
-#include "ConsoleArguments.hpp"
-#include "..\server\Entrypoints.h"
-#include "..\interactivity\inc\ServiceLocator.hpp"
-
-// Define TraceLogging provider
-TRACELOGGING_DEFINE_PROVIDER(
-    g_ConhostLauncherProvider,
-    "Microsoft.Windows.Console.Launcher",
-    // {770aa552-671a-5e97-579b-151709ec0dbd}
-    (0x770aa552, 0x671a, 0x5e97, 0x57, 0x9b, 0x15, 0x17, 0x09, 0xec, 0x0d, 0xbd),
-    TraceLoggingOptionMicrosoftTelemetry());
-
-static bool ShouldUseConhostV2()
-{
-    // If the registry value doesn't exist, or exists and is non-zero, we should default to using the v2 console.
-    // Otherwise, in the case of an explicit value of 0, we should use the legacy console.
-    bool fShouldUseConhostV2 = true;
-    PCSTR pszErrorDescription = NULL;
-    bool fIgnoreError = false;
-
-    // open HKCU\Console
-    wil::unique_hkey hConsoleSubKey;
-    LONG lStatus = NTSTATUS_FROM_WIN32(RegOpenKeyExW(HKEY_CURRENT_USER, L"Console", 0, KEY_READ, &hConsoleSubKey));
-    if (ERROR_SUCCESS == lStatus)
-    {
-        // now get the value of the ForceV2 reg value, if it exists
-        DWORD dwValue;
-        DWORD dwType;
-        DWORD cbValue = sizeof(dwValue);
-        lStatus = RegQueryValueExW(hConsoleSubKey.get(),
-                                   L"ForceV2",
-                                   nullptr,
-                                   &dwType,
-                                   (PBYTE)&dwValue,
-                                   &cbValue);
-
-
-        if (ERROR_SUCCESS == lStatus &&
-            dwType == REG_DWORD &&                     // response is a DWORD
-            cbValue == sizeof(dwValue))                // response data exists
-        {
-            // Value exists. If non-zero use v2 console.
-            fShouldUseConhostV2 = dwValue != 0;
-        }
-        else
-        {
-            pszErrorDescription = "RegQueryValueKey Failed";
-            fIgnoreError = lStatus == ERROR_FILE_NOT_FOUND;
-        }
-    }
-    else
-    {
-        pszErrorDescription = "RegOpenKey Failed";
-        // ignore error caused by RegOpenKey if it's a simple case of the key not being found
-        fIgnoreError = lStatus == ERROR_FILE_NOT_FOUND;
-    }
-
-    return fShouldUseConhostV2;
-}
-
-<<<<<<< HEAD
-// For the console host, we limit the amount of telemetry sent back by only sending it for an "interactive" session
-// where the user has clicked, typed, etc.  Because it relies on a live person, this drastically limits the amount of
-// telemetry, which is good.
-//
-// The problem with the console launcher, is we can't tell if a user is launching the console
-// or if the system launched it programmatically.  We're seeing cases where consoles are being launched hundreds
-// of times per minute on the same computer, sending back a stream of telemetry, which can affect the responsiveness of the computer.
-// To help limit the amount of telemetry being sent back, only send a small % back.  This should still be enough telemetry to help
-// determine the issues our users run into.
-//
-// Only call this method once, since we want to capture all or none of the telemetry while this process runs.
-static void DetermineIfSendTelemetry()
-{
-    LARGE_INTEGER time;
-    // QueryPerformanceCounter will succeed on Window XP+ computers, so ignore the return value.
-    QueryPerformanceCounter(&time);
-    srand(static_cast<unsigned int> (time.LowPart));
-    g_fSendTelemetry = !(rand() % c_iTelemetrySampleRate);
-}
-
-=======
->>>>>>> d55c3841
-static HRESULT ValidateServerHandle(_In_ const HANDLE handle)
-{
-    // Make sure this is a console file.
-    FILE_FS_DEVICE_INFORMATION DeviceInformation;
-    IO_STATUS_BLOCK IoStatusBlock;
-    NTSTATUS const Status = NtQueryVolumeInformationFile(handle, &IoStatusBlock, &DeviceInformation, sizeof(DeviceInformation), FileFsDeviceInformation);
-    if (!NT_SUCCESS(Status))
-    {
-        RETURN_NTSTATUS(Status);
-    }
-    else if (DeviceInformation.DeviceType != FILE_DEVICE_CONSOLE)
-    {
-        return E_INVALIDARG;
-    }
-    else
-    {
-        return S_OK;
-    }
-}
-
-static bool ShouldUseLegacyConhost(_In_ const bool fForceV1)
-{
-    return fForceV1 || !ShouldUseConhostV2();
-}
-
-static HRESULT ActivateLegacyConhost(_In_ const HANDLE handle)
-{
-    HRESULT hr = S_OK;
-
-    // TraceLog that we're using the legacy console. We won't log new console
-    // because there's already a count of how many total processes were launched.
-    // Total - legacy = new console.
-    // We expect legacy launches to be infrequent enough to not cause an issue.
-    TraceLoggingWrite(g_ConhostLauncherProvider, "IsLegacyLoaded",
-                      TraceLoggingBool(true, "ConsoleLegacy"),
-                      TraceLoggingKeyword(MICROSOFT_KEYWORD_TELEMETRY));
-
-    PCWSTR pszConhostDllName = L"ConhostV1.dll";
-
-    // Load our implementation, and then Load/Launch the IO thread.
-    wil::unique_hmodule hConhostBin(LoadLibraryExW(pszConhostDllName, NULL, LOAD_LIBRARY_SEARCH_SYSTEM32));
-    if (hConhostBin.get() != nullptr)
-    {
-        typedef NTSTATUS(*PFNCONSOLECREATEIOTHREAD)(__in HANDLE Server);
-
-        PFNCONSOLECREATEIOTHREAD pfnConsoleCreateIoThread = (PFNCONSOLECREATEIOTHREAD)GetProcAddress(hConhostBin.get(), "ConsoleCreateIoThread");
-        if (pfnConsoleCreateIoThread != nullptr)
-        {
-            hr = HRESULT_FROM_NT(pfnConsoleCreateIoThread(handle));
-        }
-        else
-        {
-            hr = HRESULT_FROM_WIN32(GetLastError());
-        }
-    }
-    else
-    {
-        // setup status error
-        hr = HRESULT_FROM_WIN32(GetLastError());
-    }
-    
-    if (SUCCEEDED(hr))
-    {
-        hConhostBin.release();
-    }
-
-    return hr;
-}
-
-// from srvinit.cpp, fwd declare.
-void ConsoleCheckDebug();
-
-// Routine Description:
-// - Main entry point for EXE version of console launching.
-//   This can be used as a debugging/diagnostics tool as well as a method of testing the console without
-//   replacing the system binary.
-// Arguments:
-// - hInstance - This module instance pointer is saved for resource lookups.
-// - hPrevInstance - Unused pointer to the module instances. See wWinMain definitions @ MSDN for more details.
-// - pwszCmdLine - Unused variable. We will look up the command line using GetCommandLineW().
-// - nCmdShow - Unused variable specifying window show/hide state for Win32 mode applications.
-// Return value:
-// - [[noreturn]] - This function will not return. It will kill the thread we were called from and the console server threads will take over.
-int CALLBACK wWinMain(
-    _In_ HINSTANCE hInstance,
-    _In_ HINSTANCE /*hPrevInstance*/,
-    _In_ PWSTR /*pwszCmdLine*/,
-    _In_ int /*nCmdShow*/)
-{
-    EnsureHeap();
-    ServiceLocator::LocateGlobals().hInstance = hInstance;
-
-    ConsoleCheckDebug();
-
-    // Register Trace provider by GUID
-    TraceLoggingRegister(g_ConhostLauncherProvider);
-
-    // Pass command line and standard handles at this point in time as
-    // potential preferences for execution that were passed on process creation.
-    ConsoleArguments args(GetCommandLineW(),
-                          GetStdHandle(STD_INPUT_HANDLE),
-                          GetStdHandle(STD_OUTPUT_HANDLE));
-
-    HRESULT hr = args.ParseCommandline();
-    if (SUCCEEDED(hr))
-    {
-        if (ShouldUseLegacyConhost(args.GetForceV1()))
-        {
-            if (args.ShouldCreateServerHandle())
-            {
-                hr = E_INVALIDARG;
-            }
-            else
-            {
-                hr = ValidateServerHandle(args.GetServerHandle());
-
-                if (SUCCEEDED(hr))
-                {
-                    hr = ActivateLegacyConhost(args.GetServerHandle());
-                }
-            }
-        }
-        else
-        {
-            if (args.ShouldCreateServerHandle())
-            {
-                hr = Entrypoints::StartConsoleForCmdLine(args.GetClientCommandline().c_str(), &args);
-            }
-            else
-            {
-                hr = ValidateServerHandle(args.GetServerHandle());
-
-                if (SUCCEEDED(hr))
-                {
-                    hr = Entrypoints::StartConsoleForServerHandle(args.GetServerHandle(), &args);
-                }
-            }
-        }
-    }
-
-    // Unregister Tracelogging
-    TraceLoggingUnregister(g_ConhostLauncherProvider);
-
-    // Only do this if startup was successful. Otherwise, this will leave conhost.exe running with no hosted application.
-    if (SUCCEEDED(hr))
-    {
-        // Since the lifetime of conhost.exe is inextricably tied to the lifetime of its client processes we set our process
-        // shutdown priority to zero in order to effectively opt out of shutdown process enumeration. Conhost will exit when
-        // all of its client processes do.
-        SetProcessShutdownParameters(0, 0);
-
-        ExitThread(hr);
-    }
-
-    return hr;
-}
+/********************************************************
+*                                                       *
+*   Copyright (C) Microsoft. All rights reserved.       *
+*                                                       *
+********************************************************/
+
+#include "precomp.h"
+
+#include "newdelete.hpp"
+#include "ConsoleArguments.hpp"
+#include "..\server\Entrypoints.h"
+#include "..\interactivity\inc\ServiceLocator.hpp"
+
+// Define TraceLogging provider
+TRACELOGGING_DEFINE_PROVIDER(
+    g_ConhostLauncherProvider,
+    "Microsoft.Windows.Console.Launcher",
+    // {770aa552-671a-5e97-579b-151709ec0dbd}
+    (0x770aa552, 0x671a, 0x5e97, 0x57, 0x9b, 0x15, 0x17, 0x09, 0xec, 0x0d, 0xbd),
+    TraceLoggingOptionMicrosoftTelemetry());
+
+static bool ShouldUseConhostV2()
+{
+    // If the registry value doesn't exist, or exists and is non-zero, we should default to using the v2 console.
+    // Otherwise, in the case of an explicit value of 0, we should use the legacy console.
+    bool fShouldUseConhostV2 = true;
+    PCSTR pszErrorDescription = NULL;
+    bool fIgnoreError = false;
+
+    // open HKCU\Console
+    wil::unique_hkey hConsoleSubKey;
+    LONG lStatus = NTSTATUS_FROM_WIN32(RegOpenKeyExW(HKEY_CURRENT_USER, L"Console", 0, KEY_READ, &hConsoleSubKey));
+    if (ERROR_SUCCESS == lStatus)
+    {
+        // now get the value of the ForceV2 reg value, if it exists
+        DWORD dwValue;
+        DWORD dwType;
+        DWORD cbValue = sizeof(dwValue);
+        lStatus = RegQueryValueExW(hConsoleSubKey.get(),
+                                   L"ForceV2",
+                                   nullptr,
+                                   &dwType,
+                                   (PBYTE)&dwValue,
+                                   &cbValue);
+
+
+        if (ERROR_SUCCESS == lStatus &&
+            dwType == REG_DWORD &&                     // response is a DWORD
+            cbValue == sizeof(dwValue))                // response data exists
+        {
+            // Value exists. If non-zero use v2 console.
+            fShouldUseConhostV2 = dwValue != 0;
+        }
+        else
+        {
+            pszErrorDescription = "RegQueryValueKey Failed";
+            fIgnoreError = lStatus == ERROR_FILE_NOT_FOUND;
+        }
+    }
+    else
+    {
+        pszErrorDescription = "RegOpenKey Failed";
+        // ignore error caused by RegOpenKey if it's a simple case of the key not being found
+        fIgnoreError = lStatus == ERROR_FILE_NOT_FOUND;
+    }
+
+    return fShouldUseConhostV2;
+}
+
+static HRESULT ValidateServerHandle(_In_ const HANDLE handle)
+{
+    // Make sure this is a console file.
+    FILE_FS_DEVICE_INFORMATION DeviceInformation;
+    IO_STATUS_BLOCK IoStatusBlock;
+    NTSTATUS const Status = NtQueryVolumeInformationFile(handle, &IoStatusBlock, &DeviceInformation, sizeof(DeviceInformation), FileFsDeviceInformation);
+    if (!NT_SUCCESS(Status))
+    {
+        RETURN_NTSTATUS(Status);
+    }
+    else if (DeviceInformation.DeviceType != FILE_DEVICE_CONSOLE)
+    {
+        return E_INVALIDARG;
+    }
+    else
+    {
+        return S_OK;
+    }
+}
+
+static bool ShouldUseLegacyConhost(_In_ const bool fForceV1)
+{
+    return fForceV1 || !ShouldUseConhostV2();
+}
+
+static HRESULT ActivateLegacyConhost(_In_ const HANDLE handle)
+{
+    HRESULT hr = S_OK;
+
+    // TraceLog that we're using the legacy console. We won't log new console
+    // because there's already a count of how many total processes were launched.
+    // Total - legacy = new console.
+    // We expect legacy launches to be infrequent enough to not cause an issue.
+    TraceLoggingWrite(g_ConhostLauncherProvider, "IsLegacyLoaded",
+                      TraceLoggingBool(true, "ConsoleLegacy"),
+                      TraceLoggingKeyword(MICROSOFT_KEYWORD_TELEMETRY));
+
+    PCWSTR pszConhostDllName = L"ConhostV1.dll";
+
+    // Load our implementation, and then Load/Launch the IO thread.
+    wil::unique_hmodule hConhostBin(LoadLibraryExW(pszConhostDllName, NULL, LOAD_LIBRARY_SEARCH_SYSTEM32));
+    if (hConhostBin.get() != nullptr)
+    {
+        typedef NTSTATUS(*PFNCONSOLECREATEIOTHREAD)(__in HANDLE Server);
+
+        PFNCONSOLECREATEIOTHREAD pfnConsoleCreateIoThread = (PFNCONSOLECREATEIOTHREAD)GetProcAddress(hConhostBin.get(), "ConsoleCreateIoThread");
+        if (pfnConsoleCreateIoThread != nullptr)
+        {
+            hr = HRESULT_FROM_NT(pfnConsoleCreateIoThread(handle));
+        }
+        else
+        {
+            hr = HRESULT_FROM_WIN32(GetLastError());
+        }
+    }
+    else
+    {
+        // setup status error
+        hr = HRESULT_FROM_WIN32(GetLastError());
+    }
+
+    if (SUCCEEDED(hr))
+    {
+        hConhostBin.release();
+    }
+
+    return hr;
+}
+
+// from srvinit.cpp, fwd declare.
+void ConsoleCheckDebug();
+
+// Routine Description:
+// - Main entry point for EXE version of console launching.
+//   This can be used as a debugging/diagnostics tool as well as a method of testing the console without
+//   replacing the system binary.
+// Arguments:
+// - hInstance - This module instance pointer is saved for resource lookups.
+// - hPrevInstance - Unused pointer to the module instances. See wWinMain definitions @ MSDN for more details.
+// - pwszCmdLine - Unused variable. We will look up the command line using GetCommandLineW().
+// - nCmdShow - Unused variable specifying window show/hide state for Win32 mode applications.
+// Return value:
+// - [[noreturn]] - This function will not return. It will kill the thread we were called from and the console server threads will take over.
+int CALLBACK wWinMain(
+    _In_ HINSTANCE hInstance,
+    _In_ HINSTANCE /*hPrevInstance*/,
+    _In_ PWSTR /*pwszCmdLine*/,
+    _In_ int /*nCmdShow*/)
+{
+    EnsureHeap();
+    ServiceLocator::LocateGlobals().hInstance = hInstance;
+
+    ConsoleCheckDebug();
+
+    // Register Trace provider by GUID
+    TraceLoggingRegister(g_ConhostLauncherProvider);
+
+    // Pass command line and standard handles at this point in time as
+    // potential preferences for execution that were passed on process creation.
+    ConsoleArguments args(GetCommandLineW(),
+                          GetStdHandle(STD_INPUT_HANDLE),
+                          GetStdHandle(STD_OUTPUT_HANDLE));
+
+    HRESULT hr = args.ParseCommandline();
+    if (SUCCEEDED(hr))
+    {
+        if (ShouldUseLegacyConhost(args.GetForceV1()))
+        {
+            if (args.ShouldCreateServerHandle())
+            {
+                hr = E_INVALIDARG;
+            }
+            else
+            {
+                hr = ValidateServerHandle(args.GetServerHandle());
+
+                if (SUCCEEDED(hr))
+                {
+                    hr = ActivateLegacyConhost(args.GetServerHandle());
+                }
+            }
+        }
+        else
+        {
+            if (args.ShouldCreateServerHandle())
+            {
+                hr = Entrypoints::StartConsoleForCmdLine(args.GetClientCommandline().c_str(), &args);
+            }
+            else
+            {
+                hr = ValidateServerHandle(args.GetServerHandle());
+
+                if (SUCCEEDED(hr))
+                {
+                    hr = Entrypoints::StartConsoleForServerHandle(args.GetServerHandle(), &args);
+                }
+            }
+        }
+    }
+
+    // Unregister Tracelogging
+    TraceLoggingUnregister(g_ConhostLauncherProvider);
+
+    // Only do this if startup was successful. Otherwise, this will leave conhost.exe running with no hosted application.
+    if (SUCCEEDED(hr))
+    {
+        // Since the lifetime of conhost.exe is inextricably tied to the lifetime of its client processes we set our process
+        // shutdown priority to zero in order to effectively opt out of shutdown process enumeration. Conhost will exit when
+        // all of its client processes do.
+        SetProcessShutdownParameters(0, 0);
+
+        ExitThread(hr);
+    }
+
+    return hr;
+}