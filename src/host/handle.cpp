--- conflicted
+++ resolved
@@ -1,135 +1,116 @@
-/********************************************************
-*                                                       *
-*   Copyright (C) Microsoft. All rights reserved.       *
-*                                                       *
-********************************************************/
-
-#include "precomp.h"
-
-#include "handle.h"
-
-#include "misc.h"
-#include "output.h"
-#include "srvinit.h"
-
-#include "..\interactivity\inc\ServiceLocator.hpp"
-
-#pragma hdrstop
-
-void LockConsole()
-{
-    CONSOLE_INFORMATION& gci = ServiceLocator::LocateGlobals().getConsoleInformation();
-    gci.LockConsole();
-}
-
-void UnlockConsole()
-{
-    CONSOLE_INFORMATION& gci = ServiceLocator::LocateGlobals().getConsoleInformation();
-    if (gci.GetCSRecursionCount() == 1)
-    {
-        ProcessCtrlEvents();
-    }
-    else
-    {
-        gci.UnlockConsole();
-    }
-}
-
-// Routine Description:
-// - This routine allocates and initialized a console and its associated
-//   data - input buffer and screen buffer.
-// - NOTE: Will read global ServiceLocator::LocateGlobals().getConsoleInformation expecting Settings to already be filled.
-// Arguments:
-// - Title - Window Title to display
-// - TitleLength - Length of Window Title string
-// Return Value:
-// - STATUS_SUCCESS if successful.
-[[nodiscard]]
-<<<<<<< HEAD
-NTSTATUS AllocateConsole(_In_reads_bytes_(cbTitle) const WCHAR * const pwchTitle,
-                         const DWORD cbTitle)
-=======
-NTSTATUS CONSOLE_INFORMATION::AllocateConsole(_In_reads_bytes_(cbTitle) const WCHAR * const pwchTitle, const DWORD cbTitle)
->>>>>>> f66966ff
-{
-    CONSOLE_INFORMATION& gci = ServiceLocator::LocateGlobals().getConsoleInformation();
-    // Synchronize flags
-    SetFlagIf(gci.Flags, CONSOLE_AUTO_POSITION, !!gci.GetAutoPosition());
-    SetFlagIf(gci.Flags, CONSOLE_QUICK_EDIT_MODE, !!gci.GetQuickEdit());
-    SetFlagIf(gci.Flags, CONSOLE_HISTORY_NODUP, !!gci.GetHistoryNoDup());
-
-    Selection* const pSelection = &Selection::Instance();
-    pSelection->SetLineSelection(!!gci.GetLineSelection());
-
-    SetConsoleCPInfo(TRUE);
-    SetConsoleCPInfo(FALSE);
-
-    // Initialize input buffer.
-    try
-    {
-        gci.pInputBuffer = new InputBuffer();
-        if (gci.pInputBuffer == nullptr)
-        {
-            return STATUS_NO_MEMORY;
-        }
-    }
-    catch(...)
-    {
-        return NTSTATUS_FROM_HRESULT(wil::ResultFromCaughtException());
-    }
-
-    // Byte count + 1 so dividing by 2 always rounds up. +1 more for trailing null guard.
-    auto titleLength = ((cbTitle + 1) / sizeof(WCHAR)) + 1;
-    try
-    {
-        gci.SetTitle(std::wstring(pwchTitle, titleLength));
-        gci.SetOriginalTitle(std::wstring(TranslateConsoleTitle(gci.GetTitle().c_str(), TRUE, FALSE)));
-    }
-<<<<<<< HEAD
-    catch (...)
-=======
-
-    #pragma prefast(suppress:26035, "If this fails, we just display an empty title, which is ok.")
-    StringCbCopyW(gci.Title, cbTitle + sizeof(WCHAR), pwchTitle);
-
-    gci.OriginalTitle = TranslateConsoleTitle(gci.Title, TRUE, FALSE);
-    if (gci.OriginalTitle == nullptr)
->>>>>>> f66966ff
-    {
-        return NTSTATUS_FROM_HRESULT(wil::ResultFromCaughtException());
-    }
-
-    NTSTATUS Status = DoCreateScreenBuffer();
-    if (!NT_SUCCESS(Status))
-    {
-        goto ErrorExit2;
-    }
-
-<<<<<<< HEAD
-    gci.CurrentScreenBuffer = gci.ScreenBuffers;
-
-    gci.CurrentScreenBuffer->ScrollScale = gci.GetScrollScale();
-=======
-    gci.pCurrentScreenBuffer = gci.ScreenBuffers;
-
-    gci.GetActiveOutputBuffer().ScrollScale = gci.GetScrollScale();
->>>>>>> f66966ff
-
-    gci.ConsoleIme.RefreshAreaAttributes();
-
-    if (NT_SUCCESS(Status))
-    {
-        return STATUS_SUCCESS;
-    }
-
-    RIPMSG1(RIP_WARNING, "Console init failed with status 0x%x", Status);
-
-    delete gci.ScreenBuffers;
-    gci.ScreenBuffers = nullptr;
-
-ErrorExit2:
-    delete gci.pInputBuffer;
-
-    ASSERT(!NT_SUCCESS(Status));
-    return Status;
-}
+/********************************************************
+*                                                       *
+*   Copyright (C) Microsoft. All rights reserved.       *
+*                                                       *
+********************************************************/
+
+#include "precomp.h"
+
+#include "handle.h"
+
+#include "misc.h"
+#include "output.h"
+#include "srvinit.h"
+
+#include "..\interactivity\inc\ServiceLocator.hpp"
+
+#pragma hdrstop
+
+void LockConsole()
+{
+    CONSOLE_INFORMATION& gci = ServiceLocator::LocateGlobals().getConsoleInformation();
+    gci.LockConsole();
+}
+
+void UnlockConsole()
+{
+    CONSOLE_INFORMATION& gci = ServiceLocator::LocateGlobals().getConsoleInformation();
+    if (gci.GetCSRecursionCount() == 1)
+    {
+        ProcessCtrlEvents();
+    }
+    else
+    {
+        gci.UnlockConsole();
+    }
+}
+
+// Routine Description:
+// - This routine allocates and initialized a console and its associated
+//   data - input buffer and screen buffer.
+// - NOTE: Will read global ServiceLocator::LocateGlobals().getConsoleInformation expecting Settings to already be filled.
+// Arguments:
+// - Title - Window Title to display
+// - TitleLength - Length of Window Title string
+// Return Value:
+// - STATUS_SUCCESS if successful.
+[[nodiscard]]
+NTSTATUS CONSOLE_INFORMATION::AllocateConsole(_In_reads_bytes_(cbTitle) const WCHAR * const pwchTitle,
+                                              const DWORD cbTitle)
+{
+    CONSOLE_INFORMATION& gci = ServiceLocator::LocateGlobals().getConsoleInformation();
+    // Synchronize flags
+    SetFlagIf(gci.Flags, CONSOLE_AUTO_POSITION, !!gci.GetAutoPosition());
+    SetFlagIf(gci.Flags, CONSOLE_QUICK_EDIT_MODE, !!gci.GetQuickEdit());
+    SetFlagIf(gci.Flags, CONSOLE_HISTORY_NODUP, !!gci.GetHistoryNoDup());
+
+    Selection* const pSelection = &Selection::Instance();
+    pSelection->SetLineSelection(!!gci.GetLineSelection());
+
+    SetConsoleCPInfo(TRUE);
+    SetConsoleCPInfo(FALSE);
+
+    // Initialize input buffer.
+    try
+    {
+        gci.pInputBuffer = new InputBuffer();
+        if (gci.pInputBuffer == nullptr)
+        {
+            return STATUS_NO_MEMORY;
+        }
+    }
+    catch(...)
+    {
+        return NTSTATUS_FROM_HRESULT(wil::ResultFromCaughtException());
+    }
+
+    // Byte count + 1 so dividing by 2 always rounds up. +1 more for trailing null guard.
+    auto titleLength = ((cbTitle + 1) / sizeof(WCHAR)) + 1;
+    try
+    {
+        gci.SetTitle(std::wstring(pwchTitle, titleLength));
+        gci.SetOriginalTitle(std::wstring(TranslateConsoleTitle(gci.GetTitle().c_str(), TRUE, FALSE)));
+    }
+    catch (...)
+    {
+        return NTSTATUS_FROM_HRESULT(wil::ResultFromCaughtException());
+    }
+
+    NTSTATUS Status = DoCreateScreenBuffer();
+    if (!NT_SUCCESS(Status))
+    {
+        goto ErrorExit2;
+    }
+
+    gci.pCurrentScreenBuffer = gci.ScreenBuffers;
+
+    gci.GetActiveOutputBuffer().ScrollScale = gci.GetScrollScale();
+
+    gci.ConsoleIme.RefreshAreaAttributes();
+
+    if (NT_SUCCESS(Status))
+    {
+        return STATUS_SUCCESS;
+    }
+
+    RIPMSG1(RIP_WARNING, "Console init failed with status 0x%x", Status);
+
+    delete gci.ScreenBuffers;
+    gci.ScreenBuffers = nullptr;
+
+ErrorExit2:
+    delete gci.pInputBuffer;
+
+    ASSERT(!NT_SUCCESS(Status));
+    return Status;
+}