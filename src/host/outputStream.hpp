/*++
Copyright (c) Microsoft Corporation

Module Name:
- outputStream.hpp

Abstract:
- Classes to process text written into the console on the attached application's output stream (usually STDOUT).

Author:
- Michael Niksa <miniksa> July 27 2015
--*/

#pragma once

#include "..\terminal\adapter\adaptDefaults.hpp"
#include "..\types\inc\IInputEvent.hpp"
#include "..\inc\conattrs.hpp"
#include "IIoProvider.hpp"

class SCREEN_INFORMATION;

// The WriteBuffer class provides helpers for writing text into the TextBuffer that is backing a particular console screen buffer.
class WriteBuffer : public Microsoft::Console::VirtualTerminal::AdaptDefaults
{
public:
    WriteBuffer(_In_ Microsoft::Console::IIoProvider& io);

    // Implement Adapter callbacks for default cases (non-escape sequences)
    void Print(const wchar_t wch);
    void PrintString(_In_reads_(cch) wchar_t* const rgwch, const size_t cch);
    void Execute(const wchar_t wch);

    [[nodiscard]]
    NTSTATUS GetResult() { return _ntstatus; };

private:
    void _DefaultCase(const wchar_t wch);
    void _DefaultStringCase(_In_reads_(cch) wchar_t* const rgwch, const size_t cch);

    Microsoft::Console::IIoProvider& _io;
    NTSTATUS _ntstatus;
};

#include "..\terminal\adapter\conGetSet.hpp"


// The ConhostInternalGetSet is for the Conhost process to call the entrypoints for its own Get/Set APIs.
// Normally, these APIs are accessible from the outside of the conhost process (like by the process being "hosted") through
// the kernelbase/32 exposed public APIs and routed by the console driver (condrv) to this console host.
// But since we're trying to call them from *inside* the console host itself, we need to get in the way and route them straight to the
// v-table inside this process instance.
class ConhostInternalGetSet final : public Microsoft::Console::VirtualTerminal::ConGetSet
{
public:
    ConhostInternalGetSet(_In_ Microsoft::Console::IIoProvider& io);

<<<<<<< HEAD
=======
    virtual BOOL GetConsoleScreenBufferInfoEx(_Out_ CONSOLE_SCREEN_BUFFER_INFOEX* const pConsoleScreenBufferInfoEx) const override;
    virtual BOOL SetConsoleScreenBufferInfoEx(const CONSOLE_SCREEN_BUFFER_INFOEX* const pConsoleScreenBufferInfoEx) override;

    virtual BOOL SetConsoleCursorPosition(const COORD coordCursorPosition) override;

    virtual BOOL GetConsoleCursorInfo(_In_ CONSOLE_CURSOR_INFO* const pConsoleCursorInfo) const override;
    virtual BOOL SetConsoleCursorInfo(const CONSOLE_CURSOR_INFO* const pConsoleCursorInfo) override;

    virtual BOOL FillConsoleOutputCharacterW(const WCHAR wch,
                                             const DWORD nLength,
                                             const COORD dwWriteCoord,
                                             _Out_ DWORD* const pNumberOfCharsWritten) override;
    virtual BOOL FillConsoleOutputAttribute(const WORD wAttribute,
                                            const DWORD nLength,
                                            const COORD dwWriteCoord,
                                            _Out_ DWORD* const pNumberOfAttrsWritten) override;

    virtual BOOL SetConsoleTextAttribute(const WORD wAttr) override;
    virtual BOOL PrivateSetLegacyAttributes(const WORD wAttr,
                                            const bool fForeground,
                                            const bool fBackground,
                                            const bool fMeta) override;
    virtual BOOL SetConsoleXtermTextAttribute(const int iXtermTableEntry,
                                              const bool fIsForeground) override;
    virtual BOOL SetConsoleRGBTextAttribute(const COLORREF rgbColor,
                                            const bool fIsForeground) override;

    virtual BOOL WriteConsoleInputW(_Inout_ std::deque<std::unique_ptr<IInputEvent>>& events,
                                    _Out_ size_t& eventsWritten) override;
>>>>>>> f66966ff

    BOOL GetConsoleScreenBufferInfoEx(_Out_ CONSOLE_SCREEN_BUFFER_INFOEX* const pConsoleScreenBufferInfoEx) const override;
    BOOL SetConsoleScreenBufferInfoEx(const CONSOLE_SCREEN_BUFFER_INFOEX* const pConsoleScreenBufferInfoEx) const override;

    BOOL SetConsoleCursorPosition(const COORD coordCursorPosition) override;

    BOOL GetConsoleCursorInfo(_In_ CONSOLE_CURSOR_INFO* const pConsoleCursorInfo) const override;
    BOOL SetConsoleCursorInfo(const CONSOLE_CURSOR_INFO* const pConsoleCursorInfo) override;

    BOOL FillConsoleOutputCharacterW(const WCHAR wch, const DWORD nLength,
                                     const COORD dwWriteCoord,
                                     _Out_ DWORD* const pNumberOfCharsWritten) override;
    BOOL FillConsoleOutputAttribute(const WORD wAttribute, const DWORD nLength,
                                    const COORD dwWriteCoord,
                                    _Out_ DWORD* const pNumberOfAttrsWritten) override;

    BOOL SetConsoleTextAttribute(const WORD wAttr) override;

    BOOL PrivateSetLegacyAttributes(const WORD wAttr,
                                    const bool fForeground,
                                    const bool fBackground,
                                    const bool fMeta) override;

    BOOL SetConsoleXtermTextAttribute(const int iXtermTableEntry,
                                      const bool fIsForeground) override;

    BOOL SetConsoleRGBTextAttribute(const COLORREF rgbColor,
                                    const bool fIsForeground) override;

    BOOL WriteConsoleInputW(_Inout_ std::deque<std::unique_ptr<IInputEvent>>& events,
                            _Out_ size_t& eventsWritten) override;

    BOOL ScrollConsoleScreenBufferW(const SMALL_RECT* pScrollRectangle,
                                    _In_opt_ const SMALL_RECT* pClipRectangle,
                                    _In_ COORD coordDestinationOrigin,
                                    const CHAR_INFO* pFill) override;

    BOOL SetConsoleWindowInfo(BOOL const bAbsolute,
                              const SMALL_RECT* const lpConsoleWindow) override;

    BOOL PrivateSetCursorKeysMode(const bool fApplicationMode) override;
    BOOL PrivateSetKeypadMode(const bool fApplicationMode) override;

    BOOL PrivateAllowCursorBlinking(const bool fEnable) override;

    BOOL PrivateSetScrollingRegion(const SMALL_RECT* const srScrollMargins) override;

    BOOL PrivateReverseLineFeed() override;


    BOOL SetConsoleTitleW(_In_reads_(sCchTitleLength) const wchar_t* const pwchWindowTitle,
                          _In_ unsigned short sCchTitleLength) override;

    BOOL PrivateUseAlternateScreenBuffer() override;

    BOOL PrivateUseMainScreenBuffer() override;

    BOOL PrivateHorizontalTabSet();
    BOOL PrivateForwardTab(const SHORT sNumTabs) override;
    BOOL PrivateBackwardsTab(const SHORT sNumTabs) override;
    BOOL PrivateTabClear(const bool fClearAll) override;

    BOOL PrivateEnableVT200MouseMode(const bool fEnabled) override;
    BOOL PrivateEnableUTF8ExtendedMouseMode(const bool fEnabled) override;
    BOOL PrivateEnableSGRExtendedMouseMode(const bool fEnabled) override;
    BOOL PrivateEnableButtonEventMouseMode(const bool fEnabled) override;
    BOOL PrivateEnableAnyEventMouseMode(const bool fEnabled) override;
    BOOL PrivateEnableAlternateScroll(const bool fEnabled) override;
    BOOL PrivateEraseAll() override;

    BOOL PrivateGetConsoleScreenBufferAttributes(_Out_ WORD* const pwAttributes) override;

    BOOL PrivatePrependConsoleInput(_Inout_ std::deque<std::unique_ptr<IInputEvent>>& events,
                                    _Out_ size_t& eventsWritten) override;

    BOOL SetCursorStyle(CursorType const cursorType) override;
    BOOL SetCursorColor(COLORREF const cursorColor) override;

    BOOL PrivateRefreshWindow() override;

    BOOL PrivateSuppressResizeRepaint() override;

    BOOL PrivateWriteConsoleControlInput(_In_ KeyEvent key) override;

    BOOL GetConsoleOutputCP(_Out_ unsigned int* const puiOutputCP) override;

    BOOL IsConsolePty(_Out_ bool* const pIsPty) const override;

private:
    Microsoft::Console::IIoProvider& _io;

    BOOL _FillConsoleOutput(const USHORT usElement,
                            const ULONG ulElementType,
                            const DWORD nLength,
                            const COORD dwWriteCoord,
                            _Out_ DWORD* const pNumberWritten);
};
<|MERGE_RESOLUTION|>--- conflicted
+++ resolved
@@ -1,186 +1,153 @@
-/*++
-Copyright (c) Microsoft Corporation
-
-Module Name:
-- outputStream.hpp
-
-Abstract:
-- Classes to process text written into the console on the attached application's output stream (usually STDOUT).
-
-Author:
-- Michael Niksa <miniksa> July 27 2015
---*/
-
-#pragma once
-
-#include "..\terminal\adapter\adaptDefaults.hpp"
-#include "..\types\inc\IInputEvent.hpp"
-#include "..\inc\conattrs.hpp"
-#include "IIoProvider.hpp"
-
-class SCREEN_INFORMATION;
-
-// The WriteBuffer class provides helpers for writing text into the TextBuffer that is backing a particular console screen buffer.
-class WriteBuffer : public Microsoft::Console::VirtualTerminal::AdaptDefaults
-{
-public:
-    WriteBuffer(_In_ Microsoft::Console::IIoProvider& io);
-
-    // Implement Adapter callbacks for default cases (non-escape sequences)
-    void Print(const wchar_t wch);
-    void PrintString(_In_reads_(cch) wchar_t* const rgwch, const size_t cch);
-    void Execute(const wchar_t wch);
-
-    [[nodiscard]]
-    NTSTATUS GetResult() { return _ntstatus; };
-
-private:
-    void _DefaultCase(const wchar_t wch);
-    void _DefaultStringCase(_In_reads_(cch) wchar_t* const rgwch, const size_t cch);
-
-    Microsoft::Console::IIoProvider& _io;
-    NTSTATUS _ntstatus;
-};
-
-#include "..\terminal\adapter\conGetSet.hpp"
-
-
-// The ConhostInternalGetSet is for the Conhost process to call the entrypoints for its own Get/Set APIs.
-// Normally, these APIs are accessible from the outside of the conhost process (like by the process being "hosted") through
-// the kernelbase/32 exposed public APIs and routed by the console driver (condrv) to this console host.
-// But since we're trying to call them from *inside* the console host itself, we need to get in the way and route them straight to the
-// v-table inside this process instance.
-class ConhostInternalGetSet final : public Microsoft::Console::VirtualTerminal::ConGetSet
-{
-public:
-    ConhostInternalGetSet(_In_ Microsoft::Console::IIoProvider& io);
-
-<<<<<<< HEAD
-=======
-    virtual BOOL GetConsoleScreenBufferInfoEx(_Out_ CONSOLE_SCREEN_BUFFER_INFOEX* const pConsoleScreenBufferInfoEx) const override;
-    virtual BOOL SetConsoleScreenBufferInfoEx(const CONSOLE_SCREEN_BUFFER_INFOEX* const pConsoleScreenBufferInfoEx) override;
-
-    virtual BOOL SetConsoleCursorPosition(const COORD coordCursorPosition) override;
-
-    virtual BOOL GetConsoleCursorInfo(_In_ CONSOLE_CURSOR_INFO* const pConsoleCursorInfo) const override;
-    virtual BOOL SetConsoleCursorInfo(const CONSOLE_CURSOR_INFO* const pConsoleCursorInfo) override;
-
-    virtual BOOL FillConsoleOutputCharacterW(const WCHAR wch,
-                                             const DWORD nLength,
-                                             const COORD dwWriteCoord,
-                                             _Out_ DWORD* const pNumberOfCharsWritten) override;
-    virtual BOOL FillConsoleOutputAttribute(const WORD wAttribute,
-                                            const DWORD nLength,
-                                            const COORD dwWriteCoord,
-                                            _Out_ DWORD* const pNumberOfAttrsWritten) override;
-
-    virtual BOOL SetConsoleTextAttribute(const WORD wAttr) override;
-    virtual BOOL PrivateSetLegacyAttributes(const WORD wAttr,
-                                            const bool fForeground,
-                                            const bool fBackground,
-                                            const bool fMeta) override;
-    virtual BOOL SetConsoleXtermTextAttribute(const int iXtermTableEntry,
-                                              const bool fIsForeground) override;
-    virtual BOOL SetConsoleRGBTextAttribute(const COLORREF rgbColor,
-                                            const bool fIsForeground) override;
-
-    virtual BOOL WriteConsoleInputW(_Inout_ std::deque<std::unique_ptr<IInputEvent>>& events,
-                                    _Out_ size_t& eventsWritten) override;
->>>>>>> f66966ff
-
-    BOOL GetConsoleScreenBufferInfoEx(_Out_ CONSOLE_SCREEN_BUFFER_INFOEX* const pConsoleScreenBufferInfoEx) const override;
-    BOOL SetConsoleScreenBufferInfoEx(const CONSOLE_SCREEN_BUFFER_INFOEX* const pConsoleScreenBufferInfoEx) const override;
-
-    BOOL SetConsoleCursorPosition(const COORD coordCursorPosition) override;
-
-    BOOL GetConsoleCursorInfo(_In_ CONSOLE_CURSOR_INFO* const pConsoleCursorInfo) const override;
-    BOOL SetConsoleCursorInfo(const CONSOLE_CURSOR_INFO* const pConsoleCursorInfo) override;
-
-    BOOL FillConsoleOutputCharacterW(const WCHAR wch, const DWORD nLength,
-                                     const COORD dwWriteCoord,
-                                     _Out_ DWORD* const pNumberOfCharsWritten) override;
-    BOOL FillConsoleOutputAttribute(const WORD wAttribute, const DWORD nLength,
-                                    const COORD dwWriteCoord,
-                                    _Out_ DWORD* const pNumberOfAttrsWritten) override;
-
-    BOOL SetConsoleTextAttribute(const WORD wAttr) override;
-
-    BOOL PrivateSetLegacyAttributes(const WORD wAttr,
-                                    const bool fForeground,
-                                    const bool fBackground,
-                                    const bool fMeta) override;
-
-    BOOL SetConsoleXtermTextAttribute(const int iXtermTableEntry,
-                                      const bool fIsForeground) override;
-
-    BOOL SetConsoleRGBTextAttribute(const COLORREF rgbColor,
-                                    const bool fIsForeground) override;
-
-    BOOL WriteConsoleInputW(_Inout_ std::deque<std::unique_ptr<IInputEvent>>& events,
-                            _Out_ size_t& eventsWritten) override;
-
-    BOOL ScrollConsoleScreenBufferW(const SMALL_RECT* pScrollRectangle,
-                                    _In_opt_ const SMALL_RECT* pClipRectangle,
-                                    _In_ COORD coordDestinationOrigin,
-                                    const CHAR_INFO* pFill) override;
-
-    BOOL SetConsoleWindowInfo(BOOL const bAbsolute,
-                              const SMALL_RECT* const lpConsoleWindow) override;
-
-    BOOL PrivateSetCursorKeysMode(const bool fApplicationMode) override;
-    BOOL PrivateSetKeypadMode(const bool fApplicationMode) override;
-
-    BOOL PrivateAllowCursorBlinking(const bool fEnable) override;
-
-    BOOL PrivateSetScrollingRegion(const SMALL_RECT* const srScrollMargins) override;
-
-    BOOL PrivateReverseLineFeed() override;
-
-
-    BOOL SetConsoleTitleW(_In_reads_(sCchTitleLength) const wchar_t* const pwchWindowTitle,
-                          _In_ unsigned short sCchTitleLength) override;
-
-    BOOL PrivateUseAlternateScreenBuffer() override;
-
-    BOOL PrivateUseMainScreenBuffer() override;
-
-    BOOL PrivateHorizontalTabSet();
-    BOOL PrivateForwardTab(const SHORT sNumTabs) override;
-    BOOL PrivateBackwardsTab(const SHORT sNumTabs) override;
-    BOOL PrivateTabClear(const bool fClearAll) override;
-
-    BOOL PrivateEnableVT200MouseMode(const bool fEnabled) override;
-    BOOL PrivateEnableUTF8ExtendedMouseMode(const bool fEnabled) override;
-    BOOL PrivateEnableSGRExtendedMouseMode(const bool fEnabled) override;
-    BOOL PrivateEnableButtonEventMouseMode(const bool fEnabled) override;
-    BOOL PrivateEnableAnyEventMouseMode(const bool fEnabled) override;
-    BOOL PrivateEnableAlternateScroll(const bool fEnabled) override;
-    BOOL PrivateEraseAll() override;
-
-    BOOL PrivateGetConsoleScreenBufferAttributes(_Out_ WORD* const pwAttributes) override;
-
-    BOOL PrivatePrependConsoleInput(_Inout_ std::deque<std::unique_ptr<IInputEvent>>& events,
-                                    _Out_ size_t& eventsWritten) override;
-
-    BOOL SetCursorStyle(CursorType const cursorType) override;
-    BOOL SetCursorColor(COLORREF const cursorColor) override;
-
-    BOOL PrivateRefreshWindow() override;
-
-    BOOL PrivateSuppressResizeRepaint() override;
-
-    BOOL PrivateWriteConsoleControlInput(_In_ KeyEvent key) override;
-
-    BOOL GetConsoleOutputCP(_Out_ unsigned int* const puiOutputCP) override;
-
-    BOOL IsConsolePty(_Out_ bool* const pIsPty) const override;
-
-private:
-    Microsoft::Console::IIoProvider& _io;
-
-    BOOL _FillConsoleOutput(const USHORT usElement,
-                            const ULONG ulElementType,
-                            const DWORD nLength,
-                            const COORD dwWriteCoord,
-                            _Out_ DWORD* const pNumberWritten);
-};
+/*++
+Copyright (c) Microsoft Corporation
+
+Module Name:
+- outputStream.hpp
+
+Abstract:
+- Classes to process text written into the console on the attached application's output stream (usually STDOUT).
+
+Author:
+- Michael Niksa <miniksa> July 27 2015
+--*/
+
+#pragma once
+
+#include "..\terminal\adapter\adaptDefaults.hpp"
+#include "..\types\inc\IInputEvent.hpp"
+#include "..\inc\conattrs.hpp"
+#include "IIoProvider.hpp"
+
+class SCREEN_INFORMATION;
+
+// The WriteBuffer class provides helpers for writing text into the TextBuffer that is backing a particular console screen buffer.
+class WriteBuffer : public Microsoft::Console::VirtualTerminal::AdaptDefaults
+{
+public:
+    WriteBuffer(_In_ Microsoft::Console::IIoProvider& io);
+
+    // Implement Adapter callbacks for default cases (non-escape sequences)
+    void Print(const wchar_t wch);
+    void PrintString(_In_reads_(cch) wchar_t* const rgwch, const size_t cch);
+    void Execute(const wchar_t wch);
+
+    [[nodiscard]]
+    NTSTATUS GetResult() { return _ntstatus; };
+
+private:
+    void _DefaultCase(const wchar_t wch);
+    void _DefaultStringCase(_In_reads_(cch) wchar_t* const rgwch, const size_t cch);
+
+    Microsoft::Console::IIoProvider& _io;
+    NTSTATUS _ntstatus;
+};
+
+#include "..\terminal\adapter\conGetSet.hpp"
+
+
+// The ConhostInternalGetSet is for the Conhost process to call the entrypoints for its own Get/Set APIs.
+// Normally, these APIs are accessible from the outside of the conhost process (like by the process being "hosted") through
+// the kernelbase/32 exposed public APIs and routed by the console driver (condrv) to this console host.
+// But since we're trying to call them from *inside* the console host itself, we need to get in the way and route them straight to the
+// v-table inside this process instance.
+class ConhostInternalGetSet final : public Microsoft::Console::VirtualTerminal::ConGetSet
+{
+public:
+    ConhostInternalGetSet(_In_ Microsoft::Console::IIoProvider& io);
+
+    BOOL GetConsoleScreenBufferInfoEx(_Out_ CONSOLE_SCREEN_BUFFER_INFOEX* const pConsoleScreenBufferInfoEx) const override;
+    BOOL SetConsoleScreenBufferInfoEx(const CONSOLE_SCREEN_BUFFER_INFOEX* const pConsoleScreenBufferInfoEx) override;
+
+    BOOL SetConsoleCursorPosition(const COORD coordCursorPosition) override;
+
+    BOOL GetConsoleCursorInfo(_In_ CONSOLE_CURSOR_INFO* const pConsoleCursorInfo) const override;
+    BOOL SetConsoleCursorInfo(const CONSOLE_CURSOR_INFO* const pConsoleCursorInfo) override;
+
+    BOOL FillConsoleOutputCharacterW(const WCHAR wch, const DWORD nLength,
+                                     const COORD dwWriteCoord,
+                                     _Out_ DWORD* const pNumberOfCharsWritten) override;
+    BOOL FillConsoleOutputAttribute(const WORD wAttribute, const DWORD nLength,
+                                    const COORD dwWriteCoord,
+                                    _Out_ DWORD* const pNumberOfAttrsWritten) override;
+
+    BOOL SetConsoleTextAttribute(const WORD wAttr) override;
+
+    BOOL PrivateSetLegacyAttributes(const WORD wAttr,
+                                    const bool fForeground,
+                                    const bool fBackground,
+                                    const bool fMeta) override;
+
+    BOOL SetConsoleXtermTextAttribute(const int iXtermTableEntry,
+                                      const bool fIsForeground) override;
+
+    BOOL SetConsoleRGBTextAttribute(const COLORREF rgbColor,
+                                    const bool fIsForeground) override;
+
+    BOOL WriteConsoleInputW(_Inout_ std::deque<std::unique_ptr<IInputEvent>>& events,
+                            _Out_ size_t& eventsWritten) override;
+
+    BOOL ScrollConsoleScreenBufferW(const SMALL_RECT* pScrollRectangle,
+                                    _In_opt_ const SMALL_RECT* pClipRectangle,
+                                    _In_ COORD coordDestinationOrigin,
+                                    const CHAR_INFO* pFill) override;
+
+    BOOL SetConsoleWindowInfo(BOOL const bAbsolute,
+                              const SMALL_RECT* const lpConsoleWindow) override;
+
+    BOOL PrivateSetCursorKeysMode(const bool fApplicationMode) override;
+    BOOL PrivateSetKeypadMode(const bool fApplicationMode) override;
+
+    BOOL PrivateAllowCursorBlinking(const bool fEnable) override;
+
+    BOOL PrivateSetScrollingRegion(const SMALL_RECT* const srScrollMargins) override;
+
+    BOOL PrivateReverseLineFeed() override;
+
+
+    BOOL SetConsoleTitleW(_In_reads_(sCchTitleLength) const wchar_t* const pwchWindowTitle,
+                          _In_ unsigned short sCchTitleLength) override;
+
+    BOOL PrivateUseAlternateScreenBuffer() override;
+
+    BOOL PrivateUseMainScreenBuffer() override;
+
+    BOOL PrivateHorizontalTabSet();
+    BOOL PrivateForwardTab(const SHORT sNumTabs) override;
+    BOOL PrivateBackwardsTab(const SHORT sNumTabs) override;
+    BOOL PrivateTabClear(const bool fClearAll) override;
+
+    BOOL PrivateEnableVT200MouseMode(const bool fEnabled) override;
+    BOOL PrivateEnableUTF8ExtendedMouseMode(const bool fEnabled) override;
+    BOOL PrivateEnableSGRExtendedMouseMode(const bool fEnabled) override;
+    BOOL PrivateEnableButtonEventMouseMode(const bool fEnabled) override;
+    BOOL PrivateEnableAnyEventMouseMode(const bool fEnabled) override;
+    BOOL PrivateEnableAlternateScroll(const bool fEnabled) override;
+    BOOL PrivateEraseAll() override;
+
+    BOOL PrivateGetConsoleScreenBufferAttributes(_Out_ WORD* const pwAttributes) override;
+
+    BOOL PrivatePrependConsoleInput(_Inout_ std::deque<std::unique_ptr<IInputEvent>>& events,
+                                    _Out_ size_t& eventsWritten) override;
+
+    BOOL SetCursorStyle(CursorType const cursorType) override;
+    BOOL SetCursorColor(COLORREF const cursorColor) override;
+
+    BOOL PrivateRefreshWindow() override;
+
+    BOOL PrivateSuppressResizeRepaint() override;
+
+    BOOL PrivateWriteConsoleControlInput(_In_ KeyEvent key) override;
+
+    BOOL GetConsoleOutputCP(_Out_ unsigned int* const puiOutputCP) override;
+
+    BOOL IsConsolePty(_Out_ bool* const pIsPty) const override;
+
+private:
+    Microsoft::Console::IIoProvider& _io;
+
+    BOOL _FillConsoleOutput(const USHORT usElement,
+                            const ULONG ulElementType,
+                            const DWORD nLength,
+                            const COORD dwWriteCoord,
+                            _Out_ DWORD* const pNumberWritten);
+};