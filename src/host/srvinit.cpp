--- conflicted
+++ resolved
@@ -1,565 +1,551 @@
-/********************************************************
-*                                                       *
-*   Copyright (C) Microsoft. All rights reserved.       *
-*                                                       *
-********************************************************/
-
-#include "precomp.h"
-
-#include "srvinit.h"
-
-#include "dbcs.h"
-#include "handle.h"
-#include "registry.hpp"
-#include "renderFontDefaults.hpp"
-
-#include "ApiRoutines.h"
-
-#include "..\server\Entrypoints.h"
-#include "..\server\IoSorter.h"
-
-#include "..\interactivity\inc\ServiceLocator.hpp"
-
-#pragma hdrstop
-
-const UINT CONSOLE_EVENT_FAILURE_ID = 21790;
-const UINT CONSOLE_LPC_PORT_FAILURE_ID = 21791;
-
-<<<<<<< HEAD
-HRESULT UseVtPipe(const std::wstring& InPipeName, const std::wstring& OutPipeName, const std::wstring& VtMode)
-{
-    CONSOLE_INFORMATION* const gci = ServiceLocator::LocateGlobals()->getConsoleInformation();
-    HRESULT hr = gci->vtIo->Initialize(InPipeName, OutPipeName, VtMode);
-    return hr;
-=======
-HRESULT UseVtPipe(_In_ const std::wstring& InPipeName, _In_ const std::wstring& OutPipeName, _In_ const std::wstring& VtMode)
-{
-    CONSOLE_INFORMATION* const gci = ServiceLocator::LocateGlobals()->getConsoleInformation();
-    return gci->GetVtIo()->Initialize(InPipeName, OutPipeName, VtMode);
->>>>>>> ae952ff4
-}
-
-HRESULT ConsoleServerInitialization(_In_ HANDLE Server)
-{
-    try
-    {
-        ServiceLocator::LocateGlobals()->pDeviceComm = new DeviceComm(Server);
-    }
-    CATCH_RETURN();
-
-    ServiceLocator::LocateGlobals()->uiOEMCP = GetOEMCP();
-    ServiceLocator::LocateGlobals()->uiWindowsCP = GetACP();
-
-    ServiceLocator::LocateGlobals()->pFontDefaultList = new RenderFontDefaults();
-    RETURN_IF_NULL_ALLOC(ServiceLocator::LocateGlobals()->pFontDefaultList);
-
-    FontInfo::s_SetFontDefaultList(ServiceLocator::LocateGlobals()->pFontDefaultList);
-
-    // Removed allocation of scroll buffer here.
-    return S_OK;
-}
-
-NTSTATUS SetUpConsole(_Inout_ Settings* pStartupSettings,
-                      _In_ DWORD TitleLength,
-                      _In_reads_bytes_(TitleLength) LPWSTR Title,
-                      _In_ LPCWSTR CurDir,
-                      _In_ LPCWSTR AppName)
-{
-    // We will find and locate all relevant preference settings and then create the console here.
-    // The precedence order for settings is:
-    // 1. STARTUPINFO settings
-    // 2a. Shortcut/Link settings
-    // 2b. Registry specific settings
-    // 3. Registry default settings
-    // 4. Hardcoded default settings
-    // To establish this hierarchy, we will need to load the settings and apply them in reverse order.
-
-    // 4. Initializing Settings will establish hardcoded defaults.
-    // Set to reference of global console information since that's the only place we need to hold the settings.
-    CONSOLE_INFORMATION* const settings = ServiceLocator::LocateGlobals()->getConsoleInformation();
-
-    // 3. Read the default registry values.
-    Registry reg(settings);
-    reg.LoadGlobalsFromRegistry();
-    reg.LoadDefaultFromRegistry();
-
-    // 2. Read specific settings
-
-    // Link is expecting the flags from the process to be in already, so apply that first
-    settings->SetStartupFlags(pStartupSettings->GetStartupFlags());
-
-    // We need to see if we were spawned from a link. If we were, we need to
-    // call back into the shell to try to get all the console information from the link.
-    ServiceLocator::LocateSystemConfigurationProvider()->GetSettingsFromLink(settings, Title, &TitleLength, CurDir, AppName);
-
-    // If we weren't started from a link, this will already be set.
-    // If LoadLinkInfo couldn't find anything, it will remove the flag so we can dig in the registry.
-    if (!(settings->IsStartupTitleIsLinkNameSet()))
-    {
-        reg.LoadFromRegistry(Title);
-    }
-
-    // 1. The settings we were passed contains STARTUPINFO structure settings to be applied last.
-    settings->ApplyStartupInfo(pStartupSettings);
-
-    // Validate all applied settings for correctness against final rules.
-    settings->Validate();
-
-    // As of the graphics refactoring to library based, all fonts are now DPI aware. Scaling is performed at the Blt time for raster fonts.
-    // Note that we can only declare our DPI awareness once per process launch.
-    // Set the process's default dpi awareness context to PMv2 so that new top level windows
-    // inherit their WM_DPICHANGED* broadcast mode (and more, like dialog scaling) from the thread.
-
-    IHighDpiApi *pHighDpiApi = ServiceLocator::LocateHighDpiApi();
-    if (pHighDpiApi)
-    {
-        // N.B.: There is no high DPI support on OneCore (non-UAP) systems.
-        //       Instead of implementing a no-op interface, just skip all high
-        //       DPI configuration if it is not supported. All callers into the
-        //       high DPI API are in the Win32-specific interactivity DLL.
-        if (!pHighDpiApi->SetProcessDpiAwarenessContext())
-        {
-            // Fallback to per-monitor aware V1 if the API isn't available.
-            pHighDpiApi->SetProcessPerMonitorDpiAwareness();
-
-            // Allow child dialogs (i.e. Properties and Find) to scale automatically based on DPI if we're currently DPI aware.
-            // Note that we don't need to do this if we're PMv2.
-            pHighDpiApi->EnablePerMonitorDialogScaling();
-        }
-    }
-
-    //Save initial font name for comparison on exit. We want telemetry when the font has changed
-    if (settings->IsFaceNameSet())
-    {
-        settings->SetLaunchFaceName(settings->GetFaceName(), LF_FACESIZE);
-    }
-
-    // Now we need to actually create the console using the settings given.
-#pragma prefast(suppress:26018, "PREfast can't detect null termination status of Title.")
-
-// Allocate console will read the global ServiceLocator::LocateGlobals()->getConsoleInformation for the settings we just set.
-    NTSTATUS Status = AllocateConsole(Title, TitleLength);
-    if (!NT_SUCCESS(Status))
-    {
-        return Status;
-    }
-
-    return STATUS_SUCCESS;
-}
-
-NTSTATUS RemoveConsole(_In_ ConsoleProcessHandle* ProcessData)
-{
-    CONSOLE_INFORMATION* const gci = ServiceLocator::LocateGlobals()->getConsoleInformation();
-    CONSOLE_INFORMATION *Console;
-    NTSTATUS Status = RevalidateConsole(&Console);
-    ASSERT(NT_SUCCESS(Status));
-
-    FreeCommandHistory((HANDLE)ProcessData);
-
-    bool const fRecomputeOwner = ProcessData->fRootProcess;
-    gci->ProcessHandleList.FreeProcessData(ProcessData);
-
-    if (fRecomputeOwner)
-    {
-        IConsoleWindow* pWindow = ServiceLocator::LocateConsoleWindow();
-        if (pWindow != nullptr)
-        {
-            pWindow->SetOwner();
-        }
-    }
-
-    UnlockConsole();
-
-    return Status;
-}
-
-DWORD ConsoleIoThread();
-
-void ConsoleCheckDebug()
-{
-#ifdef DBG
-    HKEY hCurrentUser;
-    HKEY hConsole;
-    NTSTATUS status = RegistrySerialization::s_OpenConsoleKey(&hCurrentUser, &hConsole);
-
-    if (NT_SUCCESS(status))
-    {
-        DWORD dwData = 0;
-        status = RegistrySerialization::s_QueryValue(hConsole, L"DebugLaunch", sizeof(dwData), (BYTE*)&dwData, nullptr);
-
-        if (NT_SUCCESS(status))
-        {
-            if (dwData != 0)
-            {
-                DebugBreak();
-            }
-        }
-
-        RegCloseKey(hConsole);
-        RegCloseKey(hCurrentUser);
-    }
-#endif
-}
-
-HRESULT ConsoleCreateIoThreadLegacy(_In_ HANDLE Server)
-{
-    ConsoleCheckDebug();
-
-    RETURN_IF_FAILED(ConsoleServerInitialization(Server));
-    RETURN_IF_FAILED(ServiceLocator::LocateGlobals()->hConsoleInputInitEvent.create(wil::EventOptions::None));
-
-    // Set up and tell the driver about the input available event.
-    RETURN_IF_FAILED(ServiceLocator::LocateGlobals()->hInputEvent.create(wil::EventOptions::ManualReset));
-
-    CD_IO_SERVER_INFORMATION ServerInformation;
-    ServerInformation.InputAvailableEvent = ServiceLocator::LocateGlobals()->hInputEvent.get();
-    RETURN_IF_FAILED(ServiceLocator::LocateGlobals()->pDeviceComm->SetServerInformation(&ServerInformation));
-
-    HANDLE const hThread = CreateThread(nullptr, 0, (LPTHREAD_START_ROUTINE)ConsoleIoThread, 0, 0, nullptr);
-    RETURN_IF_HANDLE_NULL(hThread);
-    LOG_IF_WIN32_BOOL_FALSE(CloseHandle(hThread)); // The thread will run on its own and close itself. Free the associated handle.
-
-    return S_OK;
-}
-
-HRESULT ConsoleCreateIoThread(_In_ HANDLE Server)
-{
-    return Entrypoints::StartConsoleForServerHandle(Server);
-}
-
-#define SYSTEM_ROOT         (L"%SystemRoot%")
-#define SYSTEM_ROOT_LENGTH  (sizeof(SYSTEM_ROOT) - sizeof(WCHAR))
-
-// Routine Description:
-// - This routine translates path characters into '_' characters because the NT registry apis do not allow the creation of keys with
-//   names that contain path characters. It also converts absolute paths into %SystemRoot% relative ones. As an example, if both behaviors were
-//   specified it would convert a title like C:\WINNT\System32\cmd.exe to %SystemRoot%_System32_cmd.exe.
-// Arguments:
-// - ConsoleTitle - Pointer to string to translate.
-// - Unexpand - Convert absolute path to %SystemRoot% relative one.
-// - Substitute - Whether string-substitution ('_' for '\') should occur.
-// Return Value:
-// - Pointer to translated title or nullptr.
-// Note:
-// - This routine allocates a buffer that must be freed.
-PWSTR TranslateConsoleTitle(_In_ PCWSTR pwszConsoleTitle, _In_ const BOOL fUnexpand, _In_ const BOOL fSubstitute)
-{
-    LPWSTR Tmp = nullptr;
-
-    size_t cbConsoleTitle;
-    size_t cbSystemRoot;
-
-    LPWSTR pwszSysRoot = new wchar_t[MAX_PATH];
-    if (nullptr != pwszSysRoot)
-    {
-        if (0 != GetWindowsDirectoryW(pwszSysRoot, MAX_PATH))
-        {
-            if (SUCCEEDED(StringCbLengthW(pwszConsoleTitle, STRSAFE_MAX_CCH, &cbConsoleTitle)) &&
-                SUCCEEDED(StringCbLengthW(pwszSysRoot, MAX_PATH, &cbSystemRoot)))
-            {
-                int const cchSystemRoot = (int)(cbSystemRoot / sizeof(WCHAR));
-                int const cchConsoleTitle = (int)(cbConsoleTitle / sizeof(WCHAR));
-                cbConsoleTitle += sizeof(WCHAR); // account for nullptr terminator
-
-                if (fUnexpand &&
-                    cchConsoleTitle >= cchSystemRoot &&
-#pragma prefast(suppress:26018, "We've guaranteed that cchSystemRoot is equal to or smaller than cchConsoleTitle in size.")
-                    (CSTR_EQUAL == CompareStringOrdinal(pwszConsoleTitle, cchSystemRoot, pwszSysRoot, cchSystemRoot, TRUE)))
-                {
-                    cbConsoleTitle -= cbSystemRoot;
-                    pwszConsoleTitle += cchSystemRoot;
-                    cbSystemRoot = SYSTEM_ROOT_LENGTH;
-                }
-                else
-                {
-                    cbSystemRoot = 0;
-                }
-
-                LPWSTR pszTranslatedConsoleTitle;
-                const size_t cbTranslatedConsoleTitle = cbSystemRoot + cbConsoleTitle;
-                Tmp = pszTranslatedConsoleTitle = (PWSTR)new BYTE[cbTranslatedConsoleTitle];
-                if (pszTranslatedConsoleTitle == nullptr)
-                {
-                    return nullptr;
-                }
-
-                // No need to check return here -- pszTranslatedConsoleTitle is guaranteed large enough for SYSTEM_ROOT
-                (void)StringCbCopy(pszTranslatedConsoleTitle, cbTranslatedConsoleTitle, SYSTEM_ROOT);
-                pszTranslatedConsoleTitle += (cbSystemRoot / sizeof(WCHAR));   // skip by characters -- not bytes
-
-                for (UINT i = 0; i < cbConsoleTitle; i += sizeof(WCHAR))
-                {
-#pragma prefast(suppress:26018, "We are reading the null portion of the buffer on purpose and will escape on reaching it below.")
-                    if (fSubstitute && *pwszConsoleTitle == '\\')
-                    {
-#pragma prefast(suppress:26019, "Console title must contain system root if this path was followed.")
-                        *pszTranslatedConsoleTitle++ = (WCHAR)'_';
-                    }
-                    else
-                    {
-                        *pszTranslatedConsoleTitle++ = *pwszConsoleTitle;
-                        if (*pwszConsoleTitle == L'\0')
-                        {
-                            break;
-                        }
-                    }
-
-                    pwszConsoleTitle++;
-                }
-            }
-        }
-        delete[] pwszSysRoot;
-    }
-
-    return Tmp;
-}
-
-NTSTATUS GetConsoleLangId(_In_ const UINT uiOutputCP, _Out_ LANGID * const pLangId)
-{
-    NTSTATUS Status = STATUS_NOT_SUPPORTED;
-
-    // -- WARNING -- LOAD BEARING CODE --
-    // Only attempt to return the Lang ID if the Windows ACP on console launch was an East Asian Code Page.
-    // -
-    // As of right now, this is a load bearing check and causes a domino effect of errors during OEM preinstallation if removed
-    // resulting in a crash on launch of CMD.exe
-    // (and consequently any scripts OEMs use to customize an image during the auditUser preinstall step inside their unattend.xml files.)
-    // I have no reason to believe that removing this check causes any problems on any other SKU or scenario types.
-    // -
-    // Returning STATUS_NOT_SUPPORTED will skip a call to SetThreadLocale inside the Windows loader. This has the effect of not
-    // setting the appropriate locale on the client end of the pipe, but also avoids the error.
-    // Returning STATUS_SUCCESS will trigger the call to SetThreadLocale inside the loader.
-    // This method is called on process launch by the loader and on every SetConsoleOutputCP call made from the client application to
-    // maintain the synchrony of the client's Thread Locale state.
-    // -
-    // It is important to note that a comment exists inside the loader stating that DBCS code pages (CJK languages)
-    // must have the SetThreadLocale synchronized with the console in order for FormatMessage to output correctly.
-    // I'm not sure of the full validity of that comment at this point in time (Nov 2016), but the least risky thing is to trust it and revert
-    // the behavior to this function until it can be otherwise proven.
-    // -
-    // See MSFT: 9808579 for the complete story on what happened here and why this must stay until the other dominos are resolved.
-    // -
-    // I would also highly advise against expanding the LANGIDs returned here or modifying them in any way until the cascading impacts
-    // discovered in MSFT: 9808579 are vetted against any changes.
-    // -- END WARNING --
-    if (IsAvailableEastAsianCodePage(ServiceLocator::LocateGlobals()->uiWindowsCP))
-    {
-        if (pLangId != nullptr)
-        {
-            switch (uiOutputCP)
-            {
-            case CP_JAPANESE:
-                *pLangId = MAKELANGID(LANG_JAPANESE, SUBLANG_DEFAULT);
-                break;
-            case CP_KOREAN:
-                *pLangId = MAKELANGID(LANG_KOREAN, SUBLANG_KOREAN);
-                break;
-            case CP_CHINESE_SIMPLIFIED:
-                *pLangId = MAKELANGID(LANG_CHINESE, SUBLANG_CHINESE_SIMPLIFIED);
-                break;
-            case CP_CHINESE_TRADITIONAL:
-                *pLangId = MAKELANGID(LANG_CHINESE, SUBLANG_CHINESE_TRADITIONAL);
-                break;
-            default:
-                *pLangId = MAKELANGID(LANG_ENGLISH, SUBLANG_ENGLISH_US);
-                break;
-            }
-        }
-        Status = STATUS_SUCCESS;
-    }
-
-    return Status;
-}
-
-HRESULT ApiRoutines::GetConsoleLangIdImpl(_Out_ LANGID* const pLangId)
-{
-    const CONSOLE_INFORMATION* const gci = ServiceLocator::LocateGlobals()->getConsoleInformation();
-    LockConsole();
-    auto Unlock = wil::ScopeExit([&] { UnlockConsole(); });
-
-    RETURN_NTSTATUS(GetConsoleLangId(gci->OutputCP, pLangId));
-}
-
-// Routine Description:
-// - This routine reads the connection information from a 'connect' IO, validates it and stores them in an internal format.
-// - N.B. The internal informat contains information not sent by clients in their connect IOs and intialized by other routines.
-// Arguments:
-// - Server - Supplies a handle to the console server.
-// - Message - Supplies the message representing the connect IO.
-// - Cac - Receives the connection information.
-// Return Value:
-// - NTSTATUS indicating if the connection information was successfully initialized.
-NTSTATUS ConsoleInitializeConnectInfo(_In_ PCONSOLE_API_MSG Message, _Out_ PCONSOLE_API_CONNECTINFO Cac)
-{
-    CONSOLE_SERVER_MSG Data = { 0 };
-
-    // Try to receive the data sent by the client.
-    NTSTATUS Status = NTSTATUS_FROM_HRESULT(Message->ReadMessageInput(0, &Data, sizeof(Data)));
-    if (!NT_SUCCESS(Status))
-    {
-        return Status;
-    }
-
-    // Validate that strings are within the buffers and null-terminated.
-    if ((Data.ApplicationNameLength > (sizeof(Data.ApplicationName) - sizeof(WCHAR))) ||
-        (Data.TitleLength > (sizeof(Data.Title) - sizeof(WCHAR))) ||
-        (Data.CurrentDirectoryLength > (sizeof(Data.CurrentDirectory) - sizeof(WCHAR))) ||
-        (Data.ApplicationName[Data.ApplicationNameLength / sizeof(WCHAR)] != UNICODE_NULL) ||
-        (Data.Title[Data.TitleLength / sizeof(WCHAR)] != UNICODE_NULL) || (Data.CurrentDirectory[Data.CurrentDirectoryLength / sizeof(WCHAR)] != UNICODE_NULL))
-    {
-        return STATUS_INVALID_BUFFER_SIZE;
-    }
-
-    // Initialize (partially) the connect info with the received data.
-    ASSERT(sizeof(Cac->AppName) == sizeof(Data.ApplicationName));
-    ASSERT(sizeof(Cac->Title) == sizeof(Data.Title));
-    ASSERT(sizeof(Cac->CurDir) == sizeof(Data.CurrentDirectory));
-
-    // unused(Data.IconId)
-    Cac->ConsoleInfo.SetHotKey(Data.HotKey);
-    Cac->ConsoleInfo.SetStartupFlags(Data.StartupFlags);
-    Cac->ConsoleInfo.SetFillAttribute(Data.FillAttribute);
-    Cac->ConsoleInfo.SetShowWindow(Data.ShowWindow);
-    Cac->ConsoleInfo.SetScreenBufferSize(Data.ScreenBufferSize);
-    Cac->ConsoleInfo.SetWindowSize(Data.WindowSize);
-    Cac->ConsoleInfo.SetWindowOrigin(Data.WindowOrigin);
-    Cac->ProcessGroupId = Data.ProcessGroupId;
-    Cac->ConsoleApp = Data.ConsoleApp;
-    Cac->WindowVisible = Data.WindowVisible;
-    Cac->TitleLength = Data.TitleLength;
-    Cac->AppNameLength = Data.ApplicationNameLength;
-    Cac->CurDirLength = Data.CurrentDirectoryLength;
-
-    memmove(Cac->AppName, Data.ApplicationName, sizeof(Cac->AppName));
-    memmove(Cac->Title, Data.Title, sizeof(Cac->Title));
-    memmove(Cac->CurDir, Data.CurrentDirectory, sizeof(Cac->CurDir));
-
-    return STATUS_SUCCESS;
-}
-
-NTSTATUS ConsoleAllocateConsole(PCONSOLE_API_CONNECTINFO p)
-{
-    // AllocConsole is outside our codebase, but we should be able to mostly track the call here.
-    Telemetry::Instance().LogApiCall(Telemetry::ApiCall::AllocConsole);
-    CONSOLE_INFORMATION* const gci = ServiceLocator::LocateGlobals()->getConsoleInformation();
-
-    NTSTATUS Status = SetUpConsole(&p->ConsoleInfo, p->TitleLength, p->Title, p->CurDir, p->AppName);
-    if (!NT_SUCCESS(Status))
-    {
-        return Status;
-    }
-
-    if (NT_SUCCESS(Status) && p->WindowVisible)
-    {
-        HANDLE Thread = nullptr;
-
-        IConsoleInputThread *pNewThread = nullptr;
-        ServiceLocator::CreateConsoleInputThread(&pNewThread);
-
-        ASSERT(pNewThread);
-
-        Thread = pNewThread->Start();
-        if (Thread == nullptr)
-        {
-            Status = STATUS_NO_MEMORY;
-        }
-        else
-        {
-            ServiceLocator::LocateGlobals()->dwInputThreadId = pNewThread->GetThreadId();
-
-            // The ConsoleInputThread needs to lock the console so we must first unlock it ourselves.
-            UnlockConsole();
-            ServiceLocator::LocateGlobals()->hConsoleInputInitEvent.wait();
-            LockConsole();
-
-            CloseHandle(Thread);
-            ServiceLocator::LocateGlobals()->hConsoleInputInitEvent.release();
-
-            if (!NT_SUCCESS(ServiceLocator::LocateGlobals()->ntstatusConsoleInputInitStatus))
-            {
-                Status = ServiceLocator::LocateGlobals()->ntstatusConsoleInputInitStatus;
-            }
-            else
-            {
-                Status = STATUS_SUCCESS;
-            }
-
-            /*
-             * Tell driver to allow clients with UIAccess to connect
-             * to this server even if the security descriptor doesn't
-             * allow it.
-             *
-             * N.B. This allows applications like narrator.exe to have
-             *      access to the console. This is ok because they already
-             *      have access to the console window anyway - this function
-             *      is only called when a window is created.
-             */
-
-            LOG_IF_FAILED(ServiceLocator::LocateGlobals()->pDeviceComm->AllowUIAccess());
-        }
-
-    }
-    else
-    {
-        gci->Flags |= CONSOLE_NO_WINDOW;
-    }
-
-<<<<<<< HEAD
-    if (NT_SUCCESS(Status) && gci->vtIo->IsUsingVt())
-    {
-        gci->vtIo->Start();
-=======
-    // Potentially start the VT IO (if needed)
-    if (NT_SUCCESS(Status))
-    {
-        gci->GetVtIo()->StartIfNeeded();
->>>>>>> ae952ff4
-    }
-
-    return Status;
-}
-
-// Routine Description:
-// - This routine is the main one in the console server IO thread.
-// - It reads IO requests submitted by clients through the driver, services and completes them in a loop.
-// Arguments:
-// - <none>
-// Return Value:
-// - This routine never returns. The process exits when no more references or clients exist.
-DWORD ConsoleIoThread()
-{
-    ApiRoutines Routines;
-    CONSOLE_API_MSG ReceiveMsg;
-    ReceiveMsg._pApiRoutines = &Routines;
-    ReceiveMsg._pDeviceComm = ServiceLocator::LocateGlobals()->pDeviceComm;
-    PCONSOLE_API_MSG ReplyMsg = nullptr;
-
-    bool fShouldExit = false;
-    while (!fShouldExit)
-    {
-        if (ReplyMsg != nullptr)
-        {
-            ReplyMsg->ReleaseMessageBuffers();
-        }
-
-        // TODO: 9115192 correct mixed NTSTATUS/HRESULT
-        HRESULT hr = ServiceLocator::LocateGlobals()->pDeviceComm->ReadIo(&ReplyMsg->Complete, &ReceiveMsg);
-        if (FAILED(hr))
-        {
-            if (hr == HRESULT_FROM_WIN32(ERROR_PIPE_NOT_CONNECTED))
-            {
-                fShouldExit = true;
-
-                // This will not return. Terminate immediately when disconnected.
-                TerminateProcess(GetCurrentProcess(), STATUS_SUCCESS);
-            }
-            RIPMSG1(RIP_WARNING, "DeviceIoControl failed with Result 0x%x", hr);
-            ReplyMsg = nullptr;
-            continue;
-        }
-
-        IoSorter::ServiceIoOperation(&ReceiveMsg, &ReplyMsg);
-    }
-
-    return 0;
-}
+/********************************************************
+*                                                       *
+*   Copyright (C) Microsoft. All rights reserved.       *
+*                                                       *
+********************************************************/
+
+#include "precomp.h"
+
+#include "srvinit.h"
+
+#include "dbcs.h"
+#include "handle.h"
+#include "registry.hpp"
+#include "renderFontDefaults.hpp"
+
+#include "ApiRoutines.h"
+
+#include "..\server\Entrypoints.h"
+#include "..\server\IoSorter.h"
+
+#include "..\interactivity\inc\ServiceLocator.hpp"
+
+#pragma hdrstop
+
+const UINT CONSOLE_EVENT_FAILURE_ID = 21790;
+const UINT CONSOLE_LPC_PORT_FAILURE_ID = 21791;
+
+HRESULT UseVtPipe(_In_ const std::wstring& InPipeName, _In_ const std::wstring& OutPipeName, _In_ const std::wstring& VtMode)
+{
+    CONSOLE_INFORMATION* const gci = ServiceLocator::LocateGlobals()->getConsoleInformation();
+    return gci->GetVtIo()->Initialize(InPipeName, OutPipeName, VtMode);
+}
+
+HRESULT ConsoleServerInitialization(_In_ HANDLE Server)
+{
+    try
+    {
+        ServiceLocator::LocateGlobals()->pDeviceComm = new DeviceComm(Server);
+    }
+    CATCH_RETURN();
+
+    ServiceLocator::LocateGlobals()->uiOEMCP = GetOEMCP();
+    ServiceLocator::LocateGlobals()->uiWindowsCP = GetACP();
+
+    ServiceLocator::LocateGlobals()->pFontDefaultList = new RenderFontDefaults();
+    RETURN_IF_NULL_ALLOC(ServiceLocator::LocateGlobals()->pFontDefaultList);
+
+    FontInfo::s_SetFontDefaultList(ServiceLocator::LocateGlobals()->pFontDefaultList);
+
+    // Removed allocation of scroll buffer here.
+    return S_OK;
+}
+
+NTSTATUS SetUpConsole(_Inout_ Settings* pStartupSettings,
+                      _In_ DWORD TitleLength,
+                      _In_reads_bytes_(TitleLength) LPWSTR Title,
+                      _In_ LPCWSTR CurDir,
+                      _In_ LPCWSTR AppName)
+{
+    // We will find and locate all relevant preference settings and then create the console here.
+    // The precedence order for settings is:
+    // 1. STARTUPINFO settings
+    // 2a. Shortcut/Link settings
+    // 2b. Registry specific settings
+    // 3. Registry default settings
+    // 4. Hardcoded default settings
+    // To establish this hierarchy, we will need to load the settings and apply them in reverse order.
+
+    // 4. Initializing Settings will establish hardcoded defaults.
+    // Set to reference of global console information since that's the only place we need to hold the settings.
+    CONSOLE_INFORMATION* const settings = ServiceLocator::LocateGlobals()->getConsoleInformation();
+
+    // 3. Read the default registry values.
+    Registry reg(settings);
+    reg.LoadGlobalsFromRegistry();
+    reg.LoadDefaultFromRegistry();
+
+    // 2. Read specific settings
+
+    // Link is expecting the flags from the process to be in already, so apply that first
+    settings->SetStartupFlags(pStartupSettings->GetStartupFlags());
+
+    // We need to see if we were spawned from a link. If we were, we need to
+    // call back into the shell to try to get all the console information from the link.
+    ServiceLocator::LocateSystemConfigurationProvider()->GetSettingsFromLink(settings, Title, &TitleLength, CurDir, AppName);
+
+    // If we weren't started from a link, this will already be set.
+    // If LoadLinkInfo couldn't find anything, it will remove the flag so we can dig in the registry.
+    if (!(settings->IsStartupTitleIsLinkNameSet()))
+    {
+        reg.LoadFromRegistry(Title);
+    }
+
+    // 1. The settings we were passed contains STARTUPINFO structure settings to be applied last.
+    settings->ApplyStartupInfo(pStartupSettings);
+
+    // Validate all applied settings for correctness against final rules.
+    settings->Validate();
+
+    // As of the graphics refactoring to library based, all fonts are now DPI aware. Scaling is performed at the Blt time for raster fonts.
+    // Note that we can only declare our DPI awareness once per process launch.
+    // Set the process's default dpi awareness context to PMv2 so that new top level windows
+    // inherit their WM_DPICHANGED* broadcast mode (and more, like dialog scaling) from the thread.
+
+    IHighDpiApi *pHighDpiApi = ServiceLocator::LocateHighDpiApi();
+    if (pHighDpiApi)
+    {
+        // N.B.: There is no high DPI support on OneCore (non-UAP) systems.
+        //       Instead of implementing a no-op interface, just skip all high
+        //       DPI configuration if it is not supported. All callers into the
+        //       high DPI API are in the Win32-specific interactivity DLL.
+        if (!pHighDpiApi->SetProcessDpiAwarenessContext())
+        {
+            // Fallback to per-monitor aware V1 if the API isn't available.
+            pHighDpiApi->SetProcessPerMonitorDpiAwareness();
+
+            // Allow child dialogs (i.e. Properties and Find) to scale automatically based on DPI if we're currently DPI aware.
+            // Note that we don't need to do this if we're PMv2.
+            pHighDpiApi->EnablePerMonitorDialogScaling();
+        }
+    }
+
+    //Save initial font name for comparison on exit. We want telemetry when the font has changed
+    if (settings->IsFaceNameSet())
+    {
+        settings->SetLaunchFaceName(settings->GetFaceName(), LF_FACESIZE);
+    }
+
+    // Now we need to actually create the console using the settings given.
+#pragma prefast(suppress:26018, "PREfast can't detect null termination status of Title.")
+
+// Allocate console will read the global ServiceLocator::LocateGlobals()->getConsoleInformation for the settings we just set.
+    NTSTATUS Status = AllocateConsole(Title, TitleLength);
+    if (!NT_SUCCESS(Status))
+    {
+        return Status;
+    }
+
+    return STATUS_SUCCESS;
+}
+
+NTSTATUS RemoveConsole(_In_ ConsoleProcessHandle* ProcessData)
+{
+    CONSOLE_INFORMATION* const gci = ServiceLocator::LocateGlobals()->getConsoleInformation();
+    CONSOLE_INFORMATION *Console;
+    NTSTATUS Status = RevalidateConsole(&Console);
+    ASSERT(NT_SUCCESS(Status));
+
+    FreeCommandHistory((HANDLE)ProcessData);
+
+    bool const fRecomputeOwner = ProcessData->fRootProcess;
+    gci->ProcessHandleList.FreeProcessData(ProcessData);
+
+    if (fRecomputeOwner)
+    {
+        IConsoleWindow* pWindow = ServiceLocator::LocateConsoleWindow();
+        if (pWindow != nullptr)
+        {
+            pWindow->SetOwner();
+        }
+    }
+
+    UnlockConsole();
+
+    return Status;
+}
+
+DWORD ConsoleIoThread();
+
+void ConsoleCheckDebug()
+{
+#ifdef DBG
+    HKEY hCurrentUser;
+    HKEY hConsole;
+    NTSTATUS status = RegistrySerialization::s_OpenConsoleKey(&hCurrentUser, &hConsole);
+
+    if (NT_SUCCESS(status))
+    {
+        DWORD dwData = 0;
+        status = RegistrySerialization::s_QueryValue(hConsole, L"DebugLaunch", sizeof(dwData), (BYTE*)&dwData, nullptr);
+
+        if (NT_SUCCESS(status))
+        {
+            if (dwData != 0)
+            {
+                DebugBreak();
+            }
+        }
+
+        RegCloseKey(hConsole);
+        RegCloseKey(hCurrentUser);
+    }
+#endif
+}
+
+HRESULT ConsoleCreateIoThreadLegacy(_In_ HANDLE Server)
+{
+    ConsoleCheckDebug();
+
+    RETURN_IF_FAILED(ConsoleServerInitialization(Server));
+    RETURN_IF_FAILED(ServiceLocator::LocateGlobals()->hConsoleInputInitEvent.create(wil::EventOptions::None));
+
+    // Set up and tell the driver about the input available event.
+    RETURN_IF_FAILED(ServiceLocator::LocateGlobals()->hInputEvent.create(wil::EventOptions::ManualReset));
+
+    CD_IO_SERVER_INFORMATION ServerInformation;
+    ServerInformation.InputAvailableEvent = ServiceLocator::LocateGlobals()->hInputEvent.get();
+    RETURN_IF_FAILED(ServiceLocator::LocateGlobals()->pDeviceComm->SetServerInformation(&ServerInformation));
+
+    HANDLE const hThread = CreateThread(nullptr, 0, (LPTHREAD_START_ROUTINE)ConsoleIoThread, 0, 0, nullptr);
+    RETURN_IF_HANDLE_NULL(hThread);
+    LOG_IF_WIN32_BOOL_FALSE(CloseHandle(hThread)); // The thread will run on its own and close itself. Free the associated handle.
+
+    return S_OK;
+}
+
+HRESULT ConsoleCreateIoThread(_In_ HANDLE Server)
+{
+    return Entrypoints::StartConsoleForServerHandle(Server);
+}
+
+#define SYSTEM_ROOT         (L"%SystemRoot%")
+#define SYSTEM_ROOT_LENGTH  (sizeof(SYSTEM_ROOT) - sizeof(WCHAR))
+
+// Routine Description:
+// - This routine translates path characters into '_' characters because the NT registry apis do not allow the creation of keys with
+//   names that contain path characters. It also converts absolute paths into %SystemRoot% relative ones. As an example, if both behaviors were
+//   specified it would convert a title like C:\WINNT\System32\cmd.exe to %SystemRoot%_System32_cmd.exe.
+// Arguments:
+// - ConsoleTitle - Pointer to string to translate.
+// - Unexpand - Convert absolute path to %SystemRoot% relative one.
+// - Substitute - Whether string-substitution ('_' for '\') should occur.
+// Return Value:
+// - Pointer to translated title or nullptr.
+// Note:
+// - This routine allocates a buffer that must be freed.
+PWSTR TranslateConsoleTitle(_In_ PCWSTR pwszConsoleTitle, _In_ const BOOL fUnexpand, _In_ const BOOL fSubstitute)
+{
+    LPWSTR Tmp = nullptr;
+
+    size_t cbConsoleTitle;
+    size_t cbSystemRoot;
+
+    LPWSTR pwszSysRoot = new wchar_t[MAX_PATH];
+    if (nullptr != pwszSysRoot)
+    {
+        if (0 != GetWindowsDirectoryW(pwszSysRoot, MAX_PATH))
+        {
+            if (SUCCEEDED(StringCbLengthW(pwszConsoleTitle, STRSAFE_MAX_CCH, &cbConsoleTitle)) &&
+                SUCCEEDED(StringCbLengthW(pwszSysRoot, MAX_PATH, &cbSystemRoot)))
+            {
+                int const cchSystemRoot = (int)(cbSystemRoot / sizeof(WCHAR));
+                int const cchConsoleTitle = (int)(cbConsoleTitle / sizeof(WCHAR));
+                cbConsoleTitle += sizeof(WCHAR); // account for nullptr terminator
+
+                if (fUnexpand &&
+                    cchConsoleTitle >= cchSystemRoot &&
+#pragma prefast(suppress:26018, "We've guaranteed that cchSystemRoot is equal to or smaller than cchConsoleTitle in size.")
+                    (CSTR_EQUAL == CompareStringOrdinal(pwszConsoleTitle, cchSystemRoot, pwszSysRoot, cchSystemRoot, TRUE)))
+                {
+                    cbConsoleTitle -= cbSystemRoot;
+                    pwszConsoleTitle += cchSystemRoot;
+                    cbSystemRoot = SYSTEM_ROOT_LENGTH;
+                }
+                else
+                {
+                    cbSystemRoot = 0;
+                }
+
+                LPWSTR pszTranslatedConsoleTitle;
+                const size_t cbTranslatedConsoleTitle = cbSystemRoot + cbConsoleTitle;
+                Tmp = pszTranslatedConsoleTitle = (PWSTR)new BYTE[cbTranslatedConsoleTitle];
+                if (pszTranslatedConsoleTitle == nullptr)
+                {
+                    return nullptr;
+                }
+
+                // No need to check return here -- pszTranslatedConsoleTitle is guaranteed large enough for SYSTEM_ROOT
+                (void)StringCbCopy(pszTranslatedConsoleTitle, cbTranslatedConsoleTitle, SYSTEM_ROOT);
+                pszTranslatedConsoleTitle += (cbSystemRoot / sizeof(WCHAR));   // skip by characters -- not bytes
+
+                for (UINT i = 0; i < cbConsoleTitle; i += sizeof(WCHAR))
+                {
+#pragma prefast(suppress:26018, "We are reading the null portion of the buffer on purpose and will escape on reaching it below.")
+                    if (fSubstitute && *pwszConsoleTitle == '\\')
+                    {
+#pragma prefast(suppress:26019, "Console title must contain system root if this path was followed.")
+                        *pszTranslatedConsoleTitle++ = (WCHAR)'_';
+                    }
+                    else
+                    {
+                        *pszTranslatedConsoleTitle++ = *pwszConsoleTitle;
+                        if (*pwszConsoleTitle == L'\0')
+                        {
+                            break;
+                        }
+                    }
+
+                    pwszConsoleTitle++;
+                }
+            }
+        }
+        delete[] pwszSysRoot;
+    }
+
+    return Tmp;
+}
+
+NTSTATUS GetConsoleLangId(_In_ const UINT uiOutputCP, _Out_ LANGID * const pLangId)
+{
+    NTSTATUS Status = STATUS_NOT_SUPPORTED;
+
+    // -- WARNING -- LOAD BEARING CODE --
+    // Only attempt to return the Lang ID if the Windows ACP on console launch was an East Asian Code Page.
+    // -
+    // As of right now, this is a load bearing check and causes a domino effect of errors during OEM preinstallation if removed
+    // resulting in a crash on launch of CMD.exe
+    // (and consequently any scripts OEMs use to customize an image during the auditUser preinstall step inside their unattend.xml files.)
+    // I have no reason to believe that removing this check causes any problems on any other SKU or scenario types.
+    // -
+    // Returning STATUS_NOT_SUPPORTED will skip a call to SetThreadLocale inside the Windows loader. This has the effect of not
+    // setting the appropriate locale on the client end of the pipe, but also avoids the error.
+    // Returning STATUS_SUCCESS will trigger the call to SetThreadLocale inside the loader.
+    // This method is called on process launch by the loader and on every SetConsoleOutputCP call made from the client application to
+    // maintain the synchrony of the client's Thread Locale state.
+    // -
+    // It is important to note that a comment exists inside the loader stating that DBCS code pages (CJK languages)
+    // must have the SetThreadLocale synchronized with the console in order for FormatMessage to output correctly.
+    // I'm not sure of the full validity of that comment at this point in time (Nov 2016), but the least risky thing is to trust it and revert
+    // the behavior to this function until it can be otherwise proven.
+    // -
+    // See MSFT: 9808579 for the complete story on what happened here and why this must stay until the other dominos are resolved.
+    // -
+    // I would also highly advise against expanding the LANGIDs returned here or modifying them in any way until the cascading impacts
+    // discovered in MSFT: 9808579 are vetted against any changes.
+    // -- END WARNING --
+    if (IsAvailableEastAsianCodePage(ServiceLocator::LocateGlobals()->uiWindowsCP))
+    {
+        if (pLangId != nullptr)
+        {
+            switch (uiOutputCP)
+            {
+            case CP_JAPANESE:
+                *pLangId = MAKELANGID(LANG_JAPANESE, SUBLANG_DEFAULT);
+                break;
+            case CP_KOREAN:
+                *pLangId = MAKELANGID(LANG_KOREAN, SUBLANG_KOREAN);
+                break;
+            case CP_CHINESE_SIMPLIFIED:
+                *pLangId = MAKELANGID(LANG_CHINESE, SUBLANG_CHINESE_SIMPLIFIED);
+                break;
+            case CP_CHINESE_TRADITIONAL:
+                *pLangId = MAKELANGID(LANG_CHINESE, SUBLANG_CHINESE_TRADITIONAL);
+                break;
+            default:
+                *pLangId = MAKELANGID(LANG_ENGLISH, SUBLANG_ENGLISH_US);
+                break;
+            }
+        }
+        Status = STATUS_SUCCESS;
+    }
+
+    return Status;
+}
+
+HRESULT ApiRoutines::GetConsoleLangIdImpl(_Out_ LANGID* const pLangId)
+{
+    const CONSOLE_INFORMATION* const gci = ServiceLocator::LocateGlobals()->getConsoleInformation();
+    LockConsole();
+    auto Unlock = wil::ScopeExit([&] { UnlockConsole(); });
+
+    RETURN_NTSTATUS(GetConsoleLangId(gci->OutputCP, pLangId));
+}
+
+// Routine Description:
+// - This routine reads the connection information from a 'connect' IO, validates it and stores them in an internal format.
+// - N.B. The internal informat contains information not sent by clients in their connect IOs and intialized by other routines.
+// Arguments:
+// - Server - Supplies a handle to the console server.
+// - Message - Supplies the message representing the connect IO.
+// - Cac - Receives the connection information.
+// Return Value:
+// - NTSTATUS indicating if the connection information was successfully initialized.
+NTSTATUS ConsoleInitializeConnectInfo(_In_ PCONSOLE_API_MSG Message, _Out_ PCONSOLE_API_CONNECTINFO Cac)
+{
+    CONSOLE_SERVER_MSG Data = { 0 };
+
+    // Try to receive the data sent by the client.
+    NTSTATUS Status = NTSTATUS_FROM_HRESULT(Message->ReadMessageInput(0, &Data, sizeof(Data)));
+    if (!NT_SUCCESS(Status))
+    {
+        return Status;
+    }
+
+    // Validate that strings are within the buffers and null-terminated.
+    if ((Data.ApplicationNameLength > (sizeof(Data.ApplicationName) - sizeof(WCHAR))) ||
+        (Data.TitleLength > (sizeof(Data.Title) - sizeof(WCHAR))) ||
+        (Data.CurrentDirectoryLength > (sizeof(Data.CurrentDirectory) - sizeof(WCHAR))) ||
+        (Data.ApplicationName[Data.ApplicationNameLength / sizeof(WCHAR)] != UNICODE_NULL) ||
+        (Data.Title[Data.TitleLength / sizeof(WCHAR)] != UNICODE_NULL) || (Data.CurrentDirectory[Data.CurrentDirectoryLength / sizeof(WCHAR)] != UNICODE_NULL))
+    {
+        return STATUS_INVALID_BUFFER_SIZE;
+    }
+
+    // Initialize (partially) the connect info with the received data.
+    ASSERT(sizeof(Cac->AppName) == sizeof(Data.ApplicationName));
+    ASSERT(sizeof(Cac->Title) == sizeof(Data.Title));
+    ASSERT(sizeof(Cac->CurDir) == sizeof(Data.CurrentDirectory));
+
+    // unused(Data.IconId)
+    Cac->ConsoleInfo.SetHotKey(Data.HotKey);
+    Cac->ConsoleInfo.SetStartupFlags(Data.StartupFlags);
+    Cac->ConsoleInfo.SetFillAttribute(Data.FillAttribute);
+    Cac->ConsoleInfo.SetShowWindow(Data.ShowWindow);
+    Cac->ConsoleInfo.SetScreenBufferSize(Data.ScreenBufferSize);
+    Cac->ConsoleInfo.SetWindowSize(Data.WindowSize);
+    Cac->ConsoleInfo.SetWindowOrigin(Data.WindowOrigin);
+    Cac->ProcessGroupId = Data.ProcessGroupId;
+    Cac->ConsoleApp = Data.ConsoleApp;
+    Cac->WindowVisible = Data.WindowVisible;
+    Cac->TitleLength = Data.TitleLength;
+    Cac->AppNameLength = Data.ApplicationNameLength;
+    Cac->CurDirLength = Data.CurrentDirectoryLength;
+
+    memmove(Cac->AppName, Data.ApplicationName, sizeof(Cac->AppName));
+    memmove(Cac->Title, Data.Title, sizeof(Cac->Title));
+    memmove(Cac->CurDir, Data.CurrentDirectory, sizeof(Cac->CurDir));
+
+    return STATUS_SUCCESS;
+}
+
+NTSTATUS ConsoleAllocateConsole(PCONSOLE_API_CONNECTINFO p)
+{
+    // AllocConsole is outside our codebase, but we should be able to mostly track the call here.
+    Telemetry::Instance().LogApiCall(Telemetry::ApiCall::AllocConsole);
+    CONSOLE_INFORMATION* const gci = ServiceLocator::LocateGlobals()->getConsoleInformation();
+
+    NTSTATUS Status = SetUpConsole(&p->ConsoleInfo, p->TitleLength, p->Title, p->CurDir, p->AppName);
+    if (!NT_SUCCESS(Status))
+    {
+        return Status;
+    }
+
+    if (NT_SUCCESS(Status) && p->WindowVisible)
+    {
+        HANDLE Thread = nullptr;
+
+        IConsoleInputThread *pNewThread = nullptr;
+        ServiceLocator::CreateConsoleInputThread(&pNewThread);
+
+        ASSERT(pNewThread);
+
+        Thread = pNewThread->Start();
+        if (Thread == nullptr)
+        {
+            Status = STATUS_NO_MEMORY;
+        }
+        else
+        {
+            ServiceLocator::LocateGlobals()->dwInputThreadId = pNewThread->GetThreadId();
+
+            // The ConsoleInputThread needs to lock the console so we must first unlock it ourselves.
+            UnlockConsole();
+            ServiceLocator::LocateGlobals()->hConsoleInputInitEvent.wait();
+            LockConsole();
+
+            CloseHandle(Thread);
+            ServiceLocator::LocateGlobals()->hConsoleInputInitEvent.release();
+
+            if (!NT_SUCCESS(ServiceLocator::LocateGlobals()->ntstatusConsoleInputInitStatus))
+            {
+                Status = ServiceLocator::LocateGlobals()->ntstatusConsoleInputInitStatus;
+            }
+            else
+            {
+                Status = STATUS_SUCCESS;
+            }
+
+            /*
+             * Tell driver to allow clients with UIAccess to connect
+             * to this server even if the security descriptor doesn't
+             * allow it.
+             *
+             * N.B. This allows applications like narrator.exe to have
+             *      access to the console. This is ok because they already
+             *      have access to the console window anyway - this function
+             *      is only called when a window is created.
+             */
+
+            LOG_IF_FAILED(ServiceLocator::LocateGlobals()->pDeviceComm->AllowUIAccess());
+        }
+
+    }
+    else
+    {
+        gci->Flags |= CONSOLE_NO_WINDOW;
+    }
+
+    // Potentially start the VT IO (if needed)
+    if (NT_SUCCESS(Status))
+    {
+        gci->GetVtIo()->StartIfNeeded();
+    }
+
+    return Status;
+}
+
+// Routine Description:
+// - This routine is the main one in the console server IO thread.
+// - It reads IO requests submitted by clients through the driver, services and completes them in a loop.
+// Arguments:
+// - <none>
+// Return Value:
+// - This routine never returns. The process exits when no more references or clients exist.
+DWORD ConsoleIoThread()
+{
+    ApiRoutines Routines;
+    CONSOLE_API_MSG ReceiveMsg;
+    ReceiveMsg._pApiRoutines = &Routines;
+    ReceiveMsg._pDeviceComm = ServiceLocator::LocateGlobals()->pDeviceComm;
+    PCONSOLE_API_MSG ReplyMsg = nullptr;
+
+    bool fShouldExit = false;
+    while (!fShouldExit)
+    {
+        if (ReplyMsg != nullptr)
+        {
+            ReplyMsg->ReleaseMessageBuffers();
+        }
+
+        // TODO: 9115192 correct mixed NTSTATUS/HRESULT
+        HRESULT hr = ServiceLocator::LocateGlobals()->pDeviceComm->ReadIo(&ReplyMsg->Complete, &ReceiveMsg);
+        if (FAILED(hr))
+        {
+            if (hr == HRESULT_FROM_WIN32(ERROR_PIPE_NOT_CONNECTED))
+            {
+                fShouldExit = true;
+
+                // This will not return. Terminate immediately when disconnected.
+                TerminateProcess(GetCurrentProcess(), STATUS_SUCCESS);
+            }
+            RIPMSG1(RIP_WARNING, "DeviceIoControl failed with Result 0x%x", hr);
+            ReplyMsg = nullptr;
+            continue;
+        }
+
+        IoSorter::ServiceIoOperation(&ReceiveMsg, &ReplyMsg);
+    }
+
+    return 0;
+}