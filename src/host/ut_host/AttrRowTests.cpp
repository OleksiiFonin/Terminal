/********************************************************
*                                                       *
*   Copyright (C) Microsoft. All rights reserved.       *
*                                                       *
********************************************************/
#include "precomp.h"
#include "WexTestClass.h"

#include "CommonState.hpp"

#include "globals.h"
#include "textBuffer.hpp"

#include "consrv.h"

#include "input.h"

using namespace WEX::Common;
using namespace WEX::Logging;
using namespace WEX::TestExecution;

namespace WEX {
    namespace TestExecution {
        template<>
        class VerifyOutputTraits <TextAttributeRun>
        {
        public:
            static WEX::Common::NoThrowString ToString(const TextAttributeRun& tar)
            {
                return WEX::Common::NoThrowString().Format(L"Length: %d, IsLegacy: %d, LegacyAttr: %d, RgbFg: %d, RgbBg: %d",
                                                           tar.GetLength(),
                                                           tar.GetAttributes().IsLegacy(),
                                                           tar.GetAttributes().GetLegacyAttributes(),
                                                           tar.GetAttributes().CalculateRgbForeground(),
                                                           tar.GetAttributes().CalculateRgbBackground());
            }
        };

        template<>
        class VerifyCompareTraits <TextAttributeRun, TextAttributeRun>
        {
        public:
            static bool AreEqual(const TextAttributeRun& expected, const TextAttributeRun& actual)
            {
                return expected.GetAttributes().IsEqual(actual.GetAttributes()) &&
                    expected.GetLength() == actual.GetLength();
            }

            static bool AreSame(const TextAttributeRun& expected, const TextAttributeRun& actual)
            {
                return &expected == &actual;
            }

            static bool IsLessThan(const TextAttributeRun&, const TextAttributeRun&) = delete;

            static bool IsGreaterThan(const TextAttributeRun&, const TextAttributeRun&) = delete;

            static bool IsNull(const TextAttributeRun& object)
            {
                return object.GetAttributes().IsLegacy() && object.GetAttributes().GetLegacyAttributes() == 0 &&
                    object.GetLength() == 0;
            }
        };
    }
}

class AttrRowTests
{
    ATTR_ROW* pSingle;
    ATTR_ROW* pChain;

    short _sDefaultLength = 80;
    short _sDefaultChainLength = 6;

    short sChainSegLength;
    short sChainLeftover;
    short sChainSegmentsNeeded;

    WORD __wDefaultAttr = FOREGROUND_BLUE | FOREGROUND_GREEN | FOREGROUND_RED;
    WORD __wDefaultChainAttr = BACKGROUND_BLUE | BACKGROUND_GREEN | BACKGROUND_RED | BACKGROUND_INTENSITY;
    TextAttribute _DefaultAttr = TextAttribute(__wDefaultAttr);
    TextAttribute _DefaultChainAttr = TextAttribute(__wDefaultChainAttr);

    TEST_CLASS(AttrRowTests);

    TEST_METHOD_SETUP(MethodSetup)
    {
        pSingle = new ATTR_ROW(_sDefaultLength, _DefaultAttr);

        // Segment length is the expected length divided by the row length
        // E.g. row of 80, 4 segments, 20 segment length each
        sChainSegLength = _sDefaultLength / _sDefaultChainLength;

        // Leftover is spaces that don't fit evenly
        // E.g. row of 81, 4 segments, 1 leftover length segment
        sChainLeftover = _sDefaultLength % _sDefaultChainLength;

        // Start with the number of segments we expect
        sChainSegmentsNeeded = _sDefaultChainLength;

        // If we had a remainder, add one more segment
        if (sChainLeftover)
        {
            sChainSegmentsNeeded++;
        }

        // Create the chain
        pChain = new ATTR_ROW(_sDefaultLength, _DefaultAttr);
        pChain->_cList = sChainSegmentsNeeded;
        pChain->_rgList = wil::make_unique_nothrow<TextAttributeRun[]>(sChainSegmentsNeeded);
        pChain->_cchRowWidth = _sDefaultLength;
        VERIFY_IS_NOT_NULL(pChain->_rgList.get());

        // Attach all chain segments that are even multiples of the row length
        for (short iChain = 0; iChain < _sDefaultChainLength; iChain++)
        {
            TextAttributeRun* pRun = &pChain->_rgList[iChain];

            pRun->SetAttributesFromLegacy(iChain); // Just use the chain position as the value
            pRun->SetLength(sChainSegLength);
        }

        if (sChainLeftover > 0)
        {
            // If we had a leftover, then this chain is one longer than we expected (the default length)
            // So use it as the index (because indicies start at 0)
            TextAttributeRun* pRun = &pChain->_rgList[_sDefaultChainLength];

            pRun->SetAttributes(_DefaultChainAttr);
            pRun->SetLength(sChainLeftover);
        }

        return true;
    }

    TEST_METHOD_CLEANUP(MethodCleanup)
    {
        delete pSingle;

        delete pChain;

        return true;
    }

    TEST_METHOD(TestInitialize)
    {
        // Properties needed for test
        const short sRowWidth = 37;
        const WORD wAttr = FOREGROUND_RED | BACKGROUND_BLUE;
        TextAttribute attr = TextAttribute(wAttr);
        // Cases to test
        ATTR_ROW* pTestItems[]{ pSingle, pChain };

        // Loop cases
        for (UINT iIndex = 0; iIndex < ARRAYSIZE(pTestItems); iIndex++)
        {
            ATTR_ROW* pUnderTest = pTestItems[iIndex];

            pUnderTest->Reset(sRowWidth, attr);

            VERIFY_ARE_EQUAL(pUnderTest->_cList, 1u);
            VERIFY_IS_TRUE(pUnderTest->_rgList.get()->GetAttributes().IsEqual(attr));
            VERIFY_ARE_EQUAL(pUnderTest->_rgList[0].GetLength(), (unsigned int)sRowWidth);
        }
    }

    // Routine Description:
    // - Packs an array of words representing attributes into the more compact storage form used by the row.
    // Arguments:
    // - rgAttrs - Array of words representing the attribute associated with each character position in the row.
    // - cRowLength - Length of preceeding array.
    // - outAttrRun - reference to unique_ptr that will contain packed attr run on success.
    // Return Value:
    // - Success if success. Buffer too small if row length is incorrect.
    HRESULT PackAttrs(_In_reads_(cRowLength) const TextAttribute* const rgAttrs,
<<<<<<< HEAD
                      _In_ const size_t cRowLength,
                      _Inout_ std::unique_ptr<TextAttributeRun[]>& outAttrRun,
                      _Out_ size_t* const cOutAttrRun)
    {
=======
                      _In_ UINT const cRowLength,
                      _Out_writes_(*pcAttrRun) TextAttributeRun** const ppAttrRun,
                      _Out_ UINT* const pcAttrRun)
    {

>>>>>>> f3010415
        NTSTATUS status = STATUS_SUCCESS;

        if (cRowLength == 0)
        {
            status = STATUS_BUFFER_TOO_SMALL;
        }

        if (NT_SUCCESS(status))
        {
            // first count up the deltas in the array
            size_t cDeltas = 1;

            const TextAttribute* pPrevAttr = &rgAttrs[0];

            for (size_t i = 1; i < cRowLength; i++)
            {
                const TextAttribute* pCurAttr = &rgAttrs[i];

                if (!pCurAttr->IsEqual(*pPrevAttr))
                {
                    cDeltas++;
                }

                pPrevAttr = pCurAttr;
            }

            // This whole situation was too complicated with a one off holder for one row run
            // new method:
            // delete the old buffer
            // make a new buffer, one run + one run for each change
            // set the values for each run one run index at a time

            std::unique_ptr<TextAttributeRun[]> attrRun = std::make_unique<TextAttributeRun[]>(cDeltas);
            status = NT_TESTNULL(attrRun.get());
            if (NT_SUCCESS(status))
            {
                TextAttributeRun* pCurrentRun = attrRun.get();
                pCurrentRun->SetAttributes(rgAttrs[0]);
                pCurrentRun->SetLength(1);
                for (size_t i = 1; i < cRowLength; i++)
                {
                    if (pCurrentRun->GetAttributes().IsEqual(rgAttrs[i]))
                    {
                        pCurrentRun->SetLength(pCurrentRun->GetLength() + 1);
                    }
                    else
                    {
                        pCurrentRun++;
                        pCurrentRun->SetAttributes(rgAttrs[i]);
                        pCurrentRun->SetLength(1);
                    }
                }
                attrRun.swap(outAttrRun);
                *cOutAttrRun = cDeltas;
            }
        }

        return HRESULT_FROM_NT(status);
    }

    NoThrowString LogRunElement(_In_ TextAttributeRun& run)
    {
        return NoThrowString().Format(L"%wc%d", run.GetAttributes().GetLegacyAttributes(), run.GetLength());
    }

    void LogChain(_In_ PCWSTR pwszPrefix,
                  _In_reads_(cRun) TextAttributeRun* const rgRun,
                  _In_ size_t const cRun)
    {
        NoThrowString str(pwszPrefix);

        if (cRun > 0)
        {
            str.Append(LogRunElement(rgRun[0]));

            for (size_t i = 1; i < cRun; i++)
            {
                str.AppendFormat(L"->%s", (const wchar_t*)(LogRunElement(rgRun[i])));
            }
        }

        Log::Comment(str);
    }

    void DoTestInsertAttrRuns(UINT& uiStartPos, WORD& ch1, UINT& uiChar1Length, WORD& ch2, UINT& uiChar2Length)
    {
        Log::Comment(String().Format(L"StartPos: %d, Char1: %wc, Char1Length: %d, Char2: %wc, Char2Length: %d",
                                     uiStartPos,
                                     ch1,
                                     uiChar1Length,
                                     ch2,
                                     uiChar2Length));

        bool const fUseStr2 = (ch2 != L'0');

        // Set up our "original row" that we are going to try to insert into.
        // This will represent a 10 column run of R3->B5->G2 that we will use for all tests.
        ATTR_ROW originalRow{ static_cast<UINT>(_sDefaultLength), _DefaultAttr };
        originalRow._cList = 3;
        originalRow._rgList = wil::make_unique_failfast<TextAttributeRun[]>(originalRow._cList);
        originalRow._cchRowWidth = 10;
        originalRow._rgList[0].SetAttributesFromLegacy('R');
        originalRow._rgList[0].SetLength(3);
        originalRow._rgList[1].SetAttributesFromLegacy('B');
        originalRow._rgList[1].SetLength(5);
        originalRow._rgList[2].SetAttributesFromLegacy('G');
        originalRow._rgList[2].SetLength(2);
        LogChain(L"Original: ", originalRow._rgList.get(), originalRow._cList);

        // Set up our "insertion run"
        size_t cInsertRow = 1;
        if (fUseStr2)
        {
            cInsertRow++;
        }

        wistd::unique_ptr<TextAttributeRun[]> insertRow = wil::make_unique_failfast<TextAttributeRun[]>(cInsertRow);
        insertRow[0].SetAttributesFromLegacy(ch1);
        insertRow[0].SetLength(uiChar1Length);
        if (fUseStr2)
        {
            insertRow[1].SetAttributesFromLegacy(ch2);
            insertRow[1].SetLength(uiChar2Length);
        }


        LogChain(L"Insert: ", insertRow.get(), cInsertRow);
        Log::Comment(NoThrowString().Format(L"At Index: %d", uiStartPos));

        UINT uiTotalLength = uiChar1Length;
        if (fUseStr2)
        {
            uiTotalLength += uiChar2Length;
        }

        assert((uiStartPos + uiTotalLength) >= 1); // assert we won't underflow.
        UINT const uiEndPos = uiStartPos + uiTotalLength - 1;

        // Calculate our expected final/result run by unpacking original, laying our insertion on it at the index
        // then using our pack function to repack it.
        // This method is easy to understand and very reliable, but its performance is bad.
        // The InsertAttrRuns method we test against below is hard to understand but very high performance in production.

        // - 1. Unpack
        wistd::unique_ptr<TextAttribute[]> unpackedOriginal = wil::make_unique_failfast<TextAttribute[]>(originalRow._cchRowWidth);
        VERIFY_IS_TRUE(NT_SUCCESS(originalRow.UnpackAttrs(unpackedOriginal.get(), originalRow._cchRowWidth)));

        // - 2. Overlay insertion
        UINT uiInsertedCount = 0;
        UINT uiInsertIndex = 0;

        // --- Walk through the unpacked run from start to end....
        for (UINT uiUnpackedIndex = uiStartPos; uiUnpackedIndex <= uiEndPos; uiUnpackedIndex++)
        {
            // Pull the item from the insert run to analyze.
            TextAttributeRun run = insertRow[uiInsertIndex];

            // Copy the attribute from the run into the unpacked array
            unpackedOriginal[uiUnpackedIndex] = run.GetAttributes();

            // Increment how many times we've copied this particular portion of the run
            uiInsertedCount++;

            // If we've now inserted enough of them to match the length, advance the insert index and reset the counter.
            if (uiInsertedCount >= run.GetLength())
            {
                uiInsertIndex++;
                uiInsertedCount = 0;
            }
        }

        // - 3. Pack.
        std::unique_ptr<TextAttributeRun[]> packedRun;
        size_t cPackedRun = 0;
        VERIFY_SUCCEEDED(PackAttrs(unpackedOriginal.get(), originalRow._cchRowWidth, packedRun, &cPackedRun));

        // Now send parameters into InsertAttrRuns and get its opinion on the subject.
        VERIFY_SUCCEEDED(originalRow.InsertAttrRuns(insertRow.get(), (UINT)cInsertRow, uiStartPos, uiEndPos, (UINT)originalRow._cchRowWidth));

        // Compare and ensure that the expected and actual match.
        VERIFY_ARE_EQUAL(cPackedRun, originalRow._cList, L"Ensure that number of array elements required for RLE are the same.");

        LogChain(L"Expected: ", packedRun.get(), cPackedRun);
        LogChain(L"Actual: ", originalRow._rgList.get(), originalRow._cList);

        for (size_t testIndex = 0; testIndex < cPackedRun; testIndex++)
        {
            VERIFY_ARE_EQUAL(packedRun[testIndex], originalRow._rgList[testIndex]);
        }
    }

    TEST_METHOD(TestInsertAttrRunsSingle)
    {
        UINT const uiTestRunLength = 10;

        UINT uiStartPos = 0;
        WORD ch1 = L'0';
        UINT uiChar1Length = 0;
        WORD ch2 = L'0';
        UINT uiChar2Length = 0;

        Log::Comment(L"Test inserting a single item of a variable length into the run.");
        WORD rgch1Options[] = { L'X', L'R', L'G', L'B' };
        for (size_t iCh1Option = 0; iCh1Option < ARRAYSIZE(rgch1Options); iCh1Option++)
        {
            ch1 = rgch1Options[iCh1Option];
            for (UINT iCh1Length = 1; iCh1Length <= uiTestRunLength; iCh1Length++)
            {
                uiChar1Length = iCh1Length;

                // We can't try to insert a run that's longer than would fit.
                // If the run is of length 10 and we're trying to insert a length of 10,
                // we can only insert at position 0.
                // For the run length of 10 and an insert length of 9, we can try positions 0 and 1.
                // And so on...
                UINT const uiMaxPos = uiTestRunLength - uiChar1Length;

                for (UINT iStartPos = 0; iStartPos < uiMaxPos; iStartPos++)
                {
                    uiStartPos = iStartPos;

                    DoTestInsertAttrRuns(uiStartPos, ch1, uiChar1Length, ch2, uiChar2Length);
                }
            }
        }
    }

    TEST_METHOD(TestInsertAttrRunsMultiple)
    {
        UINT const uiTestRunLength = 10;

        UINT uiStartPos = 0;
        WORD ch1 = L'0';
        UINT uiChar1Length = 0;
        WORD ch2 = L'0';
        UINT uiChar2Length = 0;

        Log::Comment(L"Test inserting a multiple item run with each piece having variable length into the existing run.");
        WORD rgch1Options[] = { L'X', L'R', L'G', L'B' };
        for (size_t iCh1Option = 0; iCh1Option < ARRAYSIZE(rgch1Options); iCh1Option++)
        {
            ch1 = rgch1Options[iCh1Option];

            UINT const uiMaxCh1Length = uiTestRunLength - 1; // leave at least 1 space for the second piece of the inser trun.
            for (UINT iCh1Length = 1; iCh1Length <= uiMaxCh1Length; iCh1Length++)
            {
                uiChar1Length = iCh1Length;

                WORD rgch2Options[] = { L'Y' };
                for (size_t iCh2Option = 0; iCh2Option < ARRAYSIZE(rgch2Options); iCh2Option++)
                {
                    ch2 = rgch2Options[iCh2Option];

                    // When choosing the length of the second item, it can't be bigger than the remaining space in the run
                    // when accounting for the length of the first piece chosen.
                    // For example if the total run length is 10 and the first piece chosen was 8 long,
                    // the second piece can only be 1 or 2 long.
                    UINT const uiMaxCh2Length = uiTestRunLength - uiMaxCh1Length;
                    for (UINT iCh2Length = 1; iCh2Length <= uiMaxCh2Length; iCh2Length++)
                    {
                        uiChar2Length = iCh2Length;

                        // We can't try to insert a run that's longer than would fit.
                        // If the run is of length 10 and we're trying to insert a total length of 10,
                        // we can only insert at position 0.
                        // For the run length of 10 and an insert length of 9, we can try positions 0 and 1.
                        // And so on...
                        UINT const uiMaxPos = uiTestRunLength - (uiChar1Length + uiChar2Length);

                        for (UINT iStartPos = 0; iStartPos <= uiMaxPos; iStartPos++)
                        {
                            uiStartPos = iStartPos;

                            DoTestInsertAttrRuns(uiStartPos, ch1, uiChar1Length, ch2, uiChar2Length);
                        }
                    }
                }
            }
        }
    }

    TEST_METHOD(TestUnpackAttrs)
    {
        TextAttribute* rAttrs;
        size_t cAttrs;

        Log::Comment(L"Checking unpack of a single color for the entire length");
        cAttrs = pSingle->_cchRowWidth;
        rAttrs = new TextAttribute[cAttrs];

        VERIFY_IS_TRUE(NT_SUCCESS(pSingle->UnpackAttrs(rAttrs, cAttrs)));

        for (size_t iAttrIndex = 0; iAttrIndex < cAttrs; iAttrIndex++)
        {
            VERIFY_IS_TRUE(rAttrs[iAttrIndex].IsEqual(_DefaultAttr));
        }

        delete[] rAttrs;

        Log::Comment(L"Checking unpack of the multiple color chain");
        cAttrs = pChain->_cchRowWidth;
        rAttrs = new TextAttribute[cAttrs];

        VERIFY_IS_TRUE(NT_SUCCESS(pChain->UnpackAttrs(rAttrs, cAttrs)));

        short cChainRun = 0; // how long we've been looking at the current piece of the chain
        short iChainSegIndex = 0; // which piece of the chain we should be on right now

        for (size_t iAttrIndex = 0; iAttrIndex < cAttrs; iAttrIndex++)
        {
            // by default the chain was assembled above to have the chain segment index be the attribute
            TextAttribute MatchingAttr = TextAttribute(iChainSegIndex);

            // However, if the index is greater than the expected chain length, a remainder piece was made with a default attribute
            if (iChainSegIndex >= _sDefaultChainLength)
            {
                MatchingAttr = _DefaultChainAttr;
            }

            VERIFY_IS_TRUE(rAttrs[iAttrIndex].IsEqual(MatchingAttr));

            // Add to the chain run
            cChainRun++;

            // If the chain run is greater than the length the segments were specified to be
            if (cChainRun >= sChainSegLength)
            {
                // reset to 0
                cChainRun = 0;

                // move to the next chain segment down the line
                iChainSegIndex++;
            }
        }

        delete[] rAttrs;
    }

    TEST_METHOD(TestSetAttrToEnd)
    {
        const WORD wTestAttr = FOREGROUND_BLUE | BACKGROUND_GREEN;
        TextAttribute TestAttr = TextAttribute(wTestAttr);

        Log::Comment(L"FIRST: Set index to > 0 to test making/modifying chains");
        const short iTestIndex = 50;
        ASSERT(iTestIndex >= 0 && iTestIndex < _sDefaultLength);

        Log::Comment(L"SetAttrToEnd for single color applied to whole string.");
        pSingle->SetAttrToEnd(iTestIndex, TestAttr);

        // Was 1 (single), should now have 2 segments
        VERIFY_ARE_EQUAL(pSingle->_cList, 2u);

        VERIFY_IS_TRUE(pSingle->_rgList[0].GetAttributes().IsEqual(_DefaultAttr));
        VERIFY_ARE_EQUAL(pSingle->_rgList[0].GetLength(), (unsigned int)(_sDefaultLength - (_sDefaultLength - iTestIndex)));

        VERIFY_IS_TRUE(pSingle->_rgList[1].GetAttributes().IsEqual(TestAttr));
        VERIFY_ARE_EQUAL(pSingle->_rgList[1].GetLength(), (unsigned int)(_sDefaultLength - iTestIndex));

        Log::Comment(L"SetAttrToEnd for existing chain of multiple colors.");
        pChain->SetAttrToEnd(iTestIndex, TestAttr);

        // From 7 segments down to 5.
        VERIFY_ARE_EQUAL(pChain->_cList, 5u);

        // Verify chain colors and lengths
        VERIFY_IS_TRUE(TextAttribute(0).IsEqual(pChain->_rgList[0].GetAttributes()));
        VERIFY_ARE_EQUAL(pChain->_rgList[0].GetLength(), (unsigned int)13);

        VERIFY_IS_TRUE(TextAttribute(1).IsEqual(pChain->_rgList[1].GetAttributes()));
        VERIFY_ARE_EQUAL(pChain->_rgList[1].GetLength(), (unsigned int)13);

        VERIFY_IS_TRUE(TextAttribute(2).IsEqual(pChain->_rgList[2].GetAttributes()));
        VERIFY_ARE_EQUAL(pChain->_rgList[2].GetLength(), (unsigned int)13);

        VERIFY_IS_TRUE(TextAttribute(3).IsEqual(pChain->_rgList[3].GetAttributes()));
        VERIFY_ARE_EQUAL(pChain->_rgList[3].GetLength(), (unsigned int)11);

        VERIFY_IS_TRUE(TestAttr.IsEqual(pChain->_rgList[4].GetAttributes()));
        VERIFY_ARE_EQUAL(pChain->_rgList[4].GetLength(), (unsigned int)30);

        Log::Comment(L"SECOND: Set index to 0 to test replacing anything with a single");

        ATTR_ROW* pTestItems[]{ pSingle, pChain };

        for (UINT iIndex = 0; iIndex < ARRAYSIZE(pTestItems); iIndex++)
        {
            ATTR_ROW* pUnderTest = pTestItems[iIndex];

            pUnderTest->SetAttrToEnd(0, TestAttr);

            // should be down to 1 attribute set from beginning to end of string
            VERIFY_ARE_EQUAL(pUnderTest->_cList, 1u);

            // singular pair should contain the color
            VERIFY_IS_TRUE(pUnderTest->_rgList[0].GetAttributes().IsEqual(TestAttr));

            // and its length should be the length of the whole string
            VERIFY_ARE_EQUAL(pUnderTest->_rgList[0].GetLength(), (unsigned int)_sDefaultLength);
        }
    }

    TEST_METHOD(TestTotalLength)
    {
        ATTR_ROW* pTestItems[]{ pSingle, pChain };

        for (UINT iIndex = 0; iIndex < ARRAYSIZE(pTestItems); iIndex++)
        {
            ATTR_ROW* pUnderTest = pTestItems[iIndex];

            const size_t Result = pUnderTest->_cchRowWidth;

            VERIFY_ARE_EQUAL((short)Result, _sDefaultLength);
        }
    }
};
<|MERGE_RESOLUTION|>--- conflicted
+++ resolved
@@ -1,603 +1,595 @@
-/********************************************************
-*                                                       *
-*   Copyright (C) Microsoft. All rights reserved.       *
-*                                                       *
-********************************************************/
-#include "precomp.h"
-#include "WexTestClass.h"
-
-#include "CommonState.hpp"
-
-#include "globals.h"
-#include "textBuffer.hpp"
-
-#include "consrv.h"
-
-#include "input.h"
-
-using namespace WEX::Common;
-using namespace WEX::Logging;
-using namespace WEX::TestExecution;
-
-namespace WEX {
-    namespace TestExecution {
-        template<>
-        class VerifyOutputTraits <TextAttributeRun>
-        {
-        public:
-            static WEX::Common::NoThrowString ToString(const TextAttributeRun& tar)
-            {
-                return WEX::Common::NoThrowString().Format(L"Length: %d, IsLegacy: %d, LegacyAttr: %d, RgbFg: %d, RgbBg: %d",
-                                                           tar.GetLength(),
-                                                           tar.GetAttributes().IsLegacy(),
-                                                           tar.GetAttributes().GetLegacyAttributes(),
-                                                           tar.GetAttributes().CalculateRgbForeground(),
-                                                           tar.GetAttributes().CalculateRgbBackground());
-            }
-        };
-
-        template<>
-        class VerifyCompareTraits <TextAttributeRun, TextAttributeRun>
-        {
-        public:
-            static bool AreEqual(const TextAttributeRun& expected, const TextAttributeRun& actual)
-            {
-                return expected.GetAttributes().IsEqual(actual.GetAttributes()) &&
-                    expected.GetLength() == actual.GetLength();
-            }
-
-            static bool AreSame(const TextAttributeRun& expected, const TextAttributeRun& actual)
-            {
-                return &expected == &actual;
-            }
-
-            static bool IsLessThan(const TextAttributeRun&, const TextAttributeRun&) = delete;
-
-            static bool IsGreaterThan(const TextAttributeRun&, const TextAttributeRun&) = delete;
-
-            static bool IsNull(const TextAttributeRun& object)
-            {
-                return object.GetAttributes().IsLegacy() && object.GetAttributes().GetLegacyAttributes() == 0 &&
-                    object.GetLength() == 0;
-            }
-        };
-    }
-}
-
-class AttrRowTests
-{
-    ATTR_ROW* pSingle;
-    ATTR_ROW* pChain;
-
-    short _sDefaultLength = 80;
-    short _sDefaultChainLength = 6;
-
-    short sChainSegLength;
-    short sChainLeftover;
-    short sChainSegmentsNeeded;
-
-    WORD __wDefaultAttr = FOREGROUND_BLUE | FOREGROUND_GREEN | FOREGROUND_RED;
-    WORD __wDefaultChainAttr = BACKGROUND_BLUE | BACKGROUND_GREEN | BACKGROUND_RED | BACKGROUND_INTENSITY;
-    TextAttribute _DefaultAttr = TextAttribute(__wDefaultAttr);
-    TextAttribute _DefaultChainAttr = TextAttribute(__wDefaultChainAttr);
-
-    TEST_CLASS(AttrRowTests);
-
-    TEST_METHOD_SETUP(MethodSetup)
-    {
-        pSingle = new ATTR_ROW(_sDefaultLength, _DefaultAttr);
-
-        // Segment length is the expected length divided by the row length
-        // E.g. row of 80, 4 segments, 20 segment length each
-        sChainSegLength = _sDefaultLength / _sDefaultChainLength;
-
-        // Leftover is spaces that don't fit evenly
-        // E.g. row of 81, 4 segments, 1 leftover length segment
-        sChainLeftover = _sDefaultLength % _sDefaultChainLength;
-
-        // Start with the number of segments we expect
-        sChainSegmentsNeeded = _sDefaultChainLength;
-
-        // If we had a remainder, add one more segment
-        if (sChainLeftover)
-        {
-            sChainSegmentsNeeded++;
-        }
-
-        // Create the chain
-        pChain = new ATTR_ROW(_sDefaultLength, _DefaultAttr);
-        pChain->_cList = sChainSegmentsNeeded;
-        pChain->_rgList = wil::make_unique_nothrow<TextAttributeRun[]>(sChainSegmentsNeeded);
-        pChain->_cchRowWidth = _sDefaultLength;
-        VERIFY_IS_NOT_NULL(pChain->_rgList.get());
-
-        // Attach all chain segments that are even multiples of the row length
-        for (short iChain = 0; iChain < _sDefaultChainLength; iChain++)
-        {
-            TextAttributeRun* pRun = &pChain->_rgList[iChain];
-
-            pRun->SetAttributesFromLegacy(iChain); // Just use the chain position as the value
-            pRun->SetLength(sChainSegLength);
-        }
-
-        if (sChainLeftover > 0)
-        {
-            // If we had a leftover, then this chain is one longer than we expected (the default length)
-            // So use it as the index (because indicies start at 0)
-            TextAttributeRun* pRun = &pChain->_rgList[_sDefaultChainLength];
-
-            pRun->SetAttributes(_DefaultChainAttr);
-            pRun->SetLength(sChainLeftover);
-        }
-
-        return true;
-    }
-
-    TEST_METHOD_CLEANUP(MethodCleanup)
-    {
-        delete pSingle;
-
-        delete pChain;
-
-        return true;
-    }
-
-    TEST_METHOD(TestInitialize)
-    {
-        // Properties needed for test
-        const short sRowWidth = 37;
-        const WORD wAttr = FOREGROUND_RED | BACKGROUND_BLUE;
-        TextAttribute attr = TextAttribute(wAttr);
-        // Cases to test
-        ATTR_ROW* pTestItems[]{ pSingle, pChain };
-
-        // Loop cases
-        for (UINT iIndex = 0; iIndex < ARRAYSIZE(pTestItems); iIndex++)
-        {
-            ATTR_ROW* pUnderTest = pTestItems[iIndex];
-
-            pUnderTest->Reset(sRowWidth, attr);
-
-            VERIFY_ARE_EQUAL(pUnderTest->_cList, 1u);
-            VERIFY_IS_TRUE(pUnderTest->_rgList.get()->GetAttributes().IsEqual(attr));
-            VERIFY_ARE_EQUAL(pUnderTest->_rgList[0].GetLength(), (unsigned int)sRowWidth);
-        }
-    }
-
-    // Routine Description:
-    // - Packs an array of words representing attributes into the more compact storage form used by the row.
-    // Arguments:
-    // - rgAttrs - Array of words representing the attribute associated with each character position in the row.
-    // - cRowLength - Length of preceeding array.
-    // - outAttrRun - reference to unique_ptr that will contain packed attr run on success.
-    // Return Value:
-    // - Success if success. Buffer too small if row length is incorrect.
-    HRESULT PackAttrs(_In_reads_(cRowLength) const TextAttribute* const rgAttrs,
-<<<<<<< HEAD
-                      _In_ const size_t cRowLength,
-                      _Inout_ std::unique_ptr<TextAttributeRun[]>& outAttrRun,
-                      _Out_ size_t* const cOutAttrRun)
-    {
-=======
-                      _In_ UINT const cRowLength,
-                      _Out_writes_(*pcAttrRun) TextAttributeRun** const ppAttrRun,
-                      _Out_ UINT* const pcAttrRun)
-    {
-
->>>>>>> f3010415
-        NTSTATUS status = STATUS_SUCCESS;
-
-        if (cRowLength == 0)
-        {
-            status = STATUS_BUFFER_TOO_SMALL;
-        }
-
-        if (NT_SUCCESS(status))
-        {
-            // first count up the deltas in the array
-            size_t cDeltas = 1;
-
-            const TextAttribute* pPrevAttr = &rgAttrs[0];
-
-            for (size_t i = 1; i < cRowLength; i++)
-            {
-                const TextAttribute* pCurAttr = &rgAttrs[i];
-
-                if (!pCurAttr->IsEqual(*pPrevAttr))
-                {
-                    cDeltas++;
-                }
-
-                pPrevAttr = pCurAttr;
-            }
-
-            // This whole situation was too complicated with a one off holder for one row run
-            // new method:
-            // delete the old buffer
-            // make a new buffer, one run + one run for each change
-            // set the values for each run one run index at a time
-
-            std::unique_ptr<TextAttributeRun[]> attrRun = std::make_unique<TextAttributeRun[]>(cDeltas);
-            status = NT_TESTNULL(attrRun.get());
-            if (NT_SUCCESS(status))
-            {
-                TextAttributeRun* pCurrentRun = attrRun.get();
-                pCurrentRun->SetAttributes(rgAttrs[0]);
-                pCurrentRun->SetLength(1);
-                for (size_t i = 1; i < cRowLength; i++)
-                {
-                    if (pCurrentRun->GetAttributes().IsEqual(rgAttrs[i]))
-                    {
-                        pCurrentRun->SetLength(pCurrentRun->GetLength() + 1);
-                    }
-                    else
-                    {
-                        pCurrentRun++;
-                        pCurrentRun->SetAttributes(rgAttrs[i]);
-                        pCurrentRun->SetLength(1);
-                    }
-                }
-                attrRun.swap(outAttrRun);
-                *cOutAttrRun = cDeltas;
-            }
-        }
-
-        return HRESULT_FROM_NT(status);
-    }
-
-    NoThrowString LogRunElement(_In_ TextAttributeRun& run)
-    {
-        return NoThrowString().Format(L"%wc%d", run.GetAttributes().GetLegacyAttributes(), run.GetLength());
-    }
-
-    void LogChain(_In_ PCWSTR pwszPrefix,
-                  _In_reads_(cRun) TextAttributeRun* const rgRun,
-                  _In_ size_t const cRun)
-    {
-        NoThrowString str(pwszPrefix);
-
-        if (cRun > 0)
-        {
-            str.Append(LogRunElement(rgRun[0]));
-
-            for (size_t i = 1; i < cRun; i++)
-            {
-                str.AppendFormat(L"->%s", (const wchar_t*)(LogRunElement(rgRun[i])));
-            }
-        }
-
-        Log::Comment(str);
-    }
-
-    void DoTestInsertAttrRuns(UINT& uiStartPos, WORD& ch1, UINT& uiChar1Length, WORD& ch2, UINT& uiChar2Length)
-    {
-        Log::Comment(String().Format(L"StartPos: %d, Char1: %wc, Char1Length: %d, Char2: %wc, Char2Length: %d",
-                                     uiStartPos,
-                                     ch1,
-                                     uiChar1Length,
-                                     ch2,
-                                     uiChar2Length));
-
-        bool const fUseStr2 = (ch2 != L'0');
-
-        // Set up our "original row" that we are going to try to insert into.
-        // This will represent a 10 column run of R3->B5->G2 that we will use for all tests.
-        ATTR_ROW originalRow{ static_cast<UINT>(_sDefaultLength), _DefaultAttr };
-        originalRow._cList = 3;
-        originalRow._rgList = wil::make_unique_failfast<TextAttributeRun[]>(originalRow._cList);
-        originalRow._cchRowWidth = 10;
-        originalRow._rgList[0].SetAttributesFromLegacy('R');
-        originalRow._rgList[0].SetLength(3);
-        originalRow._rgList[1].SetAttributesFromLegacy('B');
-        originalRow._rgList[1].SetLength(5);
-        originalRow._rgList[2].SetAttributesFromLegacy('G');
-        originalRow._rgList[2].SetLength(2);
-        LogChain(L"Original: ", originalRow._rgList.get(), originalRow._cList);
-
-        // Set up our "insertion run"
-        size_t cInsertRow = 1;
-        if (fUseStr2)
-        {
-            cInsertRow++;
-        }
-
-        wistd::unique_ptr<TextAttributeRun[]> insertRow = wil::make_unique_failfast<TextAttributeRun[]>(cInsertRow);
-        insertRow[0].SetAttributesFromLegacy(ch1);
-        insertRow[0].SetLength(uiChar1Length);
-        if (fUseStr2)
-        {
-            insertRow[1].SetAttributesFromLegacy(ch2);
-            insertRow[1].SetLength(uiChar2Length);
-        }
-
-
-        LogChain(L"Insert: ", insertRow.get(), cInsertRow);
-        Log::Comment(NoThrowString().Format(L"At Index: %d", uiStartPos));
-
-        UINT uiTotalLength = uiChar1Length;
-        if (fUseStr2)
-        {
-            uiTotalLength += uiChar2Length;
-        }
-
-        assert((uiStartPos + uiTotalLength) >= 1); // assert we won't underflow.
-        UINT const uiEndPos = uiStartPos + uiTotalLength - 1;
-
-        // Calculate our expected final/result run by unpacking original, laying our insertion on it at the index
-        // then using our pack function to repack it.
-        // This method is easy to understand and very reliable, but its performance is bad.
-        // The InsertAttrRuns method we test against below is hard to understand but very high performance in production.
-
-        // - 1. Unpack
-        wistd::unique_ptr<TextAttribute[]> unpackedOriginal = wil::make_unique_failfast<TextAttribute[]>(originalRow._cchRowWidth);
-        VERIFY_IS_TRUE(NT_SUCCESS(originalRow.UnpackAttrs(unpackedOriginal.get(), originalRow._cchRowWidth)));
-
-        // - 2. Overlay insertion
-        UINT uiInsertedCount = 0;
-        UINT uiInsertIndex = 0;
-
-        // --- Walk through the unpacked run from start to end....
-        for (UINT uiUnpackedIndex = uiStartPos; uiUnpackedIndex <= uiEndPos; uiUnpackedIndex++)
-        {
-            // Pull the item from the insert run to analyze.
-            TextAttributeRun run = insertRow[uiInsertIndex];
-
-            // Copy the attribute from the run into the unpacked array
-            unpackedOriginal[uiUnpackedIndex] = run.GetAttributes();
-
-            // Increment how many times we've copied this particular portion of the run
-            uiInsertedCount++;
-
-            // If we've now inserted enough of them to match the length, advance the insert index and reset the counter.
-            if (uiInsertedCount >= run.GetLength())
-            {
-                uiInsertIndex++;
-                uiInsertedCount = 0;
-            }
-        }
-
-        // - 3. Pack.
-        std::unique_ptr<TextAttributeRun[]> packedRun;
-        size_t cPackedRun = 0;
-        VERIFY_SUCCEEDED(PackAttrs(unpackedOriginal.get(), originalRow._cchRowWidth, packedRun, &cPackedRun));
-
-        // Now send parameters into InsertAttrRuns and get its opinion on the subject.
-        VERIFY_SUCCEEDED(originalRow.InsertAttrRuns(insertRow.get(), (UINT)cInsertRow, uiStartPos, uiEndPos, (UINT)originalRow._cchRowWidth));
-
-        // Compare and ensure that the expected and actual match.
-        VERIFY_ARE_EQUAL(cPackedRun, originalRow._cList, L"Ensure that number of array elements required for RLE are the same.");
-
-        LogChain(L"Expected: ", packedRun.get(), cPackedRun);
-        LogChain(L"Actual: ", originalRow._rgList.get(), originalRow._cList);
-
-        for (size_t testIndex = 0; testIndex < cPackedRun; testIndex++)
-        {
-            VERIFY_ARE_EQUAL(packedRun[testIndex], originalRow._rgList[testIndex]);
-        }
-    }
-
-    TEST_METHOD(TestInsertAttrRunsSingle)
-    {
-        UINT const uiTestRunLength = 10;
-
-        UINT uiStartPos = 0;
-        WORD ch1 = L'0';
-        UINT uiChar1Length = 0;
-        WORD ch2 = L'0';
-        UINT uiChar2Length = 0;
-
-        Log::Comment(L"Test inserting a single item of a variable length into the run.");
-        WORD rgch1Options[] = { L'X', L'R', L'G', L'B' };
-        for (size_t iCh1Option = 0; iCh1Option < ARRAYSIZE(rgch1Options); iCh1Option++)
-        {
-            ch1 = rgch1Options[iCh1Option];
-            for (UINT iCh1Length = 1; iCh1Length <= uiTestRunLength; iCh1Length++)
-            {
-                uiChar1Length = iCh1Length;
-
-                // We can't try to insert a run that's longer than would fit.
-                // If the run is of length 10 and we're trying to insert a length of 10,
-                // we can only insert at position 0.
-                // For the run length of 10 and an insert length of 9, we can try positions 0 and 1.
-                // And so on...
-                UINT const uiMaxPos = uiTestRunLength - uiChar1Length;
-
-                for (UINT iStartPos = 0; iStartPos < uiMaxPos; iStartPos++)
-                {
-                    uiStartPos = iStartPos;
-
-                    DoTestInsertAttrRuns(uiStartPos, ch1, uiChar1Length, ch2, uiChar2Length);
-                }
-            }
-        }
-    }
-
-    TEST_METHOD(TestInsertAttrRunsMultiple)
-    {
-        UINT const uiTestRunLength = 10;
-
-        UINT uiStartPos = 0;
-        WORD ch1 = L'0';
-        UINT uiChar1Length = 0;
-        WORD ch2 = L'0';
-        UINT uiChar2Length = 0;
-
-        Log::Comment(L"Test inserting a multiple item run with each piece having variable length into the existing run.");
-        WORD rgch1Options[] = { L'X', L'R', L'G', L'B' };
-        for (size_t iCh1Option = 0; iCh1Option < ARRAYSIZE(rgch1Options); iCh1Option++)
-        {
-            ch1 = rgch1Options[iCh1Option];
-
-            UINT const uiMaxCh1Length = uiTestRunLength - 1; // leave at least 1 space for the second piece of the inser trun.
-            for (UINT iCh1Length = 1; iCh1Length <= uiMaxCh1Length; iCh1Length++)
-            {
-                uiChar1Length = iCh1Length;
-
-                WORD rgch2Options[] = { L'Y' };
-                for (size_t iCh2Option = 0; iCh2Option < ARRAYSIZE(rgch2Options); iCh2Option++)
-                {
-                    ch2 = rgch2Options[iCh2Option];
-
-                    // When choosing the length of the second item, it can't be bigger than the remaining space in the run
-                    // when accounting for the length of the first piece chosen.
-                    // For example if the total run length is 10 and the first piece chosen was 8 long,
-                    // the second piece can only be 1 or 2 long.
-                    UINT const uiMaxCh2Length = uiTestRunLength - uiMaxCh1Length;
-                    for (UINT iCh2Length = 1; iCh2Length <= uiMaxCh2Length; iCh2Length++)
-                    {
-                        uiChar2Length = iCh2Length;
-
-                        // We can't try to insert a run that's longer than would fit.
-                        // If the run is of length 10 and we're trying to insert a total length of 10,
-                        // we can only insert at position 0.
-                        // For the run length of 10 and an insert length of 9, we can try positions 0 and 1.
-                        // And so on...
-                        UINT const uiMaxPos = uiTestRunLength - (uiChar1Length + uiChar2Length);
-
-                        for (UINT iStartPos = 0; iStartPos <= uiMaxPos; iStartPos++)
-                        {
-                            uiStartPos = iStartPos;
-
-                            DoTestInsertAttrRuns(uiStartPos, ch1, uiChar1Length, ch2, uiChar2Length);
-                        }
-                    }
-                }
-            }
-        }
-    }
-
-    TEST_METHOD(TestUnpackAttrs)
-    {
-        TextAttribute* rAttrs;
-        size_t cAttrs;
-
-        Log::Comment(L"Checking unpack of a single color for the entire length");
-        cAttrs = pSingle->_cchRowWidth;
-        rAttrs = new TextAttribute[cAttrs];
-
-        VERIFY_IS_TRUE(NT_SUCCESS(pSingle->UnpackAttrs(rAttrs, cAttrs)));
-
-        for (size_t iAttrIndex = 0; iAttrIndex < cAttrs; iAttrIndex++)
-        {
-            VERIFY_IS_TRUE(rAttrs[iAttrIndex].IsEqual(_DefaultAttr));
-        }
-
-        delete[] rAttrs;
-
-        Log::Comment(L"Checking unpack of the multiple color chain");
-        cAttrs = pChain->_cchRowWidth;
-        rAttrs = new TextAttribute[cAttrs];
-
-        VERIFY_IS_TRUE(NT_SUCCESS(pChain->UnpackAttrs(rAttrs, cAttrs)));
-
-        short cChainRun = 0; // how long we've been looking at the current piece of the chain
-        short iChainSegIndex = 0; // which piece of the chain we should be on right now
-
-        for (size_t iAttrIndex = 0; iAttrIndex < cAttrs; iAttrIndex++)
-        {
-            // by default the chain was assembled above to have the chain segment index be the attribute
-            TextAttribute MatchingAttr = TextAttribute(iChainSegIndex);
-
-            // However, if the index is greater than the expected chain length, a remainder piece was made with a default attribute
-            if (iChainSegIndex >= _sDefaultChainLength)
-            {
-                MatchingAttr = _DefaultChainAttr;
-            }
-
-            VERIFY_IS_TRUE(rAttrs[iAttrIndex].IsEqual(MatchingAttr));
-
-            // Add to the chain run
-            cChainRun++;
-
-            // If the chain run is greater than the length the segments were specified to be
-            if (cChainRun >= sChainSegLength)
-            {
-                // reset to 0
-                cChainRun = 0;
-
-                // move to the next chain segment down the line
-                iChainSegIndex++;
-            }
-        }
-
-        delete[] rAttrs;
-    }
-
-    TEST_METHOD(TestSetAttrToEnd)
-    {
-        const WORD wTestAttr = FOREGROUND_BLUE | BACKGROUND_GREEN;
-        TextAttribute TestAttr = TextAttribute(wTestAttr);
-
-        Log::Comment(L"FIRST: Set index to > 0 to test making/modifying chains");
-        const short iTestIndex = 50;
-        ASSERT(iTestIndex >= 0 && iTestIndex < _sDefaultLength);
-
-        Log::Comment(L"SetAttrToEnd for single color applied to whole string.");
-        pSingle->SetAttrToEnd(iTestIndex, TestAttr);
-
-        // Was 1 (single), should now have 2 segments
-        VERIFY_ARE_EQUAL(pSingle->_cList, 2u);
-
-        VERIFY_IS_TRUE(pSingle->_rgList[0].GetAttributes().IsEqual(_DefaultAttr));
-        VERIFY_ARE_EQUAL(pSingle->_rgList[0].GetLength(), (unsigned int)(_sDefaultLength - (_sDefaultLength - iTestIndex)));
-
-        VERIFY_IS_TRUE(pSingle->_rgList[1].GetAttributes().IsEqual(TestAttr));
-        VERIFY_ARE_EQUAL(pSingle->_rgList[1].GetLength(), (unsigned int)(_sDefaultLength - iTestIndex));
-
-        Log::Comment(L"SetAttrToEnd for existing chain of multiple colors.");
-        pChain->SetAttrToEnd(iTestIndex, TestAttr);
-
-        // From 7 segments down to 5.
-        VERIFY_ARE_EQUAL(pChain->_cList, 5u);
-
-        // Verify chain colors and lengths
-        VERIFY_IS_TRUE(TextAttribute(0).IsEqual(pChain->_rgList[0].GetAttributes()));
-        VERIFY_ARE_EQUAL(pChain->_rgList[0].GetLength(), (unsigned int)13);
-
-        VERIFY_IS_TRUE(TextAttribute(1).IsEqual(pChain->_rgList[1].GetAttributes()));
-        VERIFY_ARE_EQUAL(pChain->_rgList[1].GetLength(), (unsigned int)13);
-
-        VERIFY_IS_TRUE(TextAttribute(2).IsEqual(pChain->_rgList[2].GetAttributes()));
-        VERIFY_ARE_EQUAL(pChain->_rgList[2].GetLength(), (unsigned int)13);
-
-        VERIFY_IS_TRUE(TextAttribute(3).IsEqual(pChain->_rgList[3].GetAttributes()));
-        VERIFY_ARE_EQUAL(pChain->_rgList[3].GetLength(), (unsigned int)11);
-
-        VERIFY_IS_TRUE(TestAttr.IsEqual(pChain->_rgList[4].GetAttributes()));
-        VERIFY_ARE_EQUAL(pChain->_rgList[4].GetLength(), (unsigned int)30);
-
-        Log::Comment(L"SECOND: Set index to 0 to test replacing anything with a single");
-
-        ATTR_ROW* pTestItems[]{ pSingle, pChain };
-
-        for (UINT iIndex = 0; iIndex < ARRAYSIZE(pTestItems); iIndex++)
-        {
-            ATTR_ROW* pUnderTest = pTestItems[iIndex];
-
-            pUnderTest->SetAttrToEnd(0, TestAttr);
-
-            // should be down to 1 attribute set from beginning to end of string
-            VERIFY_ARE_EQUAL(pUnderTest->_cList, 1u);
-
-            // singular pair should contain the color
-            VERIFY_IS_TRUE(pUnderTest->_rgList[0].GetAttributes().IsEqual(TestAttr));
-
-            // and its length should be the length of the whole string
-            VERIFY_ARE_EQUAL(pUnderTest->_rgList[0].GetLength(), (unsigned int)_sDefaultLength);
-        }
-    }
-
-    TEST_METHOD(TestTotalLength)
-    {
-        ATTR_ROW* pTestItems[]{ pSingle, pChain };
-
-        for (UINT iIndex = 0; iIndex < ARRAYSIZE(pTestItems); iIndex++)
-        {
-            ATTR_ROW* pUnderTest = pTestItems[iIndex];
-
-            const size_t Result = pUnderTest->_cchRowWidth;
-
-            VERIFY_ARE_EQUAL((short)Result, _sDefaultLength);
-        }
-    }
-};
+/********************************************************
+*                                                       *
+*   Copyright (C) Microsoft. All rights reserved.       *
+*                                                       *
+********************************************************/
+#include "precomp.h"
+#include "WexTestClass.h"
+
+#include "CommonState.hpp"
+
+#include "globals.h"
+#include "textBuffer.hpp"
+
+#include "consrv.h"
+
+#include "input.h"
+
+using namespace WEX::Common;
+using namespace WEX::Logging;
+using namespace WEX::TestExecution;
+
+namespace WEX {
+    namespace TestExecution {
+        template<>
+        class VerifyOutputTraits <TextAttributeRun>
+        {
+        public:
+            static WEX::Common::NoThrowString ToString(const TextAttributeRun& tar)
+            {
+                return WEX::Common::NoThrowString().Format(L"Length: %d, IsLegacy: %d, LegacyAttr: %d, RgbFg: %d, RgbBg: %d",
+                                                           tar.GetLength(),
+                                                           tar.GetAttributes().IsLegacy(),
+                                                           tar.GetAttributes().GetLegacyAttributes(),
+                                                           tar.GetAttributes().CalculateRgbForeground(),
+                                                           tar.GetAttributes().CalculateRgbBackground());
+            }
+        };
+
+        template<>
+        class VerifyCompareTraits <TextAttributeRun, TextAttributeRun>
+        {
+        public:
+            static bool AreEqual(const TextAttributeRun& expected, const TextAttributeRun& actual)
+            {
+                return expected.GetAttributes().IsEqual(actual.GetAttributes()) &&
+                    expected.GetLength() == actual.GetLength();
+            }
+
+            static bool AreSame(const TextAttributeRun& expected, const TextAttributeRun& actual)
+            {
+                return &expected == &actual;
+            }
+
+            static bool IsLessThan(const TextAttributeRun&, const TextAttributeRun&) = delete;
+
+            static bool IsGreaterThan(const TextAttributeRun&, const TextAttributeRun&) = delete;
+
+            static bool IsNull(const TextAttributeRun& object)
+            {
+                return object.GetAttributes().IsLegacy() && object.GetAttributes().GetLegacyAttributes() == 0 &&
+                    object.GetLength() == 0;
+            }
+        };
+    }
+}
+
+class AttrRowTests
+{
+    ATTR_ROW* pSingle;
+    ATTR_ROW* pChain;
+
+    short _sDefaultLength = 80;
+    short _sDefaultChainLength = 6;
+
+    short sChainSegLength;
+    short sChainLeftover;
+    short sChainSegmentsNeeded;
+
+    WORD __wDefaultAttr = FOREGROUND_BLUE | FOREGROUND_GREEN | FOREGROUND_RED;
+    WORD __wDefaultChainAttr = BACKGROUND_BLUE | BACKGROUND_GREEN | BACKGROUND_RED | BACKGROUND_INTENSITY;
+    TextAttribute _DefaultAttr = TextAttribute(__wDefaultAttr);
+    TextAttribute _DefaultChainAttr = TextAttribute(__wDefaultChainAttr);
+
+    TEST_CLASS(AttrRowTests);
+
+    TEST_METHOD_SETUP(MethodSetup)
+    {
+        pSingle = new ATTR_ROW(_sDefaultLength, _DefaultAttr);
+
+        // Segment length is the expected length divided by the row length
+        // E.g. row of 80, 4 segments, 20 segment length each
+        sChainSegLength = _sDefaultLength / _sDefaultChainLength;
+
+        // Leftover is spaces that don't fit evenly
+        // E.g. row of 81, 4 segments, 1 leftover length segment
+        sChainLeftover = _sDefaultLength % _sDefaultChainLength;
+
+        // Start with the number of segments we expect
+        sChainSegmentsNeeded = _sDefaultChainLength;
+
+        // If we had a remainder, add one more segment
+        if (sChainLeftover)
+        {
+            sChainSegmentsNeeded++;
+        }
+
+        // Create the chain
+        pChain = new ATTR_ROW(_sDefaultLength, _DefaultAttr);
+        pChain->_cList = sChainSegmentsNeeded;
+        pChain->_rgList = wil::make_unique_nothrow<TextAttributeRun[]>(sChainSegmentsNeeded);
+        pChain->_cchRowWidth = _sDefaultLength;
+        VERIFY_IS_NOT_NULL(pChain->_rgList.get());
+
+        // Attach all chain segments that are even multiples of the row length
+        for (short iChain = 0; iChain < _sDefaultChainLength; iChain++)
+        {
+            TextAttributeRun* pRun = &pChain->_rgList[iChain];
+
+            pRun->SetAttributesFromLegacy(iChain); // Just use the chain position as the value
+            pRun->SetLength(sChainSegLength);
+        }
+
+        if (sChainLeftover > 0)
+        {
+            // If we had a leftover, then this chain is one longer than we expected (the default length)
+            // So use it as the index (because indicies start at 0)
+            TextAttributeRun* pRun = &pChain->_rgList[_sDefaultChainLength];
+
+            pRun->SetAttributes(_DefaultChainAttr);
+            pRun->SetLength(sChainLeftover);
+        }
+
+        return true;
+    }
+
+    TEST_METHOD_CLEANUP(MethodCleanup)
+    {
+        delete pSingle;
+
+        delete pChain;
+
+        return true;
+    }
+
+    TEST_METHOD(TestInitialize)
+    {
+        // Properties needed for test
+        const short sRowWidth = 37;
+        const WORD wAttr = FOREGROUND_RED | BACKGROUND_BLUE;
+        TextAttribute attr = TextAttribute(wAttr);
+        // Cases to test
+        ATTR_ROW* pTestItems[]{ pSingle, pChain };
+
+        // Loop cases
+        for (UINT iIndex = 0; iIndex < ARRAYSIZE(pTestItems); iIndex++)
+        {
+            ATTR_ROW* pUnderTest = pTestItems[iIndex];
+
+            pUnderTest->Reset(sRowWidth, attr);
+
+            VERIFY_ARE_EQUAL(pUnderTest->_cList, 1u);
+            VERIFY_IS_TRUE(pUnderTest->_rgList.get()->GetAttributes().IsEqual(attr));
+            VERIFY_ARE_EQUAL(pUnderTest->_rgList[0].GetLength(), (unsigned int)sRowWidth);
+        }
+    }
+
+    // Routine Description:
+    // - Packs an array of words representing attributes into the more compact storage form used by the row.
+    // Arguments:
+    // - rgAttrs - Array of words representing the attribute associated with each character position in the row.
+    // - cRowLength - Length of preceeding array.
+    // - outAttrRun - reference to unique_ptr that will contain packed attr run on success.
+    // Return Value:
+    // - Success if success. Buffer too small if row length is incorrect.
+    HRESULT PackAttrs(_In_reads_(cRowLength) const TextAttribute* const rgAttrs,
+                      _In_ const size_t cRowLength,
+                      _Inout_ std::unique_ptr<TextAttributeRun[]>& outAttrRun,
+                      _Out_ size_t* const cOutAttrRun)
+    {
+        NTSTATUS status = STATUS_SUCCESS;
+
+        if (cRowLength == 0)
+        {
+            status = STATUS_BUFFER_TOO_SMALL;
+        }
+
+        if (NT_SUCCESS(status))
+        {
+            // first count up the deltas in the array
+            size_t cDeltas = 1;
+
+            const TextAttribute* pPrevAttr = &rgAttrs[0];
+
+            for (size_t i = 1; i < cRowLength; i++)
+            {
+                const TextAttribute* pCurAttr = &rgAttrs[i];
+
+                if (!pCurAttr->IsEqual(*pPrevAttr))
+                {
+                    cDeltas++;
+                }
+
+                pPrevAttr = pCurAttr;
+            }
+
+            // This whole situation was too complicated with a one off holder for one row run
+            // new method:
+            // delete the old buffer
+            // make a new buffer, one run + one run for each change
+            // set the values for each run one run index at a time
+
+            std::unique_ptr<TextAttributeRun[]> attrRun = std::make_unique<TextAttributeRun[]>(cDeltas);
+            status = NT_TESTNULL(attrRun.get());
+            if (NT_SUCCESS(status))
+            {
+                TextAttributeRun* pCurrentRun = attrRun.get();
+                pCurrentRun->SetAttributes(rgAttrs[0]);
+                pCurrentRun->SetLength(1);
+                for (size_t i = 1; i < cRowLength; i++)
+                {
+                    if (pCurrentRun->GetAttributes().IsEqual(rgAttrs[i]))
+                    {
+                        pCurrentRun->SetLength(pCurrentRun->GetLength() + 1);
+                    }
+                    else
+                    {
+                        pCurrentRun++;
+                        pCurrentRun->SetAttributes(rgAttrs[i]);
+                        pCurrentRun->SetLength(1);
+                    }
+                }
+                attrRun.swap(outAttrRun);
+                *cOutAttrRun = cDeltas;
+            }
+        }
+
+        return HRESULT_FROM_NT(status);
+    }
+
+    NoThrowString LogRunElement(_In_ TextAttributeRun& run)
+    {
+        return NoThrowString().Format(L"%wc%d", run.GetAttributes().GetLegacyAttributes(), run.GetLength());
+    }
+
+    void LogChain(_In_ PCWSTR pwszPrefix,
+                  _In_reads_(cRun) TextAttributeRun* const rgRun,
+                  _In_ size_t const cRun)
+    {
+        NoThrowString str(pwszPrefix);
+
+        if (cRun > 0)
+        {
+            str.Append(LogRunElement(rgRun[0]));
+
+            for (size_t i = 1; i < cRun; i++)
+            {
+                str.AppendFormat(L"->%s", (const wchar_t*)(LogRunElement(rgRun[i])));
+            }
+        }
+
+        Log::Comment(str);
+    }
+
+    void DoTestInsertAttrRuns(UINT& uiStartPos, WORD& ch1, UINT& uiChar1Length, WORD& ch2, UINT& uiChar2Length)
+    {
+        Log::Comment(String().Format(L"StartPos: %d, Char1: %wc, Char1Length: %d, Char2: %wc, Char2Length: %d",
+                                     uiStartPos,
+                                     ch1,
+                                     uiChar1Length,
+                                     ch2,
+                                     uiChar2Length));
+
+        bool const fUseStr2 = (ch2 != L'0');
+
+        // Set up our "original row" that we are going to try to insert into.
+        // This will represent a 10 column run of R3->B5->G2 that we will use for all tests.
+        ATTR_ROW originalRow{ static_cast<UINT>(_sDefaultLength), _DefaultAttr };
+        originalRow._cList = 3;
+        originalRow._rgList = wil::make_unique_failfast<TextAttributeRun[]>(originalRow._cList);
+        originalRow._cchRowWidth = 10;
+        originalRow._rgList[0].SetAttributesFromLegacy('R');
+        originalRow._rgList[0].SetLength(3);
+        originalRow._rgList[1].SetAttributesFromLegacy('B');
+        originalRow._rgList[1].SetLength(5);
+        originalRow._rgList[2].SetAttributesFromLegacy('G');
+        originalRow._rgList[2].SetLength(2);
+        LogChain(L"Original: ", originalRow._rgList.get(), originalRow._cList);
+
+        // Set up our "insertion run"
+        size_t cInsertRow = 1;
+        if (fUseStr2)
+        {
+            cInsertRow++;
+        }
+
+        wistd::unique_ptr<TextAttributeRun[]> insertRow = wil::make_unique_failfast<TextAttributeRun[]>(cInsertRow);
+        insertRow[0].SetAttributesFromLegacy(ch1);
+        insertRow[0].SetLength(uiChar1Length);
+        if (fUseStr2)
+        {
+            insertRow[1].SetAttributesFromLegacy(ch2);
+            insertRow[1].SetLength(uiChar2Length);
+        }
+
+
+        LogChain(L"Insert: ", insertRow.get(), cInsertRow);
+        Log::Comment(NoThrowString().Format(L"At Index: %d", uiStartPos));
+
+        UINT uiTotalLength = uiChar1Length;
+        if (fUseStr2)
+        {
+            uiTotalLength += uiChar2Length;
+        }
+
+        assert((uiStartPos + uiTotalLength) >= 1); // assert we won't underflow.
+        UINT const uiEndPos = uiStartPos + uiTotalLength - 1;
+
+        // Calculate our expected final/result run by unpacking original, laying our insertion on it at the index
+        // then using our pack function to repack it.
+        // This method is easy to understand and very reliable, but its performance is bad.
+        // The InsertAttrRuns method we test against below is hard to understand but very high performance in production.
+
+        // - 1. Unpack
+        wistd::unique_ptr<TextAttribute[]> unpackedOriginal = wil::make_unique_failfast<TextAttribute[]>(originalRow._cchRowWidth);
+        VERIFY_IS_TRUE(NT_SUCCESS(originalRow.UnpackAttrs(unpackedOriginal.get(), originalRow._cchRowWidth)));
+
+        // - 2. Overlay insertion
+        UINT uiInsertedCount = 0;
+        UINT uiInsertIndex = 0;
+
+        // --- Walk through the unpacked run from start to end....
+        for (UINT uiUnpackedIndex = uiStartPos; uiUnpackedIndex <= uiEndPos; uiUnpackedIndex++)
+        {
+            // Pull the item from the insert run to analyze.
+            TextAttributeRun run = insertRow[uiInsertIndex];
+
+            // Copy the attribute from the run into the unpacked array
+            unpackedOriginal[uiUnpackedIndex] = run.GetAttributes();
+
+            // Increment how many times we've copied this particular portion of the run
+            uiInsertedCount++;
+
+            // If we've now inserted enough of them to match the length, advance the insert index and reset the counter.
+            if (uiInsertedCount >= run.GetLength())
+            {
+                uiInsertIndex++;
+                uiInsertedCount = 0;
+            }
+        }
+
+        // - 3. Pack.
+        std::unique_ptr<TextAttributeRun[]> packedRun;
+        size_t cPackedRun = 0;
+        VERIFY_SUCCEEDED(PackAttrs(unpackedOriginal.get(), originalRow._cchRowWidth, packedRun, &cPackedRun));
+
+        // Now send parameters into InsertAttrRuns and get its opinion on the subject.
+        VERIFY_SUCCEEDED(originalRow.InsertAttrRuns(insertRow.get(), (UINT)cInsertRow, uiStartPos, uiEndPos, (UINT)originalRow._cchRowWidth));
+
+        // Compare and ensure that the expected and actual match.
+        VERIFY_ARE_EQUAL(cPackedRun, originalRow._cList, L"Ensure that number of array elements required for RLE are the same.");
+
+        LogChain(L"Expected: ", packedRun.get(), cPackedRun);
+        LogChain(L"Actual: ", originalRow._rgList.get(), originalRow._cList);
+
+        for (size_t testIndex = 0; testIndex < cPackedRun; testIndex++)
+        {
+            VERIFY_ARE_EQUAL(packedRun[testIndex], originalRow._rgList[testIndex]);
+        }
+    }
+
+    TEST_METHOD(TestInsertAttrRunsSingle)
+    {
+        UINT const uiTestRunLength = 10;
+
+        UINT uiStartPos = 0;
+        WORD ch1 = L'0';
+        UINT uiChar1Length = 0;
+        WORD ch2 = L'0';
+        UINT uiChar2Length = 0;
+
+        Log::Comment(L"Test inserting a single item of a variable length into the run.");
+        WORD rgch1Options[] = { L'X', L'R', L'G', L'B' };
+        for (size_t iCh1Option = 0; iCh1Option < ARRAYSIZE(rgch1Options); iCh1Option++)
+        {
+            ch1 = rgch1Options[iCh1Option];
+            for (UINT iCh1Length = 1; iCh1Length <= uiTestRunLength; iCh1Length++)
+            {
+                uiChar1Length = iCh1Length;
+
+                // We can't try to insert a run that's longer than would fit.
+                // If the run is of length 10 and we're trying to insert a length of 10,
+                // we can only insert at position 0.
+                // For the run length of 10 and an insert length of 9, we can try positions 0 and 1.
+                // And so on...
+                UINT const uiMaxPos = uiTestRunLength - uiChar1Length;
+
+                for (UINT iStartPos = 0; iStartPos < uiMaxPos; iStartPos++)
+                {
+                    uiStartPos = iStartPos;
+
+                    DoTestInsertAttrRuns(uiStartPos, ch1, uiChar1Length, ch2, uiChar2Length);
+                }
+            }
+        }
+    }
+
+    TEST_METHOD(TestInsertAttrRunsMultiple)
+    {
+        UINT const uiTestRunLength = 10;
+
+        UINT uiStartPos = 0;
+        WORD ch1 = L'0';
+        UINT uiChar1Length = 0;
+        WORD ch2 = L'0';
+        UINT uiChar2Length = 0;
+
+        Log::Comment(L"Test inserting a multiple item run with each piece having variable length into the existing run.");
+        WORD rgch1Options[] = { L'X', L'R', L'G', L'B' };
+        for (size_t iCh1Option = 0; iCh1Option < ARRAYSIZE(rgch1Options); iCh1Option++)
+        {
+            ch1 = rgch1Options[iCh1Option];
+
+            UINT const uiMaxCh1Length = uiTestRunLength - 1; // leave at least 1 space for the second piece of the inser trun.
+            for (UINT iCh1Length = 1; iCh1Length <= uiMaxCh1Length; iCh1Length++)
+            {
+                uiChar1Length = iCh1Length;
+
+                WORD rgch2Options[] = { L'Y' };
+                for (size_t iCh2Option = 0; iCh2Option < ARRAYSIZE(rgch2Options); iCh2Option++)
+                {
+                    ch2 = rgch2Options[iCh2Option];
+
+                    // When choosing the length of the second item, it can't be bigger than the remaining space in the run
+                    // when accounting for the length of the first piece chosen.
+                    // For example if the total run length is 10 and the first piece chosen was 8 long,
+                    // the second piece can only be 1 or 2 long.
+                    UINT const uiMaxCh2Length = uiTestRunLength - uiMaxCh1Length;
+                    for (UINT iCh2Length = 1; iCh2Length <= uiMaxCh2Length; iCh2Length++)
+                    {
+                        uiChar2Length = iCh2Length;
+
+                        // We can't try to insert a run that's longer than would fit.
+                        // If the run is of length 10 and we're trying to insert a total length of 10,
+                        // we can only insert at position 0.
+                        // For the run length of 10 and an insert length of 9, we can try positions 0 and 1.
+                        // And so on...
+                        UINT const uiMaxPos = uiTestRunLength - (uiChar1Length + uiChar2Length);
+
+                        for (UINT iStartPos = 0; iStartPos <= uiMaxPos; iStartPos++)
+                        {
+                            uiStartPos = iStartPos;
+
+                            DoTestInsertAttrRuns(uiStartPos, ch1, uiChar1Length, ch2, uiChar2Length);
+                        }
+                    }
+                }
+            }
+        }
+    }
+
+    TEST_METHOD(TestUnpackAttrs)
+    {
+        TextAttribute* rAttrs;
+        size_t cAttrs;
+
+        Log::Comment(L"Checking unpack of a single color for the entire length");
+        cAttrs = pSingle->_cchRowWidth;
+        rAttrs = new TextAttribute[cAttrs];
+
+        VERIFY_IS_TRUE(NT_SUCCESS(pSingle->UnpackAttrs(rAttrs, cAttrs)));
+
+        for (size_t iAttrIndex = 0; iAttrIndex < cAttrs; iAttrIndex++)
+        {
+            VERIFY_IS_TRUE(rAttrs[iAttrIndex].IsEqual(_DefaultAttr));
+        }
+
+        delete[] rAttrs;
+
+        Log::Comment(L"Checking unpack of the multiple color chain");
+        cAttrs = pChain->_cchRowWidth;
+        rAttrs = new TextAttribute[cAttrs];
+
+        VERIFY_IS_TRUE(NT_SUCCESS(pChain->UnpackAttrs(rAttrs, cAttrs)));
+
+        short cChainRun = 0; // how long we've been looking at the current piece of the chain
+        short iChainSegIndex = 0; // which piece of the chain we should be on right now
+
+        for (size_t iAttrIndex = 0; iAttrIndex < cAttrs; iAttrIndex++)
+        {
+            // by default the chain was assembled above to have the chain segment index be the attribute
+            TextAttribute MatchingAttr = TextAttribute(iChainSegIndex);
+
+            // However, if the index is greater than the expected chain length, a remainder piece was made with a default attribute
+            if (iChainSegIndex >= _sDefaultChainLength)
+            {
+                MatchingAttr = _DefaultChainAttr;
+            }
+
+            VERIFY_IS_TRUE(rAttrs[iAttrIndex].IsEqual(MatchingAttr));
+
+            // Add to the chain run
+            cChainRun++;
+
+            // If the chain run is greater than the length the segments were specified to be
+            if (cChainRun >= sChainSegLength)
+            {
+                // reset to 0
+                cChainRun = 0;
+
+                // move to the next chain segment down the line
+                iChainSegIndex++;
+            }
+        }
+
+        delete[] rAttrs;
+    }
+
+    TEST_METHOD(TestSetAttrToEnd)
+    {
+        const WORD wTestAttr = FOREGROUND_BLUE | BACKGROUND_GREEN;
+        TextAttribute TestAttr = TextAttribute(wTestAttr);
+
+        Log::Comment(L"FIRST: Set index to > 0 to test making/modifying chains");
+        const short iTestIndex = 50;
+        ASSERT(iTestIndex >= 0 && iTestIndex < _sDefaultLength);
+
+        Log::Comment(L"SetAttrToEnd for single color applied to whole string.");
+        pSingle->SetAttrToEnd(iTestIndex, TestAttr);
+
+        // Was 1 (single), should now have 2 segments
+        VERIFY_ARE_EQUAL(pSingle->_cList, 2u);
+
+        VERIFY_IS_TRUE(pSingle->_rgList[0].GetAttributes().IsEqual(_DefaultAttr));
+        VERIFY_ARE_EQUAL(pSingle->_rgList[0].GetLength(), (unsigned int)(_sDefaultLength - (_sDefaultLength - iTestIndex)));
+
+        VERIFY_IS_TRUE(pSingle->_rgList[1].GetAttributes().IsEqual(TestAttr));
+        VERIFY_ARE_EQUAL(pSingle->_rgList[1].GetLength(), (unsigned int)(_sDefaultLength - iTestIndex));
+
+        Log::Comment(L"SetAttrToEnd for existing chain of multiple colors.");
+        pChain->SetAttrToEnd(iTestIndex, TestAttr);
+
+        // From 7 segments down to 5.
+        VERIFY_ARE_EQUAL(pChain->_cList, 5u);
+
+        // Verify chain colors and lengths
+        VERIFY_IS_TRUE(TextAttribute(0).IsEqual(pChain->_rgList[0].GetAttributes()));
+        VERIFY_ARE_EQUAL(pChain->_rgList[0].GetLength(), (unsigned int)13);
+
+        VERIFY_IS_TRUE(TextAttribute(1).IsEqual(pChain->_rgList[1].GetAttributes()));
+        VERIFY_ARE_EQUAL(pChain->_rgList[1].GetLength(), (unsigned int)13);
+
+        VERIFY_IS_TRUE(TextAttribute(2).IsEqual(pChain->_rgList[2].GetAttributes()));
+        VERIFY_ARE_EQUAL(pChain->_rgList[2].GetLength(), (unsigned int)13);
+
+        VERIFY_IS_TRUE(TextAttribute(3).IsEqual(pChain->_rgList[3].GetAttributes()));
+        VERIFY_ARE_EQUAL(pChain->_rgList[3].GetLength(), (unsigned int)11);
+
+        VERIFY_IS_TRUE(TestAttr.IsEqual(pChain->_rgList[4].GetAttributes()));
+        VERIFY_ARE_EQUAL(pChain->_rgList[4].GetLength(), (unsigned int)30);
+
+        Log::Comment(L"SECOND: Set index to 0 to test replacing anything with a single");
+
+        ATTR_ROW* pTestItems[]{ pSingle, pChain };
+
+        for (UINT iIndex = 0; iIndex < ARRAYSIZE(pTestItems); iIndex++)
+        {
+            ATTR_ROW* pUnderTest = pTestItems[iIndex];
+
+            pUnderTest->SetAttrToEnd(0, TestAttr);
+
+            // should be down to 1 attribute set from beginning to end of string
+            VERIFY_ARE_EQUAL(pUnderTest->_cList, 1u);
+
+            // singular pair should contain the color
+            VERIFY_IS_TRUE(pUnderTest->_rgList[0].GetAttributes().IsEqual(TestAttr));
+
+            // and its length should be the length of the whole string
+            VERIFY_ARE_EQUAL(pUnderTest->_rgList[0].GetLength(), (unsigned int)_sDefaultLength);
+        }
+    }
+
+    TEST_METHOD(TestTotalLength)
+    {
+        ATTR_ROW* pTestItems[]{ pSingle, pChain };
+
+        for (UINT iIndex = 0; iIndex < ARRAYSIZE(pTestItems); iIndex++)
+        {
+            ATTR_ROW* pUnderTest = pTestItems[iIndex];
+
+            const size_t Result = pUnderTest->_cchRowWidth;
+
+            VERIFY_ARE_EQUAL((short)Result, _sDefaultLength);
+        }
+    }
+};