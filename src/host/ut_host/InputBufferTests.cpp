--- conflicted
+++ resolved
@@ -41,23 +41,12 @@
         InputBuffer inputBuffer;
         INPUT_RECORD record = MakeKeyEvent(true, 1, L'a', 0, L'a', 0);
         VERIFY_IS_GREATER_THAN(inputBuffer.WriteInputBuffer(&record, 1), 0u);
-<<<<<<< HEAD
-        ULONG outNum;
-        inputBuffer.GetNumberOfReadyEvents(&outNum);
-        VERIFY_ARE_EQUAL(outNum, 1u);
-=======
-        VERIFY_ARE_EQUAL(inputBuffer.GetNumberOfReadyEvents(), 1);
->>>>>>> 01df02b5
+        VERIFY_ARE_EQUAL(inputBuffer.GetNumberOfReadyEvents(), 1u);
         // add another event, check again
         INPUT_RECORD record2;
         record2.EventType = MENU_EVENT;
         VERIFY_IS_GREATER_THAN(inputBuffer.WriteInputBuffer(&record2, 1), 0u);
-<<<<<<< HEAD
-        inputBuffer.GetNumberOfReadyEvents(&outNum);
-        VERIFY_ARE_EQUAL(outNum, 2u);
-=======
-        VERIFY_ARE_EQUAL(inputBuffer.GetNumberOfReadyEvents(), 2);
->>>>>>> 01df02b5
+        VERIFY_ARE_EQUAL(inputBuffer.GetNumberOfReadyEvents(), 2u);
     }
 
     TEST_METHOD(CanInsertIntoInputBufferIndividually)
@@ -107,21 +96,11 @@
         }
 
         // check that they coalesced
-<<<<<<< HEAD
-        ULONG outNum;
-        inputBuffer.GetNumberOfReadyEvents(&outNum);
-        VERIFY_ARE_EQUAL(outNum, 1u);
+        VERIFY_ARE_EQUAL(inputBuffer.GetNumberOfReadyEvents(), 1u);
         // check that the mouse position is being updated correctly
-        INPUT_RECORD outRecord = *reinterpret_cast<INPUT_RECORD*>(inputBuffer.Out);
+        INPUT_RECORD outRecord = inputBuffer._storage.front();
         VERIFY_ARE_EQUAL(outRecord.Event.MouseEvent.dwMousePosition.X, (SHORT)RECORD_INSERT_COUNT);
         VERIFY_ARE_EQUAL(outRecord.Event.MouseEvent.dwMousePosition.Y, (SHORT)(RECORD_INSERT_COUNT * 2));
-=======
-        VERIFY_ARE_EQUAL(inputBuffer.GetNumberOfReadyEvents(), 1);
-        // check that the mouse position is being updated correctly
-        INPUT_RECORD outRecord = inputBuffer._storage.front();
-        VERIFY_ARE_EQUAL(outRecord.Event.MouseEvent.dwMousePosition.X, RECORD_INSERT_COUNT);
-        VERIFY_ARE_EQUAL(outRecord.Event.MouseEvent.dwMousePosition.Y, RECORD_INSERT_COUNT * 2);
->>>>>>> 01df02b5
 
         // add a key event and another mouse event to make sure that
         // an event between two mouse events stopped the coalescing.
@@ -131,12 +110,7 @@
         VERIFY_IS_GREATER_THAN(inputBuffer.WriteInputBuffer(&mouseRecord, 1), 0u);
 
         // verify
-<<<<<<< HEAD
-        inputBuffer.GetNumberOfReadyEvents(&outNum);
-        VERIFY_ARE_EQUAL(outNum, 3u);
-=======
-        VERIFY_ARE_EQUAL(inputBuffer.GetNumberOfReadyEvents(), 3);
->>>>>>> 01df02b5
+        VERIFY_ARE_EQUAL(inputBuffer.GetNumberOfReadyEvents(), 3u);
     }
 
     TEST_METHOD(InputBufferDoesNotCoalesceBulkMouseEvents)
@@ -181,13 +155,7 @@
         }
 
         // all events should have been coalesced into one
-<<<<<<< HEAD
-        ULONG outNum;
-        inputBuffer.GetNumberOfReadyEvents(&outNum);
-        VERIFY_ARE_EQUAL(1u, outNum);
-=======
-        VERIFY_ARE_EQUAL(inputBuffer.GetNumberOfReadyEvents(), 1);
->>>>>>> 01df02b5
+        VERIFY_ARE_EQUAL(inputBuffer.GetNumberOfReadyEvents(), 1u);
 
         // the single event should have a repeat count for each
         // coalesced event
@@ -265,14 +233,8 @@
         VERIFY_ARE_EQUAL(inputBuffer.GetNumberOfReadyEvents(), RECORD_INSERT_COUNT);
 
         // remove them
-<<<<<<< HEAD
-        inputBuffer.FlushInputBuffer();
-        inputBuffer.GetNumberOfReadyEvents(&outNum);
-        VERIFY_ARE_EQUAL(outNum, 0u);
-=======
-        inputBuffer.Flush();
-        VERIFY_ARE_EQUAL(inputBuffer.GetNumberOfReadyEvents(), 0);
->>>>>>> 01df02b5
+        inputBuffer.Flush();
+        VERIFY_ARE_EQUAL(inputBuffer.GetNumberOfReadyEvents(), 0u);
     }
 
     TEST_METHOD(CanFlushAllButKeys)
@@ -320,11 +282,7 @@
         // write some input records
         for (unsigned int i = 0; i < RECORD_INSERT_COUNT; ++i)
         {
-<<<<<<< HEAD
-            records[i] = MakeKeyEvent(TRUE, 1, (WCHAR)('A' + i), 0, (WCHAR)('A' + i), 0);
-=======
             records[i] = MakeKeyEvent(TRUE, 1, static_cast<WCHAR>(L'A' + i), 0, static_cast<WCHAR>(L'A' + i), 0);
->>>>>>> 01df02b5
         }
         VERIFY_IS_GREATER_THAN(inputBuffer.WriteInputBuffer(records, RECORD_INSERT_COUNT), 0u);
 
@@ -342,13 +300,7 @@
                                                             0,
                                                             false,
                                                             false));
-<<<<<<< HEAD
-        ULONG outNum;
-        inputBuffer.GetNumberOfReadyEvents(&outNum);
-        VERIFY_ARE_EQUAL(outNum, 0u);
-=======
-        VERIFY_ARE_EQUAL(inputBuffer.GetNumberOfReadyEvents(), 0);
->>>>>>> 01df02b5
+        VERIFY_ARE_EQUAL(inputBuffer.GetNumberOfReadyEvents(), 0u);
         for (size_t i = 0; i < RECORD_INSERT_COUNT; ++i)
         {
             VERIFY_ARE_EQUAL(records[i], outRecords[i]);
@@ -363,11 +315,7 @@
         INPUT_RECORD records[RECORD_INSERT_COUNT];
         for (unsigned int i = 0; i < RECORD_INSERT_COUNT; ++i)
         {
-<<<<<<< HEAD
-            records[i] = MakeKeyEvent(TRUE, 1, (WCHAR)('A' + i), 0, (WCHAR)('A' + i), 0);
-=======
             records[i] = MakeKeyEvent(TRUE, 1, static_cast<WCHAR>(L'A' + i), 0, static_cast<WCHAR>(L'A' + i), 0);
->>>>>>> 01df02b5
         }
         VERIFY_IS_GREATER_THAN(inputBuffer.WriteInputBuffer(records, RECORD_INSERT_COUNT), 0u);
 
@@ -403,11 +351,7 @@
         INPUT_RECORD records[RECORD_INSERT_COUNT];
         for (unsigned int i = 0; i < RECORD_INSERT_COUNT; ++i)
         {
-<<<<<<< HEAD
-            records[i] = MakeKeyEvent(TRUE, 1, (WCHAR)('A' + i), 0, (WCHAR)('A' + i), 0);
-=======
             records[i] = MakeKeyEvent(TRUE, 1, static_cast<WCHAR>(L'A' + i), 0, static_cast<WCHAR>(L'A' + i), 0);
->>>>>>> 01df02b5
         }
         VERIFY_IS_GREATER_THAN(inputBuffer.WriteInputBuffer(records, RECORD_INSERT_COUNT), 0u);
 
@@ -415,22 +359,12 @@
         INPUT_RECORD outRecord;
         ULONG eventsRead = 0;
         BOOL resetWaitEvent = false;
-<<<<<<< HEAD
-        VERIFY_SUCCESS_NTSTATUS(inputBuffer.ReadBuffer(&outRecord,
-                                                       1,
-                                                       &eventsRead,
-                                                       false,
-                                                       false,
-                                                       &resetWaitEvent,
-                                                       true));
-=======
         VERIFY_SUCCESS_NTSTATUS(inputBuffer._ReadBuffer(&outRecord,
                                                         1,
                                                         &eventsRead,
                                                         false,
                                                         &resetWaitEvent,
                                                         true));
->>>>>>> 01df02b5
         VERIFY_ARE_EQUAL(eventsRead, 1u);
         VERIFY_IS_FALSE(!!resetWaitEvent);
 
@@ -492,11 +426,7 @@
         INPUT_RECORD records[RECORD_INSERT_COUNT];
         for (unsigned int i = 0; i < RECORD_INSERT_COUNT; ++i)
         {
-<<<<<<< HEAD
-            records[i] = MakeKeyEvent(TRUE, 1, (WCHAR)('A' + i), 0, (WCHAR)('A' + i), 0);
-=======
             records[i] = MakeKeyEvent(TRUE, 1, static_cast<WCHAR>(L'A' + i), 0, static_cast<WCHAR>(L'A' + i), 0);
->>>>>>> 01df02b5
         }
         VERIFY_IS_GREATER_THAN(inputBuffer.WriteInputBuffer(records, RECORD_INSERT_COUNT), 0u);
 
@@ -504,11 +434,7 @@
         INPUT_RECORD prependRecords[RECORD_INSERT_COUNT];
         for (unsigned int i = 0; i < RECORD_INSERT_COUNT; ++i)
         {
-<<<<<<< HEAD
-            prependRecords[i] = MakeKeyEvent(TRUE, 1, (WCHAR)('a' + i), 0, (WCHAR)('a' + i), 0);
-=======
             prependRecords[i] = MakeKeyEvent(TRUE, 1, static_cast<WCHAR>(L'a' + i), 0, static_cast<WCHAR>(L'a' + i), 0);
->>>>>>> 01df02b5
         }
         DWORD prependCount = RECORD_INSERT_COUNT;
         VERIFY_SUCCESS_NTSTATUS(inputBuffer.PrependInputBuffer(prependRecords, &prependCount));
@@ -547,12 +473,7 @@
                                                             0,
                                                             false,
                                                             false));
-<<<<<<< HEAD
-        inputBuffer.GetNumberOfReadyEvents(&outNum);
-        VERIFY_ARE_EQUAL(outNum, 0u);
-=======
-        VERIFY_ARE_EQUAL(inputBuffer.GetNumberOfReadyEvents(), 0);
->>>>>>> 01df02b5
+        VERIFY_ARE_EQUAL(inputBuffer.GetNumberOfReadyEvents(), 0u);
         VERIFY_ARE_EQUAL(length, RECORD_INSERT_COUNT);
         for (unsigned int i = 0; i < RECORD_INSERT_COUNT; ++i)
         {
@@ -569,36 +490,13 @@
         INPUT_RECORD record;
         record.EventType = MENU_EVENT;
         VERIFY_IS_GREATER_THAN(inputBuffer.WriteInputBuffer(&record, 1), 0u);
-<<<<<<< HEAD
-        ULONG outNum;
-        inputBuffer.GetNumberOfReadyEvents(&outNum);
-        VERIFY_ARE_EQUAL(outNum, 1u);
-=======
-        VERIFY_ARE_EQUAL(inputBuffer.GetNumberOfReadyEvents(), 1);
->>>>>>> 01df02b5
+        VERIFY_ARE_EQUAL(inputBuffer.GetNumberOfReadyEvents(), 1u);
         inputBuffer.InputMode = 0x0;
         inputBuffer.ReinitializeInputBuffer();
 
         // check that the changes were reverted
         VERIFY_ARE_EQUAL(originalInputMode, inputBuffer.InputMode);
-<<<<<<< HEAD
-        inputBuffer.GetNumberOfReadyEvents(&outNum);
-        VERIFY_ARE_EQUAL(outNum, 0u);
-    }
-
-    TEST_METHOD(CanChangeInputBufferSize)
-    {
-        INPUT_INFORMATION inputBuffer{ 0 };
-        // get original size
-        ULONG_PTR originalSize = (inputBuffer.Last - inputBuffer.First) / sizeof(INPUT_RECORD);
-        // change it
-        VERIFY_SUCCESS_NTSTATUS(inputBuffer.SetInputBufferSize(static_cast<ULONG>(originalSize) * 2));
-        // make sure it's bigger now
-        ULONG_PTR newSize = (inputBuffer.Last - inputBuffer.First) / sizeof(INPUT_RECORD);
-        VERIFY_IS_LESS_THAN(originalSize, newSize);
-=======
-        VERIFY_ARE_EQUAL(inputBuffer.GetNumberOfReadyEvents(), 0);
->>>>>>> 01df02b5
+        VERIFY_ARE_EQUAL(inputBuffer.GetNumberOfReadyEvents(), 0u);
     }
 
     TEST_METHOD(HandleConsoleSuspensionEventsRemovesPauseKeys)
@@ -608,35 +506,20 @@
 
         // make sure we aren't currently paused and have an empty buffer
         VERIFY_IS_FALSE(IsFlagSet(g_ciConsoleInformation.Flags, CONSOLE_OUTPUT_SUSPENDED));
-<<<<<<< HEAD
-        inputBuffer.GetNumberOfReadyEvents(&outNum);
-        VERIFY_ARE_EQUAL(outNum, 0u);
-=======
-        VERIFY_ARE_EQUAL(inputBuffer.GetNumberOfReadyEvents(), 0);
->>>>>>> 01df02b5
+        VERIFY_ARE_EQUAL(inputBuffer.GetNumberOfReadyEvents(), 0u);
 
         VERIFY_ARE_EQUAL(inputBuffer.WriteInputBuffer(&pauseRecord, 1), 0u);
 
         // we should now be paused and the input record should be discarded
         VERIFY_IS_TRUE(IsFlagSet(g_ciConsoleInformation.Flags, CONSOLE_OUTPUT_SUSPENDED));
-<<<<<<< HEAD
-        inputBuffer.GetNumberOfReadyEvents(&outNum);
-        VERIFY_ARE_EQUAL(outNum, 0u);
-=======
-        VERIFY_ARE_EQUAL(inputBuffer.GetNumberOfReadyEvents(), 0);
->>>>>>> 01df02b5
+        VERIFY_ARE_EQUAL(inputBuffer.GetNumberOfReadyEvents(), 0u);
 
         // the next key press should unpause us but be discarded
         INPUT_RECORD unpauseRecord = MakeKeyEvent(true, 1, L'a', 0, L'a', 0);
         VERIFY_ARE_EQUAL(inputBuffer.WriteInputBuffer(&unpauseRecord, 1), 0u);
 
         VERIFY_IS_FALSE(IsFlagSet(g_ciConsoleInformation.Flags, CONSOLE_OUTPUT_SUSPENDED));
-<<<<<<< HEAD
-        inputBuffer.GetNumberOfReadyEvents(&outNum);
-        VERIFY_ARE_EQUAL(outNum, 0u);
-=======
-        VERIFY_ARE_EQUAL(inputBuffer.GetNumberOfReadyEvents(), 0);
->>>>>>> 01df02b5
+        VERIFY_ARE_EQUAL(inputBuffer.GetNumberOfReadyEvents(), 0u);
     }
 
     TEST_METHOD(SystemKeysDontUnpauseConsole)
@@ -646,24 +529,14 @@
 
         // make sure we aren't currently paused and have an empty buffer
         VERIFY_IS_FALSE(IsFlagSet(g_ciConsoleInformation.Flags, CONSOLE_OUTPUT_SUSPENDED));
-<<<<<<< HEAD
-        inputBuffer.GetNumberOfReadyEvents(&outNum);
-        VERIFY_ARE_EQUAL(outNum, 0u);
-=======
-        VERIFY_ARE_EQUAL(inputBuffer.GetNumberOfReadyEvents(), 0);
->>>>>>> 01df02b5
+        VERIFY_ARE_EQUAL(inputBuffer.GetNumberOfReadyEvents(), 0u);
 
         // pause the screen
         VERIFY_ARE_EQUAL(inputBuffer.WriteInputBuffer(&pauseRecord, 1), 0u);
 
         // we should now be paused and the input record should be discarded
         VERIFY_IS_TRUE(IsFlagSet(g_ciConsoleInformation.Flags, CONSOLE_OUTPUT_SUSPENDED));
-<<<<<<< HEAD
-        inputBuffer.GetNumberOfReadyEvents(&outNum);
-        VERIFY_ARE_EQUAL(outNum, 0u);
-=======
-        VERIFY_ARE_EQUAL(inputBuffer.GetNumberOfReadyEvents(), 0);
->>>>>>> 01df02b5
+        VERIFY_ARE_EQUAL(inputBuffer.GetNumberOfReadyEvents(), 0u);
 
         // sending a system key event should not stop the pause and
         // the record should be stored in the input buffer
@@ -686,10 +559,6 @@
                                                             0,
                                                             false,
                                                             false));
-<<<<<<< HEAD
-        VERIFY_ARE_EQUAL(outNum, 1u);
-=======
->>>>>>> 01df02b5
     }
 
     TEST_METHOD(WritingToEmptyBufferSignalsWaitEvent)
