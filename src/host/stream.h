/*++
Copyright (c) Microsoft Corporation

Module Name:
- stream.h

Abstract:
- This file implements the NT console server stream API

Author:
- Therese Stowell (ThereseS) 6-Nov-1990

Revision History:
--*/

#pragma once

#include "cmdline.h"

#define IS_CONTROL_CHAR(wch)  ((wch) < L' ')

// Routine Description:
// - This routine is used in stream input.  It gets input and filters it for unicode characters.
// Arguments:
// - pInputBuffer - Pointer to input buffer.
// - Char - Unicode char input.
// - Wait - TRUE if the routine shouldn't wait for input.
// - Console - Pointer to console buffer information.
// - HandleData - Pointer to handle data structure.
// - Message - csr api message.
// - WaitRoutine - Routine to call when wait is woken up.
// - WaitParameter - Parameter to pass to wait routine.
// - WaitParameterLength - Length of wait parameter.
// - WaitBlockExists - TRUE if wait block has already been created.
// - CommandLineEditingKeys - if present, arrow keys will be returned. on output, if TRUE, Char contains virtual key code for arrow key.
// - CommandLinePopupKeys - if present, arrow keys will be returned. on output, if TRUE, Char contains virtual key code for arrow key.
// Return Value:
// - <none>
<<<<<<< HEAD
NTSTATUS GetChar(_In_ INPUT_INFORMATION* pInputInfo,
=======
NTSTATUS GetChar(_In_ InputBuffer* pInputBuffer,
>>>>>>> 01df02b5
                 _Out_ PWCHAR pwchChar,
                 _In_ const BOOL fWait,
                 _In_opt_ INPUT_READ_HANDLE_DATA* pHandleData,
                 _In_opt_ PCONSOLE_API_MSG pConsoleMessage,
                 _In_opt_ ConsoleWaitRoutine pWaitRoutine,
                 _In_opt_ PVOID pvWaitParameter,
                 _In_opt_ ULONG ulWaitParameterLength,
                 _In_opt_ BOOLEAN fWaitBlockExists,
                 _Out_opt_ PBOOLEAN pfCommandLineEditingKeys,
                 _Out_opt_ PBOOLEAN pfCommandLinePopupKeys,
                 _Out_opt_ PBOOLEAN pfEnableScrollMode,
                 _Out_opt_ PDWORD pdwKeyState);

// Routine Description:
// - This routine returns the total number of screen spaces the characters up to the specified character take up.
ULONG RetrieveTotalNumberOfSpaces(_In_ const SHORT sOriginalCursorPositionX,
                                  _In_reads_(ulCurrentPosition) const WCHAR * const pwchBuffer,
                                  _In_ const ULONG ulCurrentPosition);

// Routine Description:
// - This routine returns the number of screen spaces the specified character takes up.
ULONG RetrieveNumberOfSpaces(_In_ SHORT sOriginalCursorPositionX,
                             _In_reads_(ulCurrentPosition + 1) const WCHAR * const pwchBuffer,
                             _In_ ULONG ulCurrentPosition);


// Return Value:
// - TRUE if read is completed
BOOL ProcessCookedReadInput(_In_ PCOOKED_READ_DATA pCookedReadData, _In_ WCHAR wch, _In_ const DWORD dwKeyState, _Out_ NTSTATUS* pStatus);

NTSTATUS CookedRead(_In_ PCOOKED_READ_DATA pCookedReadData, _In_ PCONSOLE_API_MSG pWaitReplyMessage, _In_ const BOOLEAN fWaitRoutine);

BOOL CookedReadWaitRoutine(_In_ PCONSOLE_API_MSG pWaitReplyMessage,
                           _In_ PCOOKED_READ_DATA pCookedReadData,
                           _In_ WaitTerminationReason TerminationReason);

// Routine Description:
// - This routine reads characters from the input stream.
NTSTATUS SrvReadConsole(_Inout_ PCONSOLE_API_MSG m, _Inout_ PBOOL ReplyPending);

VOID UnblockWriteConsole(_In_ const DWORD dwReason);

// Routine Description:
// -  This routine writes characters to the output stream.
NTSTATUS SrvWriteConsole(_Inout_ PCONSOLE_API_MSG m, _Inout_ PBOOL ReplyPending);

BOOL WriteConsoleWaitRoutine(_In_ PCONSOLE_API_MSG pWaitReplyMessage,
                             _In_ PVOID pvWaitParameter,
                             _In_ WaitTerminationReason const TerminationReason);


NTSTATUS SrvCloseHandle(_In_ PCONSOLE_API_MSG m);<|MERGE_RESOLUTION|>--- conflicted
+++ resolved
@@ -36,11 +36,7 @@
 // - CommandLinePopupKeys - if present, arrow keys will be returned. on output, if TRUE, Char contains virtual key code for arrow key.
 // Return Value:
 // - <none>
-<<<<<<< HEAD
-NTSTATUS GetChar(_In_ INPUT_INFORMATION* pInputInfo,
-=======
 NTSTATUS GetChar(_In_ InputBuffer* pInputBuffer,
->>>>>>> 01df02b5
                  _Out_ PWCHAR pwchChar,
                  _In_ const BOOL fWait,
                  _In_opt_ INPUT_READ_HANDLE_DATA* pHandleData,
