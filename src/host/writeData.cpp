/********************************************************
*                                                       *
*   Copyright (C) Microsoft. All rights reserved.       *
*                                                       *
********************************************************/

#include "precomp.h"
#include "writeData.hpp"

#include "_stream.h"
#include "..\types\inc\convert.hpp"

#include "..\interactivity\inc\ServiceLocator.hpp"

// Routine Description:
// - Creates a new write data object for used in servicing write console requests
// Arguments:
// - psiContext - The output buffer to write text data to
// - pwchContext - The string information that the client application sent us to be written
// - cbContext - Byte count of the string above
// - uiOutputCodepage - When the wait is completed, we *might* have to convert the byte count
//                      back into a specific codepage if the initial call was an A call.
//                      We need to remember what output codepage was set at the moment in time
//                      when the write was delayed as it might change by the time it is serviced.
// Return Value:
// - THROW: Throws if space cannot be allocated to copy the given string
WriteData::WriteData(_In_ SCREEN_INFORMATION* const psiContext,
                     _In_reads_bytes_(cbContext) wchar_t* const pwchContext,
                     const ULONG cbContext,
                     const UINT uiOutputCodepage) :
    IWaitRoutine(ReplyDataType::Write),
    _psiContext(psiContext),
    _pwchContext(THROW_IF_NULL_ALLOC(reinterpret_cast<wchar_t*>(new byte[cbContext]))),
    _cbContext(cbContext),
    _uiOutputCodepage(uiOutputCodepage),
    _fLeadByteCaptured(false),
    _fLeadByteConsumed(false),
    _cchUtf8Consumed(0)
{
    memmove(_pwchContext, pwchContext, _cbContext);
}

// Routine Description:
// - Destroys the write data object
// - Frees the string copy we made on creation
WriteData::~WriteData()
{
    if (nullptr != _pwchContext)
    {
        delete[] _pwchContext;
    }
}

// Routine Description:
// - Stores some additional information about lead byte adjustments from the conversion
//   in WriteConsoleA before the real WriteConsole processing (always W) is reached
//   so we can restore an accurate A byte count at the very end when the wait is serviced.
// Arguments:
// - fLeadByteCaptured - A lead byte was removed from the string before converted it and saved it.
//                       We need to report to the original caller that we "wrote" the byte
//                       even though it is held in escrow for the next call because it was
//                       the last character in the stream.
// - fLeadByteConsumed - We had a lead byte in escrow from the previous call that we stitched onto the
//                       front of the input string even though the caller didn't write it in this call.
//                       We need to report the byte count back to the caller without including this byte
//                       in the calculation as it wasn't a part of what was given in this exact call.
// Return Value:
// - <none>
void WriteData::SetLeadByteAdjustmentStatus(const bool fLeadByteCaptured,
                                            const bool fLeadByteConsumed)
{
    _fLeadByteCaptured = fLeadByteCaptured;
    _fLeadByteConsumed = fLeadByteConsumed;
}

// Routine Description:
// - For UTF-8 codepages, remembers how many bytes that the UTF-8 parser said it consumed from the input stream.
//   This will allow us to give back the correct value after the wait routine Notify services the data later.
// Arguments:
// - cchUtf8Consumed - Count of characters consumed by the UTF-8 parser off the input stream to generate the
//                     wide character string that is stowed in this object for consumption in the notify routine later.
// Return Value:
// - <none>
void WriteData::SetUtf8ConsumedCharacters(const size_t cchUtf8Consumed)
{
    _cchUtf8Consumed = cchUtf8Consumed;
}

// Routine Description:
// - Called back at a later time to resume the writing operation when the output object becomes unblocked.
// Arguments:
// - TerminationReason - if this routine is called because a ctrl-c or ctrl-break was seen, this argument
//                      contains CtrlC or CtrlBreak. If the owning thread is exiting, it will have ThreadDying. Otherwise 0.
// - fIsUnicode - Input data was in UCS-2 unicode or it needs to be converted with the current Output Codepage
// - pReplyStatus - The status code to return to the client application that originally called the API (before it was queued to wait)
// - pNumBytes - The number of bytes of data that the server/driver will need to transmit back to the client process
// - pControlKeyState - Unused for write operations. Set to 0.
// - pOutputData - not used.
// - TRUE if the wait is done and result buffer/status code can be sent back to the client.
// - FALSE if we need to continue to wait because the output object blocked again
<<<<<<< HEAD
BOOL WriteData::Notify(const WaitTerminationReason TerminationReason,
                       const BOOLEAN fIsUnicode,
=======
bool WriteData::Notify(_In_ WaitTerminationReason const TerminationReason,
                       _In_ bool const fIsUnicode,
>>>>>>> 52ba82ab
                       _Out_ NTSTATUS* const pReplyStatus,
                       _Out_ DWORD* const pNumBytes,
                       _Out_ DWORD* const pControlKeyState,
                       _Out_ void* const /*pOutputData*/)
{
    *pNumBytes = _cbContext;
    *pControlKeyState = 0;

    if (IsFlagSet(TerminationReason, WaitTerminationReason::ThreadDying))
    {
        *pReplyStatus = STATUS_THREAD_IS_TERMINATING;
        return true;
    }

    // if we get to here, this routine was called by the input
    // thread, which grabs the current console lock.

    // This routine should be called by a thread owning the same lock on the
    // same console as we're reading from.

    assert(ServiceLocator::LocateGlobals().getConsoleInformation().IsConsoleLocked());

    WriteData* pWaiter = nullptr;
    ULONG cbContext = _cbContext;
    NTSTATUS Status = DoWriteConsole(_pwchContext,
                                     &cbContext,
                                     _psiContext,
                                     &pWaiter);

    if (Status == CONSOLE_STATUS_WAIT)
    {
        // an extra waiter will be created by DoWriteConsole, but we're already a waiter so discard it.
        delete pWaiter;
        return false;
    }

    // There's extra work to do to correct the byte counts if the original call was an A-version call.
    // We always process and hold text in the waiter as W-version text, but the A call is expecting
    // a byte value in its own codepage of how much we have written in that codepage.
    if (!fIsUnicode)
    {
        if (CP_UTF8 != _uiOutputCodepage)
        {
            // At this level with WriteConsole, everything is byte counts, so change back to char counts for
            // GetALengthFromW to work correctly.
            const size_t cchContext = cbContext / sizeof(wchar_t);

            // For non-UTF-8 codepages, we need to back convert the amount consumed and then
            // correlate that with any lead bytes we may have kept for later or reintroduced
            // from previous calls.
            size_t cchTextBufferRead = 0;

            // Start by counting the number of A bytes we used in printing our W string to the screen.
            LOG_IF_FAILED(GetALengthFromW(_uiOutputCodepage, _pwchContext, cchContext, &cchTextBufferRead));

            // If we captured a byte off the string this time around up above, it means we didn't feed
            // it into the WriteConsoleW above, and therefore its consumption isn't accounted for
            // in the count we just made. Add +1 to compensate.
            if (_fLeadByteCaptured)
            {
                cchTextBufferRead++;
            }

            // If we consumed an internally-stored lead byte this time around up above, it means that we
            // fed a byte into WriteConsoleW that wasn't a part of this particular call's request.
            // We need to -1 to compensate and tell the caller the right number of bytes consumed this request.
            if (_fLeadByteConsumed)
            {
                cchTextBufferRead--;
            }

            LOG_IF_FAILED(SizeTToULong(cchTextBufferRead, &cbContext));
        }
        else
        {
            // For UTF-8, we were told exactly how many valid bytes were consumed before we got into the wait state.
            // Just give that value back now.
            LOG_IF_FAILED(SizeTToULong(_cchUtf8Consumed, &cbContext));
        }
    }

    *pNumBytes = cbContext;
    *pReplyStatus = Status;
    return true;
}
<|MERGE_RESOLUTION|>--- conflicted
+++ resolved
@@ -1,192 +1,187 @@
-/********************************************************
-*                                                       *
-*   Copyright (C) Microsoft. All rights reserved.       *
-*                                                       *
-********************************************************/
-
-#include "precomp.h"
-#include "writeData.hpp"
-
-#include "_stream.h"
-#include "..\types\inc\convert.hpp"
-
-#include "..\interactivity\inc\ServiceLocator.hpp"
-
-// Routine Description:
-// - Creates a new write data object for used in servicing write console requests
-// Arguments:
-// - psiContext - The output buffer to write text data to
-// - pwchContext - The string information that the client application sent us to be written
-// - cbContext - Byte count of the string above
-// - uiOutputCodepage - When the wait is completed, we *might* have to convert the byte count
-//                      back into a specific codepage if the initial call was an A call.
-//                      We need to remember what output codepage was set at the moment in time
-//                      when the write was delayed as it might change by the time it is serviced.
-// Return Value:
-// - THROW: Throws if space cannot be allocated to copy the given string
-WriteData::WriteData(_In_ SCREEN_INFORMATION* const psiContext,
-                     _In_reads_bytes_(cbContext) wchar_t* const pwchContext,
-                     const ULONG cbContext,
-                     const UINT uiOutputCodepage) :
-    IWaitRoutine(ReplyDataType::Write),
-    _psiContext(psiContext),
-    _pwchContext(THROW_IF_NULL_ALLOC(reinterpret_cast<wchar_t*>(new byte[cbContext]))),
-    _cbContext(cbContext),
-    _uiOutputCodepage(uiOutputCodepage),
-    _fLeadByteCaptured(false),
-    _fLeadByteConsumed(false),
-    _cchUtf8Consumed(0)
-{
-    memmove(_pwchContext, pwchContext, _cbContext);
-}
-
-// Routine Description:
-// - Destroys the write data object
-// - Frees the string copy we made on creation
-WriteData::~WriteData()
-{
-    if (nullptr != _pwchContext)
-    {
-        delete[] _pwchContext;
-    }
-}
-
-// Routine Description:
-// - Stores some additional information about lead byte adjustments from the conversion
-//   in WriteConsoleA before the real WriteConsole processing (always W) is reached
-//   so we can restore an accurate A byte count at the very end when the wait is serviced.
-// Arguments:
-// - fLeadByteCaptured - A lead byte was removed from the string before converted it and saved it.
-//                       We need to report to the original caller that we "wrote" the byte
-//                       even though it is held in escrow for the next call because it was
-//                       the last character in the stream.
-// - fLeadByteConsumed - We had a lead byte in escrow from the previous call that we stitched onto the
-//                       front of the input string even though the caller didn't write it in this call.
-//                       We need to report the byte count back to the caller without including this byte
-//                       in the calculation as it wasn't a part of what was given in this exact call.
-// Return Value:
-// - <none>
-void WriteData::SetLeadByteAdjustmentStatus(const bool fLeadByteCaptured,
-                                            const bool fLeadByteConsumed)
-{
-    _fLeadByteCaptured = fLeadByteCaptured;
-    _fLeadByteConsumed = fLeadByteConsumed;
-}
-
-// Routine Description:
-// - For UTF-8 codepages, remembers how many bytes that the UTF-8 parser said it consumed from the input stream.
-//   This will allow us to give back the correct value after the wait routine Notify services the data later.
-// Arguments:
-// - cchUtf8Consumed - Count of characters consumed by the UTF-8 parser off the input stream to generate the
-//                     wide character string that is stowed in this object for consumption in the notify routine later.
-// Return Value:
-// - <none>
-void WriteData::SetUtf8ConsumedCharacters(const size_t cchUtf8Consumed)
-{
-    _cchUtf8Consumed = cchUtf8Consumed;
-}
-
-// Routine Description:
-// - Called back at a later time to resume the writing operation when the output object becomes unblocked.
-// Arguments:
-// - TerminationReason - if this routine is called because a ctrl-c or ctrl-break was seen, this argument
-//                      contains CtrlC or CtrlBreak. If the owning thread is exiting, it will have ThreadDying. Otherwise 0.
-// - fIsUnicode - Input data was in UCS-2 unicode or it needs to be converted with the current Output Codepage
-// - pReplyStatus - The status code to return to the client application that originally called the API (before it was queued to wait)
-// - pNumBytes - The number of bytes of data that the server/driver will need to transmit back to the client process
-// - pControlKeyState - Unused for write operations. Set to 0.
-// - pOutputData - not used.
-// - TRUE if the wait is done and result buffer/status code can be sent back to the client.
-// - FALSE if we need to continue to wait because the output object blocked again
-<<<<<<< HEAD
-BOOL WriteData::Notify(const WaitTerminationReason TerminationReason,
-                       const BOOLEAN fIsUnicode,
-=======
-bool WriteData::Notify(_In_ WaitTerminationReason const TerminationReason,
-                       _In_ bool const fIsUnicode,
->>>>>>> 52ba82ab
-                       _Out_ NTSTATUS* const pReplyStatus,
-                       _Out_ DWORD* const pNumBytes,
-                       _Out_ DWORD* const pControlKeyState,
-                       _Out_ void* const /*pOutputData*/)
-{
-    *pNumBytes = _cbContext;
-    *pControlKeyState = 0;
-
-    if (IsFlagSet(TerminationReason, WaitTerminationReason::ThreadDying))
-    {
-        *pReplyStatus = STATUS_THREAD_IS_TERMINATING;
-        return true;
-    }
-
-    // if we get to here, this routine was called by the input
-    // thread, which grabs the current console lock.
-
-    // This routine should be called by a thread owning the same lock on the
-    // same console as we're reading from.
-
-    assert(ServiceLocator::LocateGlobals().getConsoleInformation().IsConsoleLocked());
-
-    WriteData* pWaiter = nullptr;
-    ULONG cbContext = _cbContext;
-    NTSTATUS Status = DoWriteConsole(_pwchContext,
-                                     &cbContext,
-                                     _psiContext,
-                                     &pWaiter);
-
-    if (Status == CONSOLE_STATUS_WAIT)
-    {
-        // an extra waiter will be created by DoWriteConsole, but we're already a waiter so discard it.
-        delete pWaiter;
-        return false;
-    }
-
-    // There's extra work to do to correct the byte counts if the original call was an A-version call.
-    // We always process and hold text in the waiter as W-version text, but the A call is expecting
-    // a byte value in its own codepage of how much we have written in that codepage.
-    if (!fIsUnicode)
-    {
-        if (CP_UTF8 != _uiOutputCodepage)
-        {
-            // At this level with WriteConsole, everything is byte counts, so change back to char counts for
-            // GetALengthFromW to work correctly.
-            const size_t cchContext = cbContext / sizeof(wchar_t);
-
-            // For non-UTF-8 codepages, we need to back convert the amount consumed and then
-            // correlate that with any lead bytes we may have kept for later or reintroduced
-            // from previous calls.
-            size_t cchTextBufferRead = 0;
-
-            // Start by counting the number of A bytes we used in printing our W string to the screen.
-            LOG_IF_FAILED(GetALengthFromW(_uiOutputCodepage, _pwchContext, cchContext, &cchTextBufferRead));
-
-            // If we captured a byte off the string this time around up above, it means we didn't feed
-            // it into the WriteConsoleW above, and therefore its consumption isn't accounted for
-            // in the count we just made. Add +1 to compensate.
-            if (_fLeadByteCaptured)
-            {
-                cchTextBufferRead++;
-            }
-
-            // If we consumed an internally-stored lead byte this time around up above, it means that we
-            // fed a byte into WriteConsoleW that wasn't a part of this particular call's request.
-            // We need to -1 to compensate and tell the caller the right number of bytes consumed this request.
-            if (_fLeadByteConsumed)
-            {
-                cchTextBufferRead--;
-            }
-
-            LOG_IF_FAILED(SizeTToULong(cchTextBufferRead, &cbContext));
-        }
-        else
-        {
-            // For UTF-8, we were told exactly how many valid bytes were consumed before we got into the wait state.
-            // Just give that value back now.
-            LOG_IF_FAILED(SizeTToULong(_cchUtf8Consumed, &cbContext));
-        }
-    }
-
-    *pNumBytes = cbContext;
-    *pReplyStatus = Status;
-    return true;
-}
+/********************************************************
+*                                                       *
+*   Copyright (C) Microsoft. All rights reserved.       *
+*                                                       *
+********************************************************/
+
+#include "precomp.h"
+#include "writeData.hpp"
+
+#include "_stream.h"
+#include "..\types\inc\convert.hpp"
+
+#include "..\interactivity\inc\ServiceLocator.hpp"
+
+// Routine Description:
+// - Creates a new write data object for used in servicing write console requests
+// Arguments:
+// - psiContext - The output buffer to write text data to
+// - pwchContext - The string information that the client application sent us to be written
+// - cbContext - Byte count of the string above
+// - uiOutputCodepage - When the wait is completed, we *might* have to convert the byte count
+//                      back into a specific codepage if the initial call was an A call.
+//                      We need to remember what output codepage was set at the moment in time
+//                      when the write was delayed as it might change by the time it is serviced.
+// Return Value:
+// - THROW: Throws if space cannot be allocated to copy the given string
+WriteData::WriteData(_In_ SCREEN_INFORMATION* const psiContext,
+                     _In_reads_bytes_(cbContext) wchar_t* const pwchContext,
+                     const ULONG cbContext,
+                     const UINT uiOutputCodepage) :
+    IWaitRoutine(ReplyDataType::Write),
+    _psiContext(psiContext),
+    _pwchContext(THROW_IF_NULL_ALLOC(reinterpret_cast<wchar_t*>(new byte[cbContext]))),
+    _cbContext(cbContext),
+    _uiOutputCodepage(uiOutputCodepage),
+    _fLeadByteCaptured(false),
+    _fLeadByteConsumed(false),
+    _cchUtf8Consumed(0)
+{
+    memmove(_pwchContext, pwchContext, _cbContext);
+}
+
+// Routine Description:
+// - Destroys the write data object
+// - Frees the string copy we made on creation
+WriteData::~WriteData()
+{
+    if (nullptr != _pwchContext)
+    {
+        delete[] _pwchContext;
+    }
+}
+
+// Routine Description:
+// - Stores some additional information about lead byte adjustments from the conversion
+//   in WriteConsoleA before the real WriteConsole processing (always W) is reached
+//   so we can restore an accurate A byte count at the very end when the wait is serviced.
+// Arguments:
+// - fLeadByteCaptured - A lead byte was removed from the string before converted it and saved it.
+//                       We need to report to the original caller that we "wrote" the byte
+//                       even though it is held in escrow for the next call because it was
+//                       the last character in the stream.
+// - fLeadByteConsumed - We had a lead byte in escrow from the previous call that we stitched onto the
+//                       front of the input string even though the caller didn't write it in this call.
+//                       We need to report the byte count back to the caller without including this byte
+//                       in the calculation as it wasn't a part of what was given in this exact call.
+// Return Value:
+// - <none>
+void WriteData::SetLeadByteAdjustmentStatus(const bool fLeadByteCaptured,
+                                            const bool fLeadByteConsumed)
+{
+    _fLeadByteCaptured = fLeadByteCaptured;
+    _fLeadByteConsumed = fLeadByteConsumed;
+}
+
+// Routine Description:
+// - For UTF-8 codepages, remembers how many bytes that the UTF-8 parser said it consumed from the input stream.
+//   This will allow us to give back the correct value after the wait routine Notify services the data later.
+// Arguments:
+// - cchUtf8Consumed - Count of characters consumed by the UTF-8 parser off the input stream to generate the
+//                     wide character string that is stowed in this object for consumption in the notify routine later.
+// Return Value:
+// - <none>
+void WriteData::SetUtf8ConsumedCharacters(const size_t cchUtf8Consumed)
+{
+    _cchUtf8Consumed = cchUtf8Consumed;
+}
+
+// Routine Description:
+// - Called back at a later time to resume the writing operation when the output object becomes unblocked.
+// Arguments:
+// - TerminationReason - if this routine is called because a ctrl-c or ctrl-break was seen, this argument
+//                      contains CtrlC or CtrlBreak. If the owning thread is exiting, it will have ThreadDying. Otherwise 0.
+// - fIsUnicode - Input data was in UCS-2 unicode or it needs to be converted with the current Output Codepage
+// - pReplyStatus - The status code to return to the client application that originally called the API (before it was queued to wait)
+// - pNumBytes - The number of bytes of data that the server/driver will need to transmit back to the client process
+// - pControlKeyState - Unused for write operations. Set to 0.
+// - pOutputData - not used.
+// - true if the wait is done and result buffer/status code can be sent back to the client.
+// - false if we need to continue to wait because the output object blocked again
+bool WriteData::Notify(const WaitTerminationReason TerminationReason,
+                       const bool fIsUnicode,
+                       _Out_ NTSTATUS* const pReplyStatus,
+                       _Out_ DWORD* const pNumBytes,
+                       _Out_ DWORD* const pControlKeyState,
+                       _Out_ void* const /*pOutputData*/)
+{
+    *pNumBytes = _cbContext;
+    *pControlKeyState = 0;
+
+    if (IsFlagSet(TerminationReason, WaitTerminationReason::ThreadDying))
+    {
+        *pReplyStatus = STATUS_THREAD_IS_TERMINATING;
+        return true;
+    }
+
+    // if we get to here, this routine was called by the input
+    // thread, which grabs the current console lock.
+
+    // This routine should be called by a thread owning the same lock on the
+    // same console as we're reading from.
+
+    assert(ServiceLocator::LocateGlobals().getConsoleInformation().IsConsoleLocked());
+
+    WriteData* pWaiter = nullptr;
+    ULONG cbContext = _cbContext;
+    NTSTATUS Status = DoWriteConsole(_pwchContext,
+                                     &cbContext,
+                                     _psiContext,
+                                     &pWaiter);
+
+    if (Status == CONSOLE_STATUS_WAIT)
+    {
+        // an extra waiter will be created by DoWriteConsole, but we're already a waiter so discard it.
+        delete pWaiter;
+        return false;
+    }
+
+    // There's extra work to do to correct the byte counts if the original call was an A-version call.
+    // We always process and hold text in the waiter as W-version text, but the A call is expecting
+    // a byte value in its own codepage of how much we have written in that codepage.
+    if (!fIsUnicode)
+    {
+        if (CP_UTF8 != _uiOutputCodepage)
+        {
+            // At this level with WriteConsole, everything is byte counts, so change back to char counts for
+            // GetALengthFromW to work correctly.
+            const size_t cchContext = cbContext / sizeof(wchar_t);
+
+            // For non-UTF-8 codepages, we need to back convert the amount consumed and then
+            // correlate that with any lead bytes we may have kept for later or reintroduced
+            // from previous calls.
+            size_t cchTextBufferRead = 0;
+
+            // Start by counting the number of A bytes we used in printing our W string to the screen.
+            LOG_IF_FAILED(GetALengthFromW(_uiOutputCodepage, _pwchContext, cchContext, &cchTextBufferRead));
+
+            // If we captured a byte off the string this time around up above, it means we didn't feed
+            // it into the WriteConsoleW above, and therefore its consumption isn't accounted for
+            // in the count we just made. Add +1 to compensate.
+            if (_fLeadByteCaptured)
+            {
+                cchTextBufferRead++;
+            }
+
+            // If we consumed an internally-stored lead byte this time around up above, it means that we
+            // fed a byte into WriteConsoleW that wasn't a part of this particular call's request.
+            // We need to -1 to compensate and tell the caller the right number of bytes consumed this request.
+            if (_fLeadByteConsumed)
+            {
+                cchTextBufferRead--;
+            }
+
+            LOG_IF_FAILED(SizeTToULong(cchTextBufferRead, &cbContext));
+        }
+        else
+        {
+            // For UTF-8, we were told exactly how many valid bytes were consumed before we got into the wait state.
+            // Just give that value back now.
+            LOG_IF_FAILED(SizeTToULong(_cchUtf8Consumed, &cbContext));
+        }
+    }
+
+    *pNumBytes = cbContext;
+    *pReplyStatus = Status;
+    return true;
+}