/********************************************************
*                                                       *
*   Copyright (C) Microsoft. All rights reserved.       *
*                                                       *
********************************************************/

#include "precomp.h"

#include "_output.h"
#include "output.h"

#include "getset.h"
#include "misc.h"

#include "..\interactivity\inc\ServiceLocator.hpp"
#include "..\types\inc\Viewport.hpp"

#pragma hdrstop
using namespace Microsoft::Console::Types;

// This routine figures out what parameters to pass to CreateScreenBuffer based on the data from STARTUPINFO and the
// registry defaults, and then calls CreateScreenBuffer.
NTSTATUS DoCreateScreenBuffer()
{
    CONSOLE_INFORMATION& gci = ServiceLocator::LocateGlobals().getConsoleInformation();
    CHAR_INFO Fill;
    Fill.Attributes = gci.GetFillAttribute();
    Fill.Char.UnicodeChar = UNICODE_SPACE;

    CHAR_INFO PopupFill;
    PopupFill.Attributes = gci.GetPopupFillAttribute();
    PopupFill.Char.UnicodeChar = UNICODE_SPACE;

    FontInfo fiFont(gci.GetFaceName(),
                    static_cast<BYTE>(gci.GetFontFamily()),
                    gci.GetFontWeight(),
                    gci.GetFontSize(),
                    gci.GetCodePage());

    // For East Asian version, we want to get the code page from the registry or shell32, so we can specify console
    // codepage by console.cpl or shell32. The default codepage is OEMCP.
    gci.CP = gci.GetCodePage();
    gci.OutputCP = gci.GetCodePage();

    gci.Flags |= CONSOLE_USE_PRIVATE_FLAGS;

    NTSTATUS Status = SCREEN_INFORMATION::CreateInstance(gci.GetWindowSize(),
                                                         &fiFont,
                                                         gci.GetScreenBufferSize(),
                                                         Fill,
                                                         PopupFill,
                                                         gci.GetCursorSize(),
                                                         &gci.ScreenBuffers);

    // TODO: MSFT 9355013: This needs to be resolved. We increment it once with no handle to ensure it's never cleaned up
    // and one always exists for the renderer (and potentially other functions.)
    // It's currently a load-bearing piece of code. http://osgvsowi/9355013
    if (NT_SUCCESS(Status))
    {
        gci.ScreenBuffers[0].Header.IncrementOriginalScreenBuffer();
    }

    return Status;
}

// Routine Description:
// - This routine copies a rectangular region from the screen buffer. no clipping is done.
// Arguments:
// - ScreenInfo - pointer to screen info
// - SourcePoint - upper left coordinates of source rectangle
// - Target - pointer to target buffer
// - TargetSize - dimensions of target buffer
// - TargetRect - rectangle in source buffer to copy
// Return Value:
// - <none>
NTSTATUS ReadRectFromScreenBuffer(_In_ const SCREEN_INFORMATION * const pScreenInfo,
                                  _In_ COORD const coordSourcePoint,
                                  _Inout_ PCHAR_INFO pciTarget,
                                  _In_ COORD const coordTargetSize,
                                  _In_ PSMALL_RECT const psrTargetRect,
                                  _Inout_opt_ TextAttribute* const pTextAttributes)
{
    DBGOUTPUT(("ReadRectFromScreenBuffer\n"));
    const CONSOLE_INFORMATION& gci = ServiceLocator::LocateGlobals().getConsoleInformation();

    const bool fOutputTextAttributes = pTextAttributes != nullptr;
    short const sXSize = (short)(psrTargetRect->Right - psrTargetRect->Left + 1);
    short const sYSize = (short)(psrTargetRect->Bottom - psrTargetRect->Top + 1);
    ASSERT(sYSize > 0);
    const int ScreenBufferWidth = pScreenInfo->GetScreenBufferSize().X;

    const ROW* pRow = &pScreenInfo->TextInfo->GetRowByOffset(coordSourcePoint.Y);

    // Allocate the TextAttributes once for every row to unpack them
    TextAttribute* rgUnpackedRowAttributes = new TextAttribute[ScreenBufferWidth];
    NTSTATUS Status = NT_TESTNULL(rgUnpackedRowAttributes);
    if (NT_SUCCESS(Status))
    {
        for (short iRow = 0; iRow < sYSize; iRow++)
        {
            PCHAR_INFO pciTargetPtr = (PCHAR_INFO)((PBYTE)pciTarget + SCREEN_BUFFER_POINTER(psrTargetRect->Left,
                                                                                            psrTargetRect->Top + iRow,
                                                                                            coordTargetSize.X,
                                                                                            sizeof(CHAR_INFO)));

            TextAttribute* pTargetAttributes = nullptr;
            if (fOutputTextAttributes)
            {
                pTargetAttributes = (TextAttribute*)(pTextAttributes + SCREEN_BUFFER_POINTER(psrTargetRect->Left,
                                                                                             psrTargetRect->Top + iRow,
                                                                                             coordTargetSize.X,
                                                                                             1));
            }

            // copy the chars and attrs from their respective arrays
            CHAR_ROW::const_iterator it;
            try
            {
                it = std::next(pRow->GetCharRow().cbegin(), coordSourcePoint.X);
            }
<<<<<<< HEAD
            CATCH_LOG();
            const CHAR_ROW::const_iterator itEnd = pRow->GetCharRow().cend();
=======
            catch (...)
            {
                return NTSTATUS_FROM_HRESULT(wil::ResultFromCaughtException());
            }
            const CHAR_ROW::const_iterator itEnd = pRow->CharRow.cend();
>>>>>>> 97819221


            // Unpack the attributes into an array so we can iterate over them.
            pRow->GetAttrRow().UnpackAttrs(rgUnpackedRowAttributes, ScreenBufferWidth);

            for (short iCol = 0; iCol < sXSize && it != itEnd; ++pciTargetPtr, ++it)
            {
                TextAttribute textAttr = rgUnpackedRowAttributes[coordSourcePoint.X + iCol];
                DbcsAttribute dbcsAttribute = pRow->GetCharRow().GetAttribute(coordSourcePoint.X + iCol);

                if (iCol == 0 && dbcsAttribute.IsTrailing())
                {
                    pciTargetPtr->Char.UnicodeChar = UNICODE_SPACE;
                    dbcsAttribute.SetSingle();
                }
                else if (iCol + 1 >= sXSize && dbcsAttribute.IsLeading())
                {
                    pciTargetPtr->Char.UnicodeChar = UNICODE_SPACE;
                    dbcsAttribute.SetSingle();
                }
                else
                {
                    pciTargetPtr->Char.UnicodeChar = it->first;
                }

                pciTargetPtr->Attributes = dbcsAttribute.GeneratePublicApiAttributeFormat();

                // Always copy the legacy attributes to the CHAR_INFO.
                pciTargetPtr->Attributes |= gci.GenerateLegacyAttributes(textAttr);

                if (fOutputTextAttributes)
                {
                    pTargetAttributes->SetFrom(textAttr);
                    pTargetAttributes++;
                }

                iCol += 1;
            }

            try
            {
                pRow = &pScreenInfo->TextInfo->GetNextRowNoWrap(*pRow);
            }
            catch (...)
            {
                LOG_HR(wil::ResultFromCaughtException());
            }
        }
        delete[] rgUnpackedRowAttributes;
    }
    return Status;
}

// Routine Description:
// - This routine copies a rectangular region from the screen buffer to the screen buffer.  no clipping is done.
// Arguments:
// - ScreenInfo - pointer to screen info
// - SourceRect - rectangle in source buffer to copy
// - TargetPoint - upper left coordinates of new location rectangle
// Return Value:
// - <none>
NTSTATUS _CopyRectangle(_In_ PSCREEN_INFORMATION pScreenInfo, _In_ const SMALL_RECT * const psrSource, _In_ const COORD coordTarget)
{
    DBGOUTPUT(("_CopyRectangle\n"));

    COORD SourcePoint;
    SourcePoint.X = psrSource->Left;
    SourcePoint.Y = psrSource->Top;

    SMALL_RECT Target;
    Target.Left = 0;
    Target.Top = 0;
    Target.Right = psrSource->Right - psrSource->Left;
    Target.Bottom = psrSource->Bottom - psrSource->Top;

    COORD Size;
    Size.X = Target.Right;
    Size.Y = Target.Bottom;
    Size.X++;
    Size.Y++;

    CHAR_INFO* rgciScrollBuffer = new CHAR_INFO[Size.X * Size.Y];
    NTSTATUS Status = NT_TESTNULL(rgciScrollBuffer);
    if (NT_SUCCESS(Status))
    {
        TextAttribute* rTextAttrs = new TextAttribute[Size.X * Size.Y];
        Status = NT_TESTNULL(rTextAttrs);
        if (NT_SUCCESS(Status))
        {
            Status = ReadRectFromScreenBuffer(pScreenInfo, SourcePoint, rgciScrollBuffer, Size, &Target, rTextAttrs);
            if (NT_SUCCESS(Status))
            {
                Status = WriteRectToScreenBuffer((PBYTE)rgciScrollBuffer, Size, &Target, pScreenInfo, coordTarget, rTextAttrs);  // ScrollBuffer won't need conversion
            }
            delete[] rTextAttrs;
        }
        delete[] rgciScrollBuffer;
    }
    return Status;
}

// Routine Description:
// - This routine reads a rectangular region from the screen buffer. The region is first clipped.
// Arguments:
// - ScreenInformation - Screen buffer to read from.
// - Buffer - Buffer to read into.
// - ReadRegion - Region to read.
// Return Value:
NTSTATUS ReadScreenBuffer(_In_ const SCREEN_INFORMATION * const pScreenInfo, _Inout_ PCHAR_INFO pciBuffer, _Inout_ PSMALL_RECT psrReadRegion)
{
    DBGOUTPUT(("ReadScreenBuffer\n"));

    // calculate dimensions of caller's buffer.  have to do this calculation before clipping.
    COORD TargetSize;
    TargetSize.X = (SHORT)(psrReadRegion->Right - psrReadRegion->Left + 1);
    TargetSize.Y = (SHORT)(psrReadRegion->Bottom - psrReadRegion->Top + 1);

    if (TargetSize.X <= 0 || TargetSize.Y <= 0)
    {
        psrReadRegion->Right = psrReadRegion->Left - 1;
        psrReadRegion->Bottom = psrReadRegion->Top - 1;
        return STATUS_SUCCESS;
    }

    // do clipping.
    const COORD coordScreenBufferSize = pScreenInfo->GetScreenBufferSize();
    if (psrReadRegion->Right > (SHORT)(coordScreenBufferSize.X - 1))
    {
        psrReadRegion->Right = (SHORT)(coordScreenBufferSize.X - 1);
    }
    if (psrReadRegion->Bottom > (SHORT)(coordScreenBufferSize.Y - 1))
    {
        psrReadRegion->Bottom = (SHORT)(coordScreenBufferSize.Y - 1);
    }

    COORD TargetPoint;
    if (psrReadRegion->Left < 0)
    {
        TargetPoint.X = -psrReadRegion->Left;
        psrReadRegion->Left = 0;
    }
    else
    {
        TargetPoint.X = 0;
    }

    if (psrReadRegion->Top < 0)
    {
        TargetPoint.Y = -psrReadRegion->Top;
        psrReadRegion->Top = 0;
    }
    else
    {
        TargetPoint.Y = 0;
    }

    COORD SourcePoint;
    SourcePoint.X = psrReadRegion->Left;
    SourcePoint.Y = psrReadRegion->Top;

    SMALL_RECT Target;
    Target.Left = TargetPoint.X;
    Target.Top = TargetPoint.Y;
    Target.Right = TargetPoint.X + (psrReadRegion->Right - psrReadRegion->Left);
    Target.Bottom = TargetPoint.Y + (psrReadRegion->Bottom - psrReadRegion->Top);

    return ReadRectFromScreenBuffer(pScreenInfo, SourcePoint, pciBuffer, TargetSize, &Target, nullptr);
}

// Routine Description:
// - This routine write a rectangular region to the screen buffer. The region is first clipped.
// - The region should contain Unicode or UnicodeOem chars.
// Arguments:
// - ScreenInformation - Screen buffer to write to.
// - Buffer - Buffer to write from.
// - ReadRegion - Region to write.
// Return Value:
NTSTATUS WriteScreenBuffer(_In_ PSCREEN_INFORMATION pScreenInfo, _In_ PCHAR_INFO pciBuffer, _Inout_ PSMALL_RECT psrWriteRegion)
{
    DBGOUTPUT(("WriteScreenBuffer\n"));

    // Calculate dimensions of caller's buffer; this calculation must be done before clipping.
    COORD SourceSize;
    SourceSize.X = (SHORT)(psrWriteRegion->Right - psrWriteRegion->Left + 1);
    SourceSize.Y = (SHORT)(psrWriteRegion->Bottom - psrWriteRegion->Top + 1);

    if (SourceSize.X <= 0 || SourceSize.Y <= 0)
    {
        return STATUS_SUCCESS;
    }

    // Ensure that the write region is within the constraints of the screen buffer.
    const COORD coordScreenBufferSize = pScreenInfo->GetScreenBufferSize();
    if (psrWriteRegion->Left >= coordScreenBufferSize.X || psrWriteRegion->Top >= coordScreenBufferSize.Y)
    {
        return STATUS_SUCCESS;
    }

    SMALL_RECT SourceRect;
    // Do clipping.
    if (psrWriteRegion->Right > (SHORT)(coordScreenBufferSize.X - 1))
    {
        psrWriteRegion->Right = (SHORT)(coordScreenBufferSize.X - 1);
    }
    SourceRect.Right = psrWriteRegion->Right - psrWriteRegion->Left;

    if (psrWriteRegion->Bottom > (SHORT)(coordScreenBufferSize.Y - 1))
    {
        psrWriteRegion->Bottom = (SHORT)(coordScreenBufferSize.Y - 1);
    }
    SourceRect.Bottom = psrWriteRegion->Bottom - psrWriteRegion->Top;

    if (psrWriteRegion->Left < 0)
    {
        SourceRect.Left = -psrWriteRegion->Left;
        psrWriteRegion->Left = 0;
    }
    else
    {
        SourceRect.Left = 0;
    }

    if (psrWriteRegion->Top < 0)
    {
        SourceRect.Top = -psrWriteRegion->Top;
        psrWriteRegion->Top = 0;
    }
    else
    {
        SourceRect.Top = 0;
    }

    if (SourceRect.Left > SourceRect.Right || SourceRect.Top > SourceRect.Bottom)
    {
        return STATUS_INVALID_PARAMETER;
    }

    COORD TargetPoint;
    TargetPoint.X = psrWriteRegion->Left;
    TargetPoint.Y = psrWriteRegion->Top;

    return WriteRectToScreenBuffer((PBYTE) pciBuffer, SourceSize, &SourceRect, pScreenInfo, TargetPoint, nullptr);
}

// Routine Description:
// - This routine reads a string of characters or attributes from the screen buffer.
// Arguments:
// - ScreenInfo - Pointer to screen buffer information.
// - Buffer - Buffer to read into.
// - ReadCoord - Screen buffer coordinate to begin reading from.
// - StringType
//      CONSOLE_ASCII         - read a string of ASCII characters.
//      CONSOLE_REAL_UNICODE  - read a string of Real Unicode characters.
//      CONSOLE_FALSE_UNICODE - read a string of False Unicode characters.
//      CONSOLE_ATTRIBUTE     - read a string of attributes.
// - NumRecords - On input, the size of the buffer in elements.  On output, the number of elements read.
// Return Value:
NTSTATUS ReadOutputString(_In_ const SCREEN_INFORMATION * const pScreenInfo,
                          _Inout_ PVOID pvBuffer,
                          _In_ const COORD coordRead,
                          _In_ const ULONG ulStringType,
                          _Inout_ PULONG pcRecords)
{
    DBGOUTPUT(("ReadOutputString\n"));
    const CONSOLE_INFORMATION& gci = ServiceLocator::LocateGlobals().getConsoleInformation();

    if (*pcRecords == 0)
    {
        return STATUS_SUCCESS;
    }

    ULONG NumRead = 0;
    SHORT X = coordRead.X;
    SHORT Y = coordRead.Y;
    const COORD coordScreenBufferSize = pScreenInfo->GetScreenBufferSize();
    if (X >= coordScreenBufferSize.X || X < 0 || Y >= coordScreenBufferSize.Y || Y < 0)
    {
        *pcRecords = 0;
        return STATUS_SUCCESS;
    }

    PWCHAR TransBuffer = nullptr;
    PWCHAR BufPtr;
    if (ulStringType == CONSOLE_ASCII)
    {
        TransBuffer = new WCHAR[*pcRecords];
        if (TransBuffer == nullptr)
        {
            return STATUS_NO_MEMORY;
        }
        BufPtr = TransBuffer;
    }
    else
    {
        BufPtr = (PWCHAR)pvBuffer;
    }

    DbcsAttribute* TransBufferA = nullptr;
    DbcsAttribute* BufPtrA = nullptr;

    {
        TransBufferA = new DbcsAttribute[*pcRecords];
        if (TransBufferA == nullptr)
        {
            if (TransBuffer != nullptr)
            {
                delete[] TransBuffer;
            }

            return STATUS_NO_MEMORY;
        }

        BufPtrA = TransBufferA;
    }

    {
        const ROW* pRow = &pScreenInfo->TextInfo->GetRowByOffset(coordRead.Y);
        SHORT j, k;

        if (ulStringType == CONSOLE_ASCII ||
            ulStringType == CONSOLE_REAL_UNICODE ||
            ulStringType == CONSOLE_FALSE_UNICODE)
        {
            while (NumRead < *pcRecords)
            {
                // copy the chars from its array
                try
                {
                    CHAR_ROW::const_iterator startIt = std::next(pRow->GetCharRow().cbegin(), X);
                    size_t copyAmount = *pcRecords - NumRead;
                    wchar_t* pChars = BufPtr;
                    DbcsAttribute* pAttrs = BufPtrA;
                    if (static_cast<size_t>(coordScreenBufferSize.X - X) > copyAmount)
                    {
                        std::for_each(startIt, std::next(startIt, copyAmount), [&](const auto& vals)
                        {
                            *pChars = vals.first;
                            ++pChars;
                            *pAttrs = vals.second;
                            ++pAttrs;
                        });

                        NumRead += static_cast<ULONG>(copyAmount);
                        break;
                    }
                    else
                    {
                        copyAmount = coordScreenBufferSize.X - X;

                        std::for_each(startIt, std::next(startIt, copyAmount), [&](const auto& vals)
                        {
                            *pChars = vals.first;
                            ++pChars;
                            *pAttrs = vals.second;
                            ++pAttrs;
                        });

                        BufPtr += copyAmount;
                        BufPtrA += copyAmount;

                        NumRead += static_cast<ULONG>(copyAmount);
                        pRow = &pScreenInfo->TextInfo->GetNextRowNoWrap(*pRow);
                    }
                }
                catch (...)
                {
                    return NTSTATUS_FROM_HRESULT(wil::ResultFromCaughtException());
                }

                X = 0;
                Y++;
                if (Y >= coordScreenBufferSize.Y)
                {
                    break;
                }
            }

            if (NumRead)
            {
                PWCHAR Char;
                if (ulStringType == CONSOLE_ASCII)
                {
                    Char = BufPtr = TransBuffer;
                }
                else
                {
                    Char = BufPtr = (PWCHAR)pvBuffer;
                }

                BufPtrA = TransBufferA;
#pragma prefast(suppress:__WARNING_BUFFER_OVERFLOW, "This code is fine")
                if (BufPtrA->IsTrailing())
                {
                    j = k = (SHORT)(NumRead - 1);
                    BufPtr++;
                    *Char++ = UNICODE_SPACE;
                    BufPtrA++;
                    NumRead = 1;
                }
                else
                {
                    j = k = (SHORT)NumRead;
                    NumRead = 0;
                }

                while (j--)
                {
                    if (!BufPtrA->IsTrailing())
                    {
                        *Char++ = *BufPtr;
                        NumRead++;
                    }
                    BufPtr++;
                    BufPtrA++;
                }

                if (k && (BufPtrA - 1)->IsLeading())
                {
                    *(Char - 1) = UNICODE_SPACE;
                }
            }
        }
        else if (ulStringType == CONSOLE_ATTRIBUTE)
        {
            size_t CountOfAttr = 0;
            TextAttributeRun* pAttrRun;
            PWORD TargetPtr = (PWORD)BufPtr;

            while (NumRead < *pcRecords)
            {
                // Copy the attrs from its array.
                CHAR_ROW::const_iterator it;
                try
                {
                    it = std::next(pRow->GetCharRow().cbegin(), X);
                }
                catch (...)
                {
                    return NTSTATUS_FROM_HRESULT(wil::ResultFromCaughtException());
                }
                const CHAR_ROW::const_iterator itEnd = pRow->GetCharRow().cend();

                pRow->GetAttrRow().FindAttrIndex(X, &pAttrRun, &CountOfAttr);

                k = 0;
                for (j = X; j < coordScreenBufferSize.X && it != itEnd; TargetPtr++, ++it)
                {
                    const WORD wLegacyAttributes = pAttrRun->GetAttributes().GetLegacyAttributes();
                    if ((j == X) && it->second.IsTrailing())
                    {
                        *TargetPtr = wLegacyAttributes;
                    }
                    else if (it->second.IsLeading())
                    {
                        if ((NumRead == *pcRecords - 1) || (j == coordScreenBufferSize.X - 1))
                        {
                            *TargetPtr = wLegacyAttributes;
                        }
                        else
                        {
                            *TargetPtr = wLegacyAttributes | it->second.GeneratePublicApiAttributeFormat();
                        }
                    }
                    else
                    {
                        *TargetPtr = wLegacyAttributes | it->second.GeneratePublicApiAttributeFormat();
                    }

                    NumRead++;
                    j += 1;

                    ++k;
                    if (static_cast<size_t>(k) == CountOfAttr && j < coordScreenBufferSize.X)
                    {
                        pAttrRun++;
                        k = 0;
                        CountOfAttr = pAttrRun->GetLength();
                    }

                    if (NumRead == *pcRecords)
                    {
                        delete[] TransBufferA;
                        return STATUS_SUCCESS;
                    }
                }

                try
                {
                    pRow = &pScreenInfo->TextInfo->GetNextRowNoWrap(*pRow);
                }
                catch (...)
                {
                    return NTSTATUS_FROM_HRESULT(wil::ResultFromCaughtException());
                }

                X = 0;
                Y++;
                if (Y >= coordScreenBufferSize.Y)
                {
                    break;
                }
            }
        }
        else
        {
            *pcRecords = 0;
            delete[] TransBufferA;

            return STATUS_INVALID_PARAMETER;
        }
    }

    if (ulStringType == CONSOLE_ASCII)
    {
        UINT const Codepage = gci.OutputCP;

        NumRead = ConvertToOem(Codepage, TransBuffer, NumRead, (LPSTR) pvBuffer, *pcRecords);

        delete[] TransBuffer;
    }

    delete[] TransBufferA;

    *pcRecords = NumRead;
    return STATUS_SUCCESS;
}

void ScreenBufferSizeChange(_In_ COORD const coordNewSize)
{
    const CONSOLE_INFORMATION& gci = ServiceLocator::LocateGlobals().getConsoleInformation();

    try
    {
        gci.pInputBuffer->Write(std::make_unique<WindowBufferSizeEvent>(coordNewSize));
    }
    catch (...)
    {
        LOG_HR(wil::ResultFromCaughtException());
    }
}

void ScrollScreen(_Inout_ PSCREEN_INFORMATION pScreenInfo,
                  _In_ const SMALL_RECT * const psrScroll,
                  _In_opt_ const SMALL_RECT * const psrMerge,
                  _In_ const COORD coordTarget)
{
    NTSTATUS status = STATUS_SUCCESS;

    if (pScreenInfo->IsActiveScreenBuffer())
    {
        IAccessibilityNotifier *pNotifier = ServiceLocator::LocateAccessibilityNotifier();
        status = NT_TESTNULL(pNotifier);

        if (NT_SUCCESS(status))
        {
            pNotifier->NotifyConsoleUpdateScrollEvent(coordTarget.X - psrScroll->Left, coordTarget.Y - psrScroll->Right);
        }
        IRenderer* const pRender = ServiceLocator::LocateGlobals().pRender;
        if (pRender != nullptr)
        {
            // psrScroll is the source rectangle which gets written with the same dimensions to the coordTarget position.
            // Therefore the final rectangle starts with the top left corner at coordTarget
            // and the size is the size of psrScroll.
            // NOTE: psrScroll is an INCLUSIVE rectangle, so we must add 1 when measuring width as R-L or B-T
            Viewport scrollRect = Viewport::FromInclusive(*psrScroll);
            SMALL_RECT rcWritten = Viewport::FromDimensions(coordTarget, scrollRect.Width(), scrollRect.Height()).ToExclusive();

            pRender->TriggerRedraw(&rcWritten);

            // psrMerge was just filled exactly where it's stated.
            if (psrMerge != nullptr)
            {
                // psrMerge is an inclusive rectangle. Make it exclusive to deal with the renderer.
                SMALL_RECT rcMerge = Viewport::FromInclusive(*psrMerge).ToExclusive();

                pRender->TriggerRedraw(&rcMerge);
            }
        }
    }
}

// Routine Description:
// - This routine rotates the circular buffer as a shorthand for scrolling the entire screen
SHORT ScrollEntireScreen(_Inout_ PSCREEN_INFORMATION pScreenInfo, _In_ const SHORT sScrollValue)
{
    // store index of first row
    SHORT const RowIndex = pScreenInfo->TextInfo->GetFirstRowIndex();

    // update screen buffer
    pScreenInfo->TextInfo->SetFirstRowIndex((SHORT)((RowIndex + sScrollValue) % pScreenInfo->GetScreenBufferSize().Y));

    return RowIndex;
}

// Routine Description:
// - This routine is a special-purpose scroll for use by AdjustCursorPosition.
// Arguments:
// - ScreenInfo - pointer to screen buffer info.
// Return Value:
// - true if we succeeded in scrolling the buffer, otherwise false (if we're out of memory)
bool StreamScrollRegion(_Inout_ PSCREEN_INFORMATION pScreenInfo)
{
    // Rotate the circular buffer around and wipe out the previous final line.
    bool fSuccess = pScreenInfo->TextInfo->IncrementCircularBuffer();
    if (fSuccess)
    {
        // Trigger a graphical update if we're active.
        if (pScreenInfo->IsActiveScreenBuffer())
        {
            COORD coordDelta = { 0 };
            coordDelta.Y = -1;

            IAccessibilityNotifier *pNotifier = ServiceLocator::LocateAccessibilityNotifier();
            if (pNotifier)
            {
                // Notify accessibility that a scroll has occurred.
                pNotifier->NotifyConsoleUpdateScrollEvent(coordDelta.X, coordDelta.Y);
            }

            if (ServiceLocator::LocateGlobals().pRender != nullptr)
            {
                ServiceLocator::LocateGlobals().pRender->TriggerScroll(&coordDelta);
            }
        }
    }
    return fSuccess;
}

// Routine Description:
// - This routine copies ScrollRectangle to DestinationOrigin then fills in ScrollRectangle with Fill.
// - The scroll region is copied to a third buffer, the scroll region is filled, then the original contents of the scroll region are copied to the destination.
// Arguments:
// - ScreenInfo - pointer to screen buffer info.
// - ScrollRectangle - Region to copy
// - ClipRectangle - Optional pointer to clip region.
// - DestinationOrigin - Upper left corner of target region.
// - Fill - Character and attribute to fill source region with.
// Return Value:
NTSTATUS ScrollRegion(_Inout_ PSCREEN_INFORMATION pScreenInfo,
                      _Inout_ PSMALL_RECT psrScroll,
                      _In_opt_ PSMALL_RECT psrClip,
                      _In_ COORD coordDestinationOrigin,
                      _In_ CHAR_INFO ciFill)
{
    // here's how we clip:

    // Clip source rectangle to screen buffer => S
    // Create target rectangle based on S => T
    // Clip T to ClipRegion => T
    // Create S2 based on clipped T => S2
    // Clip S to ClipRegion => S3

    // S2 is the region we copy to T
    // S3 is the region to fill

    if (ciFill.Char.UnicodeChar == '\0' && ciFill.Attributes == 0)
    {
        ciFill.Char.UnicodeChar = L' ';
        ciFill.Attributes = pScreenInfo->GetAttributes().GetLegacyAttributes();
    }

    // clip the source rectangle to the screen buffer
    if (psrScroll->Left < 0)
    {
        coordDestinationOrigin.X += -psrScroll->Left;
        psrScroll->Left = 0;
    }
    if (psrScroll->Top < 0)
    {
        coordDestinationOrigin.Y += -psrScroll->Top;
        psrScroll->Top = 0;
    }

    const COORD coordScreenBufferSize = pScreenInfo->GetScreenBufferSize();
    if (psrScroll->Right >= coordScreenBufferSize.X)
    {
        psrScroll->Right = (SHORT)(coordScreenBufferSize.X - 1);
    }
    if (psrScroll->Bottom >= coordScreenBufferSize.Y)
    {
        psrScroll->Bottom = (SHORT)(coordScreenBufferSize.Y - 1);
    }

    // if source rectangle doesn't intersect screen buffer, return.
    if (psrScroll->Bottom < psrScroll->Top || psrScroll->Right < psrScroll->Left)
    {
        return STATUS_SUCCESS;
    }

    // Account for the scroll margins set by DECSTBM
    SMALL_RECT srScrollMargins = pScreenInfo->GetScrollMargins();
    SMALL_RECT srBufferViewport = pScreenInfo->GetBufferViewport();

    // The margins are in viewport relative coordinates. Adjust for that.
    srScrollMargins.Top += srBufferViewport.Top;
    srScrollMargins.Bottom += srBufferViewport.Top;
    srScrollMargins.Left += srBufferViewport.Left;
    srScrollMargins.Right += srBufferViewport.Left;

    if (srScrollMargins.Bottom > srScrollMargins.Top)
    {
        if (psrScroll->Top < srScrollMargins.Top)
        {
            psrScroll->Top = srScrollMargins.Top;
        }
        if (psrScroll->Bottom >= srScrollMargins.Bottom)
        {
            psrScroll->Bottom = srScrollMargins.Bottom;
        }
    }
    SMALL_RECT OurClipRectangle;
    // clip the target rectangle
    // if a cliprectangle was provided, clip it to the screen buffer.
    // if not, set the cliprectangle to the screen buffer region.
    if (psrClip)
    {
        // clip the cliprectangle.
        if (psrClip->Left < 0)
        {
            psrClip->Left = 0;
        }
        if (psrClip->Top < 0)
        {
            psrClip->Top = 0;
        }
        if (psrClip->Right >= coordScreenBufferSize.X)
        {
            psrClip->Right = (SHORT)(coordScreenBufferSize.X - 1);
        }
        if (psrClip->Bottom >= coordScreenBufferSize.Y)
        {
            psrClip->Bottom = (SHORT)(coordScreenBufferSize.Y - 1);
        }
    }
    else
    {
        OurClipRectangle.Left = 0;
        OurClipRectangle.Top = 0;
        OurClipRectangle.Right = (SHORT)(coordScreenBufferSize.X - 1);
        OurClipRectangle.Bottom = (SHORT)(coordScreenBufferSize.Y - 1);
        psrClip = &OurClipRectangle;
    }
    // Account for the scroll margins set by DECSTBM
    if (srScrollMargins.Bottom > srScrollMargins.Top)
    {
        if (psrClip->Top < srScrollMargins.Top)
        {
            psrClip->Top = srScrollMargins.Top;
        }
        if (psrClip->Bottom >= srScrollMargins.Bottom)
        {
            psrClip->Bottom = srScrollMargins.Bottom;
        }
    }
    // Create target rectangle based on S => T
    // Clip T to ClipRegion => T
    // Create S2 based on clipped T => S2

    SMALL_RECT ScrollRectangle2 = *psrScroll;

    SMALL_RECT TargetRectangle;
    TargetRectangle.Left = coordDestinationOrigin.X;
    TargetRectangle.Top = coordDestinationOrigin.Y;
    TargetRectangle.Right = (SHORT)(coordDestinationOrigin.X + (ScrollRectangle2.Right - ScrollRectangle2.Left + 1) - 1);
    TargetRectangle.Bottom = (SHORT)(coordDestinationOrigin.Y + (ScrollRectangle2.Bottom - ScrollRectangle2.Top + 1) - 1);

    if (TargetRectangle.Left < psrClip->Left)
    {
        ScrollRectangle2.Left += psrClip->Left - TargetRectangle.Left;
        TargetRectangle.Left = psrClip->Left;
    }
    if (TargetRectangle.Top < psrClip->Top)
    {
        ScrollRectangle2.Top += psrClip->Top - TargetRectangle.Top;
        TargetRectangle.Top = psrClip->Top;
    }
    if (TargetRectangle.Right > psrClip->Right)
    {
        ScrollRectangle2.Right -= TargetRectangle.Right - psrClip->Right;
        TargetRectangle.Right = psrClip->Right;
    }
    if (TargetRectangle.Bottom > psrClip->Bottom)
    {
        ScrollRectangle2.Bottom -= TargetRectangle.Bottom - psrClip->Bottom;
        TargetRectangle.Bottom = psrClip->Bottom;
    }

    // clip scroll rect to clipregion => S3
    SMALL_RECT ScrollRectangle3 = *psrScroll;
    if (ScrollRectangle3.Left < psrClip->Left)
    {
        ScrollRectangle3.Left = psrClip->Left;
    }
    if (ScrollRectangle3.Top < psrClip->Top)
    {
        ScrollRectangle3.Top = psrClip->Top;
    }
    if (ScrollRectangle3.Right > psrClip->Right)
    {
        ScrollRectangle3.Right = psrClip->Right;
    }
    if (ScrollRectangle3.Bottom > psrClip->Bottom)
    {
        ScrollRectangle3.Bottom = psrClip->Bottom;
    }

    // if scroll rect doesn't intersect clip region, return.
    if (ScrollRectangle3.Bottom < ScrollRectangle3.Top || ScrollRectangle3.Right < ScrollRectangle3.Left)
    {
        return STATUS_SUCCESS;
    }

    NTSTATUS Status = STATUS_SUCCESS;
    // if target rectangle doesn't intersect screen buffer, skip scrolling part.
    if (!(TargetRectangle.Bottom < TargetRectangle.Top || TargetRectangle.Right < TargetRectangle.Left))
    {
        // if we can, don't use intermediate scroll region buffer.  do this
        // by figuring out fill rectangle.  NOTE: this code will only work
        // if _CopyRectangle copies from low memory to high memory (otherwise
        // we would overwrite the scroll region before reading it).

        if (ScrollRectangle2.Right == TargetRectangle.Right &&
            ScrollRectangle2.Left == TargetRectangle.Left && ScrollRectangle2.Top > TargetRectangle.Top && ScrollRectangle2.Top < TargetRectangle.Bottom)
        {
            COORD TargetPoint;
            TargetPoint.X = TargetRectangle.Left;
            TargetPoint.Y = TargetRectangle.Top;

            if (ScrollRectangle2.Right == (SHORT)(coordScreenBufferSize.X - 1) &&
                ScrollRectangle2.Left == 0 && ScrollRectangle2.Bottom == (SHORT)(coordScreenBufferSize.Y - 1) && ScrollRectangle2.Top == 1)
            {
                ScrollEntireScreen(pScreenInfo, (SHORT)(ScrollRectangle2.Top - TargetRectangle.Top));
            }
            else
            {
                Status = _CopyRectangle(pScreenInfo, &ScrollRectangle2, TargetPoint);
            }
            if (NT_SUCCESS(Status))
            {
                SMALL_RECT FillRect;
                FillRect.Left = TargetRectangle.Left;
                FillRect.Right = TargetRectangle.Right;
                FillRect.Top = (SHORT)(TargetRectangle.Bottom + 1);
                FillRect.Bottom = psrScroll->Bottom;
                if (FillRect.Top < psrClip->Top)
                {
                    FillRect.Top = psrClip->Top;
                }

                if (FillRect.Bottom > psrClip->Bottom)
                {
                    FillRect.Bottom = psrClip->Bottom;
                }

                FillRectangle(&ciFill, pScreenInfo, &FillRect);

                ScrollScreen(pScreenInfo, &ScrollRectangle2, &FillRect, TargetPoint);
            }

        }

        // if no overlap, don't need intermediate copy
        else if (ScrollRectangle3.Right < TargetRectangle.Left ||
                 ScrollRectangle3.Left > TargetRectangle.Right ||
                 ScrollRectangle3.Top > TargetRectangle.Bottom ||
                 ScrollRectangle3.Bottom < TargetRectangle.Top)
        {
            COORD TargetPoint;
            TargetPoint.X = TargetRectangle.Left;
            TargetPoint.Y = TargetRectangle.Top;
            Status = _CopyRectangle(pScreenInfo, &ScrollRectangle2, TargetPoint);
            if (NT_SUCCESS(Status))
            {
                FillRectangle(&ciFill, pScreenInfo, &ScrollRectangle3);

                ScrollScreen(pScreenInfo, &ScrollRectangle2, &ScrollRectangle3, TargetPoint);
            }
        }

        // for the case where the source and target rectangles overlap, we copy the source rectangle, fill it, then copy it to the target.
        else
        {
            COORD Size;
            Size.X = (SHORT)(ScrollRectangle2.Right - ScrollRectangle2.Left + 1);
            Size.Y = (SHORT)(ScrollRectangle2.Bottom - ScrollRectangle2.Top + 1);

            CHAR_INFO* const rgciScrollBuffer = new CHAR_INFO[Size.X * Size.Y];
            Status = NT_TESTNULL(rgciScrollBuffer);
            if (SUCCEEDED(Status))
            {
                TextAttribute* rTextAttrs = new TextAttribute[Size.X * Size.Y];
                Status = NT_TESTNULL(rTextAttrs);
                if (SUCCEEDED(Status))
                {
                    SMALL_RECT TargetRect;
                    TargetRect.Left = 0;
                    TargetRect.Top = 0;
                    TargetRect.Right = ScrollRectangle2.Right - ScrollRectangle2.Left;
                    TargetRect.Bottom = ScrollRectangle2.Bottom - ScrollRectangle2.Top;

                    COORD SourcePoint;
                    SourcePoint.X = ScrollRectangle2.Left;
                    SourcePoint.Y = ScrollRectangle2.Top;

                    Status = ReadRectFromScreenBuffer(pScreenInfo, SourcePoint, rgciScrollBuffer, Size, &TargetRect, rTextAttrs);
                    if (NT_SUCCESS(Status))
                    {
                        FillRectangle(&ciFill, pScreenInfo, &ScrollRectangle3);

                        SMALL_RECT SourceRectangle;
                        SourceRectangle.Top = 0;
                        SourceRectangle.Left = 0;
                        SourceRectangle.Right = (SHORT)(Size.X - 1);
                        SourceRectangle.Bottom = (SHORT)(Size.Y - 1);

                        COORD TargetPoint;
                        TargetPoint.X = TargetRectangle.Left;
                        TargetPoint.Y = TargetRectangle.Top;

                        Status = WriteRectToScreenBuffer((PBYTE)rgciScrollBuffer, Size, &SourceRectangle, pScreenInfo, TargetPoint, rTextAttrs);
                        if (NT_SUCCESS(Status))
                        {
                            // update regions on screen.
                            ScrollScreen(pScreenInfo, &ScrollRectangle2, &ScrollRectangle3, TargetPoint);
                        }
                    }

                    delete[] rTextAttrs;
                }

                delete[] rgciScrollBuffer;
            }
        }
    }
    else
    {
        // Do fill.
        FillRectangle(&ciFill, pScreenInfo, &ScrollRectangle3);

        WriteToScreen(pScreenInfo, ScrollRectangle3);
    }
    return Status;
}

NTSTATUS SetActiveScreenBuffer(_Inout_ PSCREEN_INFORMATION pScreenInfo)
{
    CONSOLE_INFORMATION& gci = ServiceLocator::LocateGlobals().getConsoleInformation();
    gci.CurrentScreenBuffer = pScreenInfo;

    // initialize cursor
    pScreenInfo->TextInfo->GetCursor()->SetIsOn(FALSE);

    // set font
    pScreenInfo->RefreshFontWithRenderer();

    // Empty input buffer.
    gci.pInputBuffer->FlushAllButKeys();
    SetScreenColors(pScreenInfo, pScreenInfo->GetAttributes().GetLegacyAttributes(), pScreenInfo->GetPopupAttributes()->GetLegacyAttributes(), FALSE);

    // Set window size.
    pScreenInfo->PostUpdateWindowSize();

    gci.ConsoleIme.RefreshAreaAttributes();

    // Write data to screen.
    WriteToScreen(pScreenInfo, pScreenInfo->GetBufferViewport());

    return STATUS_SUCCESS;
}

// TODO: MSFT 9450717 This should join the ProcessList class when CtrlEvents become moved into the server. https://osgvsowi/9450717
void CloseConsoleProcessState()
{
    const CONSOLE_INFORMATION& gci = ServiceLocator::LocateGlobals().getConsoleInformation();
    // If there are no connected processes, sending control events is pointless as there's no one do send them to. In
    // this case we'll just exit conhost.

    // N.B. We can get into this state when a process has a reference to the console but hasn't connected. For example,
    //      when it's created suspended and never resumed.
    if (gci.ProcessHandleList.IsEmpty())
    {
        ServiceLocator::RundownAndExit(STATUS_SUCCESS);
    }

    HandleCtrlEvent(CTRL_CLOSE_EVENT);
}
<|MERGE_RESOLUTION|>--- conflicted
+++ resolved
@@ -1,1116 +1,1111 @@
-/********************************************************
-*                                                       *
-*   Copyright (C) Microsoft. All rights reserved.       *
-*                                                       *
-********************************************************/
-
-#include "precomp.h"
-
-#include "_output.h"
-#include "output.h"
-
-#include "getset.h"
-#include "misc.h"
-
-#include "..\interactivity\inc\ServiceLocator.hpp"
-#include "..\types\inc\Viewport.hpp"
-
-#pragma hdrstop
-using namespace Microsoft::Console::Types;
-
-// This routine figures out what parameters to pass to CreateScreenBuffer based on the data from STARTUPINFO and the
-// registry defaults, and then calls CreateScreenBuffer.
-NTSTATUS DoCreateScreenBuffer()
-{
-    CONSOLE_INFORMATION& gci = ServiceLocator::LocateGlobals().getConsoleInformation();
-    CHAR_INFO Fill;
-    Fill.Attributes = gci.GetFillAttribute();
-    Fill.Char.UnicodeChar = UNICODE_SPACE;
-
-    CHAR_INFO PopupFill;
-    PopupFill.Attributes = gci.GetPopupFillAttribute();
-    PopupFill.Char.UnicodeChar = UNICODE_SPACE;
-
-    FontInfo fiFont(gci.GetFaceName(),
-                    static_cast<BYTE>(gci.GetFontFamily()),
-                    gci.GetFontWeight(),
-                    gci.GetFontSize(),
-                    gci.GetCodePage());
-
-    // For East Asian version, we want to get the code page from the registry or shell32, so we can specify console
-    // codepage by console.cpl or shell32. The default codepage is OEMCP.
-    gci.CP = gci.GetCodePage();
-    gci.OutputCP = gci.GetCodePage();
-
-    gci.Flags |= CONSOLE_USE_PRIVATE_FLAGS;
-
-    NTSTATUS Status = SCREEN_INFORMATION::CreateInstance(gci.GetWindowSize(),
-                                                         &fiFont,
-                                                         gci.GetScreenBufferSize(),
-                                                         Fill,
-                                                         PopupFill,
-                                                         gci.GetCursorSize(),
-                                                         &gci.ScreenBuffers);
-
-    // TODO: MSFT 9355013: This needs to be resolved. We increment it once with no handle to ensure it's never cleaned up
-    // and one always exists for the renderer (and potentially other functions.)
-    // It's currently a load-bearing piece of code. http://osgvsowi/9355013
-    if (NT_SUCCESS(Status))
-    {
-        gci.ScreenBuffers[0].Header.IncrementOriginalScreenBuffer();
-    }
-
-    return Status;
-}
-
-// Routine Description:
-// - This routine copies a rectangular region from the screen buffer. no clipping is done.
-// Arguments:
-// - ScreenInfo - pointer to screen info
-// - SourcePoint - upper left coordinates of source rectangle
-// - Target - pointer to target buffer
-// - TargetSize - dimensions of target buffer
-// - TargetRect - rectangle in source buffer to copy
-// Return Value:
-// - <none>
-NTSTATUS ReadRectFromScreenBuffer(_In_ const SCREEN_INFORMATION * const pScreenInfo,
-                                  _In_ COORD const coordSourcePoint,
-                                  _Inout_ PCHAR_INFO pciTarget,
-                                  _In_ COORD const coordTargetSize,
-                                  _In_ PSMALL_RECT const psrTargetRect,
-                                  _Inout_opt_ TextAttribute* const pTextAttributes)
-{
-    DBGOUTPUT(("ReadRectFromScreenBuffer\n"));
-    const CONSOLE_INFORMATION& gci = ServiceLocator::LocateGlobals().getConsoleInformation();
-
-    const bool fOutputTextAttributes = pTextAttributes != nullptr;
-    short const sXSize = (short)(psrTargetRect->Right - psrTargetRect->Left + 1);
-    short const sYSize = (short)(psrTargetRect->Bottom - psrTargetRect->Top + 1);
-    ASSERT(sYSize > 0);
-    const int ScreenBufferWidth = pScreenInfo->GetScreenBufferSize().X;
-
-    const ROW* pRow = &pScreenInfo->TextInfo->GetRowByOffset(coordSourcePoint.Y);
-
-    // Allocate the TextAttributes once for every row to unpack them
-    TextAttribute* rgUnpackedRowAttributes = new TextAttribute[ScreenBufferWidth];
-    NTSTATUS Status = NT_TESTNULL(rgUnpackedRowAttributes);
-    if (NT_SUCCESS(Status))
-    {
-        for (short iRow = 0; iRow < sYSize; iRow++)
-        {
-            PCHAR_INFO pciTargetPtr = (PCHAR_INFO)((PBYTE)pciTarget + SCREEN_BUFFER_POINTER(psrTargetRect->Left,
-                                                                                            psrTargetRect->Top + iRow,
-                                                                                            coordTargetSize.X,
-                                                                                            sizeof(CHAR_INFO)));
-
-            TextAttribute* pTargetAttributes = nullptr;
-            if (fOutputTextAttributes)
-            {
-                pTargetAttributes = (TextAttribute*)(pTextAttributes + SCREEN_BUFFER_POINTER(psrTargetRect->Left,
-                                                                                             psrTargetRect->Top + iRow,
-                                                                                             coordTargetSize.X,
-                                                                                             1));
-            }
-
-            // copy the chars and attrs from their respective arrays
-            CHAR_ROW::const_iterator it;
-            try
-            {
-                it = std::next(pRow->GetCharRow().cbegin(), coordSourcePoint.X);
-            }
-<<<<<<< HEAD
-            CATCH_LOG();
-            const CHAR_ROW::const_iterator itEnd = pRow->GetCharRow().cend();
-=======
-            catch (...)
-            {
-                return NTSTATUS_FROM_HRESULT(wil::ResultFromCaughtException());
-            }
-            const CHAR_ROW::const_iterator itEnd = pRow->CharRow.cend();
->>>>>>> 97819221
-
-
-            // Unpack the attributes into an array so we can iterate over them.
-            pRow->GetAttrRow().UnpackAttrs(rgUnpackedRowAttributes, ScreenBufferWidth);
-
-            for (short iCol = 0; iCol < sXSize && it != itEnd; ++pciTargetPtr, ++it)
-            {
-                TextAttribute textAttr = rgUnpackedRowAttributes[coordSourcePoint.X + iCol];
-                DbcsAttribute dbcsAttribute = pRow->GetCharRow().GetAttribute(coordSourcePoint.X + iCol);
-
-                if (iCol == 0 && dbcsAttribute.IsTrailing())
-                {
-                    pciTargetPtr->Char.UnicodeChar = UNICODE_SPACE;
-                    dbcsAttribute.SetSingle();
-                }
-                else if (iCol + 1 >= sXSize && dbcsAttribute.IsLeading())
-                {
-                    pciTargetPtr->Char.UnicodeChar = UNICODE_SPACE;
-                    dbcsAttribute.SetSingle();
-                }
-                else
-                {
-                    pciTargetPtr->Char.UnicodeChar = it->first;
-                }
-
-                pciTargetPtr->Attributes = dbcsAttribute.GeneratePublicApiAttributeFormat();
-
-                // Always copy the legacy attributes to the CHAR_INFO.
-                pciTargetPtr->Attributes |= gci.GenerateLegacyAttributes(textAttr);
-
-                if (fOutputTextAttributes)
-                {
-                    pTargetAttributes->SetFrom(textAttr);
-                    pTargetAttributes++;
-                }
-
-                iCol += 1;
-            }
-
-            try
-            {
-                pRow = &pScreenInfo->TextInfo->GetNextRowNoWrap(*pRow);
-            }
-            catch (...)
-            {
-                LOG_HR(wil::ResultFromCaughtException());
-            }
-        }
-        delete[] rgUnpackedRowAttributes;
-    }
-    return Status;
-}
-
-// Routine Description:
-// - This routine copies a rectangular region from the screen buffer to the screen buffer.  no clipping is done.
-// Arguments:
-// - ScreenInfo - pointer to screen info
-// - SourceRect - rectangle in source buffer to copy
-// - TargetPoint - upper left coordinates of new location rectangle
-// Return Value:
-// - <none>
-NTSTATUS _CopyRectangle(_In_ PSCREEN_INFORMATION pScreenInfo, _In_ const SMALL_RECT * const psrSource, _In_ const COORD coordTarget)
-{
-    DBGOUTPUT(("_CopyRectangle\n"));
-
-    COORD SourcePoint;
-    SourcePoint.X = psrSource->Left;
-    SourcePoint.Y = psrSource->Top;
-
-    SMALL_RECT Target;
-    Target.Left = 0;
-    Target.Top = 0;
-    Target.Right = psrSource->Right - psrSource->Left;
-    Target.Bottom = psrSource->Bottom - psrSource->Top;
-
-    COORD Size;
-    Size.X = Target.Right;
-    Size.Y = Target.Bottom;
-    Size.X++;
-    Size.Y++;
-
-    CHAR_INFO* rgciScrollBuffer = new CHAR_INFO[Size.X * Size.Y];
-    NTSTATUS Status = NT_TESTNULL(rgciScrollBuffer);
-    if (NT_SUCCESS(Status))
-    {
-        TextAttribute* rTextAttrs = new TextAttribute[Size.X * Size.Y];
-        Status = NT_TESTNULL(rTextAttrs);
-        if (NT_SUCCESS(Status))
-        {
-            Status = ReadRectFromScreenBuffer(pScreenInfo, SourcePoint, rgciScrollBuffer, Size, &Target, rTextAttrs);
-            if (NT_SUCCESS(Status))
-            {
-                Status = WriteRectToScreenBuffer((PBYTE)rgciScrollBuffer, Size, &Target, pScreenInfo, coordTarget, rTextAttrs);  // ScrollBuffer won't need conversion
-            }
-            delete[] rTextAttrs;
-        }
-        delete[] rgciScrollBuffer;
-    }
-    return Status;
-}
-
-// Routine Description:
-// - This routine reads a rectangular region from the screen buffer. The region is first clipped.
-// Arguments:
-// - ScreenInformation - Screen buffer to read from.
-// - Buffer - Buffer to read into.
-// - ReadRegion - Region to read.
-// Return Value:
-NTSTATUS ReadScreenBuffer(_In_ const SCREEN_INFORMATION * const pScreenInfo, _Inout_ PCHAR_INFO pciBuffer, _Inout_ PSMALL_RECT psrReadRegion)
-{
-    DBGOUTPUT(("ReadScreenBuffer\n"));
-
-    // calculate dimensions of caller's buffer.  have to do this calculation before clipping.
-    COORD TargetSize;
-    TargetSize.X = (SHORT)(psrReadRegion->Right - psrReadRegion->Left + 1);
-    TargetSize.Y = (SHORT)(psrReadRegion->Bottom - psrReadRegion->Top + 1);
-
-    if (TargetSize.X <= 0 || TargetSize.Y <= 0)
-    {
-        psrReadRegion->Right = psrReadRegion->Left - 1;
-        psrReadRegion->Bottom = psrReadRegion->Top - 1;
-        return STATUS_SUCCESS;
-    }
-
-    // do clipping.
-    const COORD coordScreenBufferSize = pScreenInfo->GetScreenBufferSize();
-    if (psrReadRegion->Right > (SHORT)(coordScreenBufferSize.X - 1))
-    {
-        psrReadRegion->Right = (SHORT)(coordScreenBufferSize.X - 1);
-    }
-    if (psrReadRegion->Bottom > (SHORT)(coordScreenBufferSize.Y - 1))
-    {
-        psrReadRegion->Bottom = (SHORT)(coordScreenBufferSize.Y - 1);
-    }
-
-    COORD TargetPoint;
-    if (psrReadRegion->Left < 0)
-    {
-        TargetPoint.X = -psrReadRegion->Left;
-        psrReadRegion->Left = 0;
-    }
-    else
-    {
-        TargetPoint.X = 0;
-    }
-
-    if (psrReadRegion->Top < 0)
-    {
-        TargetPoint.Y = -psrReadRegion->Top;
-        psrReadRegion->Top = 0;
-    }
-    else
-    {
-        TargetPoint.Y = 0;
-    }
-
-    COORD SourcePoint;
-    SourcePoint.X = psrReadRegion->Left;
-    SourcePoint.Y = psrReadRegion->Top;
-
-    SMALL_RECT Target;
-    Target.Left = TargetPoint.X;
-    Target.Top = TargetPoint.Y;
-    Target.Right = TargetPoint.X + (psrReadRegion->Right - psrReadRegion->Left);
-    Target.Bottom = TargetPoint.Y + (psrReadRegion->Bottom - psrReadRegion->Top);
-
-    return ReadRectFromScreenBuffer(pScreenInfo, SourcePoint, pciBuffer, TargetSize, &Target, nullptr);
-}
-
-// Routine Description:
-// - This routine write a rectangular region to the screen buffer. The region is first clipped.
-// - The region should contain Unicode or UnicodeOem chars.
-// Arguments:
-// - ScreenInformation - Screen buffer to write to.
-// - Buffer - Buffer to write from.
-// - ReadRegion - Region to write.
-// Return Value:
-NTSTATUS WriteScreenBuffer(_In_ PSCREEN_INFORMATION pScreenInfo, _In_ PCHAR_INFO pciBuffer, _Inout_ PSMALL_RECT psrWriteRegion)
-{
-    DBGOUTPUT(("WriteScreenBuffer\n"));
-
-    // Calculate dimensions of caller's buffer; this calculation must be done before clipping.
-    COORD SourceSize;
-    SourceSize.X = (SHORT)(psrWriteRegion->Right - psrWriteRegion->Left + 1);
-    SourceSize.Y = (SHORT)(psrWriteRegion->Bottom - psrWriteRegion->Top + 1);
-
-    if (SourceSize.X <= 0 || SourceSize.Y <= 0)
-    {
-        return STATUS_SUCCESS;
-    }
-
-    // Ensure that the write region is within the constraints of the screen buffer.
-    const COORD coordScreenBufferSize = pScreenInfo->GetScreenBufferSize();
-    if (psrWriteRegion->Left >= coordScreenBufferSize.X || psrWriteRegion->Top >= coordScreenBufferSize.Y)
-    {
-        return STATUS_SUCCESS;
-    }
-
-    SMALL_RECT SourceRect;
-    // Do clipping.
-    if (psrWriteRegion->Right > (SHORT)(coordScreenBufferSize.X - 1))
-    {
-        psrWriteRegion->Right = (SHORT)(coordScreenBufferSize.X - 1);
-    }
-    SourceRect.Right = psrWriteRegion->Right - psrWriteRegion->Left;
-
-    if (psrWriteRegion->Bottom > (SHORT)(coordScreenBufferSize.Y - 1))
-    {
-        psrWriteRegion->Bottom = (SHORT)(coordScreenBufferSize.Y - 1);
-    }
-    SourceRect.Bottom = psrWriteRegion->Bottom - psrWriteRegion->Top;
-
-    if (psrWriteRegion->Left < 0)
-    {
-        SourceRect.Left = -psrWriteRegion->Left;
-        psrWriteRegion->Left = 0;
-    }
-    else
-    {
-        SourceRect.Left = 0;
-    }
-
-    if (psrWriteRegion->Top < 0)
-    {
-        SourceRect.Top = -psrWriteRegion->Top;
-        psrWriteRegion->Top = 0;
-    }
-    else
-    {
-        SourceRect.Top = 0;
-    }
-
-    if (SourceRect.Left > SourceRect.Right || SourceRect.Top > SourceRect.Bottom)
-    {
-        return STATUS_INVALID_PARAMETER;
-    }
-
-    COORD TargetPoint;
-    TargetPoint.X = psrWriteRegion->Left;
-    TargetPoint.Y = psrWriteRegion->Top;
-
-    return WriteRectToScreenBuffer((PBYTE) pciBuffer, SourceSize, &SourceRect, pScreenInfo, TargetPoint, nullptr);
-}
-
-// Routine Description:
-// - This routine reads a string of characters or attributes from the screen buffer.
-// Arguments:
-// - ScreenInfo - Pointer to screen buffer information.
-// - Buffer - Buffer to read into.
-// - ReadCoord - Screen buffer coordinate to begin reading from.
-// - StringType
-//      CONSOLE_ASCII         - read a string of ASCII characters.
-//      CONSOLE_REAL_UNICODE  - read a string of Real Unicode characters.
-//      CONSOLE_FALSE_UNICODE - read a string of False Unicode characters.
-//      CONSOLE_ATTRIBUTE     - read a string of attributes.
-// - NumRecords - On input, the size of the buffer in elements.  On output, the number of elements read.
-// Return Value:
-NTSTATUS ReadOutputString(_In_ const SCREEN_INFORMATION * const pScreenInfo,
-                          _Inout_ PVOID pvBuffer,
-                          _In_ const COORD coordRead,
-                          _In_ const ULONG ulStringType,
-                          _Inout_ PULONG pcRecords)
-{
-    DBGOUTPUT(("ReadOutputString\n"));
-    const CONSOLE_INFORMATION& gci = ServiceLocator::LocateGlobals().getConsoleInformation();
-
-    if (*pcRecords == 0)
-    {
-        return STATUS_SUCCESS;
-    }
-
-    ULONG NumRead = 0;
-    SHORT X = coordRead.X;
-    SHORT Y = coordRead.Y;
-    const COORD coordScreenBufferSize = pScreenInfo->GetScreenBufferSize();
-    if (X >= coordScreenBufferSize.X || X < 0 || Y >= coordScreenBufferSize.Y || Y < 0)
-    {
-        *pcRecords = 0;
-        return STATUS_SUCCESS;
-    }
-
-    PWCHAR TransBuffer = nullptr;
-    PWCHAR BufPtr;
-    if (ulStringType == CONSOLE_ASCII)
-    {
-        TransBuffer = new WCHAR[*pcRecords];
-        if (TransBuffer == nullptr)
-        {
-            return STATUS_NO_MEMORY;
-        }
-        BufPtr = TransBuffer;
-    }
-    else
-    {
-        BufPtr = (PWCHAR)pvBuffer;
-    }
-
-    DbcsAttribute* TransBufferA = nullptr;
-    DbcsAttribute* BufPtrA = nullptr;
-
-    {
-        TransBufferA = new DbcsAttribute[*pcRecords];
-        if (TransBufferA == nullptr)
-        {
-            if (TransBuffer != nullptr)
-            {
-                delete[] TransBuffer;
-            }
-
-            return STATUS_NO_MEMORY;
-        }
-
-        BufPtrA = TransBufferA;
-    }
-
-    {
-        const ROW* pRow = &pScreenInfo->TextInfo->GetRowByOffset(coordRead.Y);
-        SHORT j, k;
-
-        if (ulStringType == CONSOLE_ASCII ||
-            ulStringType == CONSOLE_REAL_UNICODE ||
-            ulStringType == CONSOLE_FALSE_UNICODE)
-        {
-            while (NumRead < *pcRecords)
-            {
-                // copy the chars from its array
-                try
-                {
-                    CHAR_ROW::const_iterator startIt = std::next(pRow->GetCharRow().cbegin(), X);
-                    size_t copyAmount = *pcRecords - NumRead;
-                    wchar_t* pChars = BufPtr;
-                    DbcsAttribute* pAttrs = BufPtrA;
-                    if (static_cast<size_t>(coordScreenBufferSize.X - X) > copyAmount)
-                    {
-                        std::for_each(startIt, std::next(startIt, copyAmount), [&](const auto& vals)
-                        {
-                            *pChars = vals.first;
-                            ++pChars;
-                            *pAttrs = vals.second;
-                            ++pAttrs;
-                        });
-
-                        NumRead += static_cast<ULONG>(copyAmount);
-                        break;
-                    }
-                    else
-                    {
-                        copyAmount = coordScreenBufferSize.X - X;
-
-                        std::for_each(startIt, std::next(startIt, copyAmount), [&](const auto& vals)
-                        {
-                            *pChars = vals.first;
-                            ++pChars;
-                            *pAttrs = vals.second;
-                            ++pAttrs;
-                        });
-
-                        BufPtr += copyAmount;
-                        BufPtrA += copyAmount;
-
-                        NumRead += static_cast<ULONG>(copyAmount);
-                        pRow = &pScreenInfo->TextInfo->GetNextRowNoWrap(*pRow);
-                    }
-                }
-                catch (...)
-                {
-                    return NTSTATUS_FROM_HRESULT(wil::ResultFromCaughtException());
-                }
-
-                X = 0;
-                Y++;
-                if (Y >= coordScreenBufferSize.Y)
-                {
-                    break;
-                }
-            }
-
-            if (NumRead)
-            {
-                PWCHAR Char;
-                if (ulStringType == CONSOLE_ASCII)
-                {
-                    Char = BufPtr = TransBuffer;
-                }
-                else
-                {
-                    Char = BufPtr = (PWCHAR)pvBuffer;
-                }
-
-                BufPtrA = TransBufferA;
-#pragma prefast(suppress:__WARNING_BUFFER_OVERFLOW, "This code is fine")
-                if (BufPtrA->IsTrailing())
-                {
-                    j = k = (SHORT)(NumRead - 1);
-                    BufPtr++;
-                    *Char++ = UNICODE_SPACE;
-                    BufPtrA++;
-                    NumRead = 1;
-                }
-                else
-                {
-                    j = k = (SHORT)NumRead;
-                    NumRead = 0;
-                }
-
-                while (j--)
-                {
-                    if (!BufPtrA->IsTrailing())
-                    {
-                        *Char++ = *BufPtr;
-                        NumRead++;
-                    }
-                    BufPtr++;
-                    BufPtrA++;
-                }
-
-                if (k && (BufPtrA - 1)->IsLeading())
-                {
-                    *(Char - 1) = UNICODE_SPACE;
-                }
-            }
-        }
-        else if (ulStringType == CONSOLE_ATTRIBUTE)
-        {
-            size_t CountOfAttr = 0;
-            TextAttributeRun* pAttrRun;
-            PWORD TargetPtr = (PWORD)BufPtr;
-
-            while (NumRead < *pcRecords)
-            {
-                // Copy the attrs from its array.
-                CHAR_ROW::const_iterator it;
-                try
-                {
-                    it = std::next(pRow->GetCharRow().cbegin(), X);
-                }
-                catch (...)
-                {
-                    return NTSTATUS_FROM_HRESULT(wil::ResultFromCaughtException());
-                }
-                const CHAR_ROW::const_iterator itEnd = pRow->GetCharRow().cend();
-
-                pRow->GetAttrRow().FindAttrIndex(X, &pAttrRun, &CountOfAttr);
-
-                k = 0;
-                for (j = X; j < coordScreenBufferSize.X && it != itEnd; TargetPtr++, ++it)
-                {
-                    const WORD wLegacyAttributes = pAttrRun->GetAttributes().GetLegacyAttributes();
-                    if ((j == X) && it->second.IsTrailing())
-                    {
-                        *TargetPtr = wLegacyAttributes;
-                    }
-                    else if (it->second.IsLeading())
-                    {
-                        if ((NumRead == *pcRecords - 1) || (j == coordScreenBufferSize.X - 1))
-                        {
-                            *TargetPtr = wLegacyAttributes;
-                        }
-                        else
-                        {
-                            *TargetPtr = wLegacyAttributes | it->second.GeneratePublicApiAttributeFormat();
-                        }
-                    }
-                    else
-                    {
-                        *TargetPtr = wLegacyAttributes | it->second.GeneratePublicApiAttributeFormat();
-                    }
-
-                    NumRead++;
-                    j += 1;
-
-                    ++k;
-                    if (static_cast<size_t>(k) == CountOfAttr && j < coordScreenBufferSize.X)
-                    {
-                        pAttrRun++;
-                        k = 0;
-                        CountOfAttr = pAttrRun->GetLength();
-                    }
-
-                    if (NumRead == *pcRecords)
-                    {
-                        delete[] TransBufferA;
-                        return STATUS_SUCCESS;
-                    }
-                }
-
-                try
-                {
-                    pRow = &pScreenInfo->TextInfo->GetNextRowNoWrap(*pRow);
-                }
-                catch (...)
-                {
-                    return NTSTATUS_FROM_HRESULT(wil::ResultFromCaughtException());
-                }
-
-                X = 0;
-                Y++;
-                if (Y >= coordScreenBufferSize.Y)
-                {
-                    break;
-                }
-            }
-        }
-        else
-        {
-            *pcRecords = 0;
-            delete[] TransBufferA;
-
-            return STATUS_INVALID_PARAMETER;
-        }
-    }
-
-    if (ulStringType == CONSOLE_ASCII)
-    {
-        UINT const Codepage = gci.OutputCP;
-
-        NumRead = ConvertToOem(Codepage, TransBuffer, NumRead, (LPSTR) pvBuffer, *pcRecords);
-
-        delete[] TransBuffer;
-    }
-
-    delete[] TransBufferA;
-
-    *pcRecords = NumRead;
-    return STATUS_SUCCESS;
-}
-
-void ScreenBufferSizeChange(_In_ COORD const coordNewSize)
-{
-    const CONSOLE_INFORMATION& gci = ServiceLocator::LocateGlobals().getConsoleInformation();
-
-    try
-    {
-        gci.pInputBuffer->Write(std::make_unique<WindowBufferSizeEvent>(coordNewSize));
-    }
-    catch (...)
-    {
-        LOG_HR(wil::ResultFromCaughtException());
-    }
-}
-
-void ScrollScreen(_Inout_ PSCREEN_INFORMATION pScreenInfo,
-                  _In_ const SMALL_RECT * const psrScroll,
-                  _In_opt_ const SMALL_RECT * const psrMerge,
-                  _In_ const COORD coordTarget)
-{
-    NTSTATUS status = STATUS_SUCCESS;
-
-    if (pScreenInfo->IsActiveScreenBuffer())
-    {
-        IAccessibilityNotifier *pNotifier = ServiceLocator::LocateAccessibilityNotifier();
-        status = NT_TESTNULL(pNotifier);
-
-        if (NT_SUCCESS(status))
-        {
-            pNotifier->NotifyConsoleUpdateScrollEvent(coordTarget.X - psrScroll->Left, coordTarget.Y - psrScroll->Right);
-        }
-        IRenderer* const pRender = ServiceLocator::LocateGlobals().pRender;
-        if (pRender != nullptr)
-        {
-            // psrScroll is the source rectangle which gets written with the same dimensions to the coordTarget position.
-            // Therefore the final rectangle starts with the top left corner at coordTarget
-            // and the size is the size of psrScroll.
-            // NOTE: psrScroll is an INCLUSIVE rectangle, so we must add 1 when measuring width as R-L or B-T
-            Viewport scrollRect = Viewport::FromInclusive(*psrScroll);
-            SMALL_RECT rcWritten = Viewport::FromDimensions(coordTarget, scrollRect.Width(), scrollRect.Height()).ToExclusive();
-
-            pRender->TriggerRedraw(&rcWritten);
-
-            // psrMerge was just filled exactly where it's stated.
-            if (psrMerge != nullptr)
-            {
-                // psrMerge is an inclusive rectangle. Make it exclusive to deal with the renderer.
-                SMALL_RECT rcMerge = Viewport::FromInclusive(*psrMerge).ToExclusive();
-
-                pRender->TriggerRedraw(&rcMerge);
-            }
-        }
-    }
-}
-
-// Routine Description:
-// - This routine rotates the circular buffer as a shorthand for scrolling the entire screen
-SHORT ScrollEntireScreen(_Inout_ PSCREEN_INFORMATION pScreenInfo, _In_ const SHORT sScrollValue)
-{
-    // store index of first row
-    SHORT const RowIndex = pScreenInfo->TextInfo->GetFirstRowIndex();
-
-    // update screen buffer
-    pScreenInfo->TextInfo->SetFirstRowIndex((SHORT)((RowIndex + sScrollValue) % pScreenInfo->GetScreenBufferSize().Y));
-
-    return RowIndex;
-}
-
-// Routine Description:
-// - This routine is a special-purpose scroll for use by AdjustCursorPosition.
-// Arguments:
-// - ScreenInfo - pointer to screen buffer info.
-// Return Value:
-// - true if we succeeded in scrolling the buffer, otherwise false (if we're out of memory)
-bool StreamScrollRegion(_Inout_ PSCREEN_INFORMATION pScreenInfo)
-{
-    // Rotate the circular buffer around and wipe out the previous final line.
-    bool fSuccess = pScreenInfo->TextInfo->IncrementCircularBuffer();
-    if (fSuccess)
-    {
-        // Trigger a graphical update if we're active.
-        if (pScreenInfo->IsActiveScreenBuffer())
-        {
-            COORD coordDelta = { 0 };
-            coordDelta.Y = -1;
-
-            IAccessibilityNotifier *pNotifier = ServiceLocator::LocateAccessibilityNotifier();
-            if (pNotifier)
-            {
-                // Notify accessibility that a scroll has occurred.
-                pNotifier->NotifyConsoleUpdateScrollEvent(coordDelta.X, coordDelta.Y);
-            }
-
-            if (ServiceLocator::LocateGlobals().pRender != nullptr)
-            {
-                ServiceLocator::LocateGlobals().pRender->TriggerScroll(&coordDelta);
-            }
-        }
-    }
-    return fSuccess;
-}
-
-// Routine Description:
-// - This routine copies ScrollRectangle to DestinationOrigin then fills in ScrollRectangle with Fill.
-// - The scroll region is copied to a third buffer, the scroll region is filled, then the original contents of the scroll region are copied to the destination.
-// Arguments:
-// - ScreenInfo - pointer to screen buffer info.
-// - ScrollRectangle - Region to copy
-// - ClipRectangle - Optional pointer to clip region.
-// - DestinationOrigin - Upper left corner of target region.
-// - Fill - Character and attribute to fill source region with.
-// Return Value:
-NTSTATUS ScrollRegion(_Inout_ PSCREEN_INFORMATION pScreenInfo,
-                      _Inout_ PSMALL_RECT psrScroll,
-                      _In_opt_ PSMALL_RECT psrClip,
-                      _In_ COORD coordDestinationOrigin,
-                      _In_ CHAR_INFO ciFill)
-{
-    // here's how we clip:
-
-    // Clip source rectangle to screen buffer => S
-    // Create target rectangle based on S => T
-    // Clip T to ClipRegion => T
-    // Create S2 based on clipped T => S2
-    // Clip S to ClipRegion => S3
-
-    // S2 is the region we copy to T
-    // S3 is the region to fill
-
-    if (ciFill.Char.UnicodeChar == '\0' && ciFill.Attributes == 0)
-    {
-        ciFill.Char.UnicodeChar = L' ';
-        ciFill.Attributes = pScreenInfo->GetAttributes().GetLegacyAttributes();
-    }
-
-    // clip the source rectangle to the screen buffer
-    if (psrScroll->Left < 0)
-    {
-        coordDestinationOrigin.X += -psrScroll->Left;
-        psrScroll->Left = 0;
-    }
-    if (psrScroll->Top < 0)
-    {
-        coordDestinationOrigin.Y += -psrScroll->Top;
-        psrScroll->Top = 0;
-    }
-
-    const COORD coordScreenBufferSize = pScreenInfo->GetScreenBufferSize();
-    if (psrScroll->Right >= coordScreenBufferSize.X)
-    {
-        psrScroll->Right = (SHORT)(coordScreenBufferSize.X - 1);
-    }
-    if (psrScroll->Bottom >= coordScreenBufferSize.Y)
-    {
-        psrScroll->Bottom = (SHORT)(coordScreenBufferSize.Y - 1);
-    }
-
-    // if source rectangle doesn't intersect screen buffer, return.
-    if (psrScroll->Bottom < psrScroll->Top || psrScroll->Right < psrScroll->Left)
-    {
-        return STATUS_SUCCESS;
-    }
-
-    // Account for the scroll margins set by DECSTBM
-    SMALL_RECT srScrollMargins = pScreenInfo->GetScrollMargins();
-    SMALL_RECT srBufferViewport = pScreenInfo->GetBufferViewport();
-
-    // The margins are in viewport relative coordinates. Adjust for that.
-    srScrollMargins.Top += srBufferViewport.Top;
-    srScrollMargins.Bottom += srBufferViewport.Top;
-    srScrollMargins.Left += srBufferViewport.Left;
-    srScrollMargins.Right += srBufferViewport.Left;
-
-    if (srScrollMargins.Bottom > srScrollMargins.Top)
-    {
-        if (psrScroll->Top < srScrollMargins.Top)
-        {
-            psrScroll->Top = srScrollMargins.Top;
-        }
-        if (psrScroll->Bottom >= srScrollMargins.Bottom)
-        {
-            psrScroll->Bottom = srScrollMargins.Bottom;
-        }
-    }
-    SMALL_RECT OurClipRectangle;
-    // clip the target rectangle
-    // if a cliprectangle was provided, clip it to the screen buffer.
-    // if not, set the cliprectangle to the screen buffer region.
-    if (psrClip)
-    {
-        // clip the cliprectangle.
-        if (psrClip->Left < 0)
-        {
-            psrClip->Left = 0;
-        }
-        if (psrClip->Top < 0)
-        {
-            psrClip->Top = 0;
-        }
-        if (psrClip->Right >= coordScreenBufferSize.X)
-        {
-            psrClip->Right = (SHORT)(coordScreenBufferSize.X - 1);
-        }
-        if (psrClip->Bottom >= coordScreenBufferSize.Y)
-        {
-            psrClip->Bottom = (SHORT)(coordScreenBufferSize.Y - 1);
-        }
-    }
-    else
-    {
-        OurClipRectangle.Left = 0;
-        OurClipRectangle.Top = 0;
-        OurClipRectangle.Right = (SHORT)(coordScreenBufferSize.X - 1);
-        OurClipRectangle.Bottom = (SHORT)(coordScreenBufferSize.Y - 1);
-        psrClip = &OurClipRectangle;
-    }
-    // Account for the scroll margins set by DECSTBM
-    if (srScrollMargins.Bottom > srScrollMargins.Top)
-    {
-        if (psrClip->Top < srScrollMargins.Top)
-        {
-            psrClip->Top = srScrollMargins.Top;
-        }
-        if (psrClip->Bottom >= srScrollMargins.Bottom)
-        {
-            psrClip->Bottom = srScrollMargins.Bottom;
-        }
-    }
-    // Create target rectangle based on S => T
-    // Clip T to ClipRegion => T
-    // Create S2 based on clipped T => S2
-
-    SMALL_RECT ScrollRectangle2 = *psrScroll;
-
-    SMALL_RECT TargetRectangle;
-    TargetRectangle.Left = coordDestinationOrigin.X;
-    TargetRectangle.Top = coordDestinationOrigin.Y;
-    TargetRectangle.Right = (SHORT)(coordDestinationOrigin.X + (ScrollRectangle2.Right - ScrollRectangle2.Left + 1) - 1);
-    TargetRectangle.Bottom = (SHORT)(coordDestinationOrigin.Y + (ScrollRectangle2.Bottom - ScrollRectangle2.Top + 1) - 1);
-
-    if (TargetRectangle.Left < psrClip->Left)
-    {
-        ScrollRectangle2.Left += psrClip->Left - TargetRectangle.Left;
-        TargetRectangle.Left = psrClip->Left;
-    }
-    if (TargetRectangle.Top < psrClip->Top)
-    {
-        ScrollRectangle2.Top += psrClip->Top - TargetRectangle.Top;
-        TargetRectangle.Top = psrClip->Top;
-    }
-    if (TargetRectangle.Right > psrClip->Right)
-    {
-        ScrollRectangle2.Right -= TargetRectangle.Right - psrClip->Right;
-        TargetRectangle.Right = psrClip->Right;
-    }
-    if (TargetRectangle.Bottom > psrClip->Bottom)
-    {
-        ScrollRectangle2.Bottom -= TargetRectangle.Bottom - psrClip->Bottom;
-        TargetRectangle.Bottom = psrClip->Bottom;
-    }
-
-    // clip scroll rect to clipregion => S3
-    SMALL_RECT ScrollRectangle3 = *psrScroll;
-    if (ScrollRectangle3.Left < psrClip->Left)
-    {
-        ScrollRectangle3.Left = psrClip->Left;
-    }
-    if (ScrollRectangle3.Top < psrClip->Top)
-    {
-        ScrollRectangle3.Top = psrClip->Top;
-    }
-    if (ScrollRectangle3.Right > psrClip->Right)
-    {
-        ScrollRectangle3.Right = psrClip->Right;
-    }
-    if (ScrollRectangle3.Bottom > psrClip->Bottom)
-    {
-        ScrollRectangle3.Bottom = psrClip->Bottom;
-    }
-
-    // if scroll rect doesn't intersect clip region, return.
-    if (ScrollRectangle3.Bottom < ScrollRectangle3.Top || ScrollRectangle3.Right < ScrollRectangle3.Left)
-    {
-        return STATUS_SUCCESS;
-    }
-
-    NTSTATUS Status = STATUS_SUCCESS;
-    // if target rectangle doesn't intersect screen buffer, skip scrolling part.
-    if (!(TargetRectangle.Bottom < TargetRectangle.Top || TargetRectangle.Right < TargetRectangle.Left))
-    {
-        // if we can, don't use intermediate scroll region buffer.  do this
-        // by figuring out fill rectangle.  NOTE: this code will only work
-        // if _CopyRectangle copies from low memory to high memory (otherwise
-        // we would overwrite the scroll region before reading it).
-
-        if (ScrollRectangle2.Right == TargetRectangle.Right &&
-            ScrollRectangle2.Left == TargetRectangle.Left && ScrollRectangle2.Top > TargetRectangle.Top && ScrollRectangle2.Top < TargetRectangle.Bottom)
-        {
-            COORD TargetPoint;
-            TargetPoint.X = TargetRectangle.Left;
-            TargetPoint.Y = TargetRectangle.Top;
-
-            if (ScrollRectangle2.Right == (SHORT)(coordScreenBufferSize.X - 1) &&
-                ScrollRectangle2.Left == 0 && ScrollRectangle2.Bottom == (SHORT)(coordScreenBufferSize.Y - 1) && ScrollRectangle2.Top == 1)
-            {
-                ScrollEntireScreen(pScreenInfo, (SHORT)(ScrollRectangle2.Top - TargetRectangle.Top));
-            }
-            else
-            {
-                Status = _CopyRectangle(pScreenInfo, &ScrollRectangle2, TargetPoint);
-            }
-            if (NT_SUCCESS(Status))
-            {
-                SMALL_RECT FillRect;
-                FillRect.Left = TargetRectangle.Left;
-                FillRect.Right = TargetRectangle.Right;
-                FillRect.Top = (SHORT)(TargetRectangle.Bottom + 1);
-                FillRect.Bottom = psrScroll->Bottom;
-                if (FillRect.Top < psrClip->Top)
-                {
-                    FillRect.Top = psrClip->Top;
-                }
-
-                if (FillRect.Bottom > psrClip->Bottom)
-                {
-                    FillRect.Bottom = psrClip->Bottom;
-                }
-
-                FillRectangle(&ciFill, pScreenInfo, &FillRect);
-
-                ScrollScreen(pScreenInfo, &ScrollRectangle2, &FillRect, TargetPoint);
-            }
-
-        }
-
-        // if no overlap, don't need intermediate copy
-        else if (ScrollRectangle3.Right < TargetRectangle.Left ||
-                 ScrollRectangle3.Left > TargetRectangle.Right ||
-                 ScrollRectangle3.Top > TargetRectangle.Bottom ||
-                 ScrollRectangle3.Bottom < TargetRectangle.Top)
-        {
-            COORD TargetPoint;
-            TargetPoint.X = TargetRectangle.Left;
-            TargetPoint.Y = TargetRectangle.Top;
-            Status = _CopyRectangle(pScreenInfo, &ScrollRectangle2, TargetPoint);
-            if (NT_SUCCESS(Status))
-            {
-                FillRectangle(&ciFill, pScreenInfo, &ScrollRectangle3);
-
-                ScrollScreen(pScreenInfo, &ScrollRectangle2, &ScrollRectangle3, TargetPoint);
-            }
-        }
-
-        // for the case where the source and target rectangles overlap, we copy the source rectangle, fill it, then copy it to the target.
-        else
-        {
-            COORD Size;
-            Size.X = (SHORT)(ScrollRectangle2.Right - ScrollRectangle2.Left + 1);
-            Size.Y = (SHORT)(ScrollRectangle2.Bottom - ScrollRectangle2.Top + 1);
-
-            CHAR_INFO* const rgciScrollBuffer = new CHAR_INFO[Size.X * Size.Y];
-            Status = NT_TESTNULL(rgciScrollBuffer);
-            if (SUCCEEDED(Status))
-            {
-                TextAttribute* rTextAttrs = new TextAttribute[Size.X * Size.Y];
-                Status = NT_TESTNULL(rTextAttrs);
-                if (SUCCEEDED(Status))
-                {
-                    SMALL_RECT TargetRect;
-                    TargetRect.Left = 0;
-                    TargetRect.Top = 0;
-                    TargetRect.Right = ScrollRectangle2.Right - ScrollRectangle2.Left;
-                    TargetRect.Bottom = ScrollRectangle2.Bottom - ScrollRectangle2.Top;
-
-                    COORD SourcePoint;
-                    SourcePoint.X = ScrollRectangle2.Left;
-                    SourcePoint.Y = ScrollRectangle2.Top;
-
-                    Status = ReadRectFromScreenBuffer(pScreenInfo, SourcePoint, rgciScrollBuffer, Size, &TargetRect, rTextAttrs);
-                    if (NT_SUCCESS(Status))
-                    {
-                        FillRectangle(&ciFill, pScreenInfo, &ScrollRectangle3);
-
-                        SMALL_RECT SourceRectangle;
-                        SourceRectangle.Top = 0;
-                        SourceRectangle.Left = 0;
-                        SourceRectangle.Right = (SHORT)(Size.X - 1);
-                        SourceRectangle.Bottom = (SHORT)(Size.Y - 1);
-
-                        COORD TargetPoint;
-                        TargetPoint.X = TargetRectangle.Left;
-                        TargetPoint.Y = TargetRectangle.Top;
-
-                        Status = WriteRectToScreenBuffer((PBYTE)rgciScrollBuffer, Size, &SourceRectangle, pScreenInfo, TargetPoint, rTextAttrs);
-                        if (NT_SUCCESS(Status))
-                        {
-                            // update regions on screen.
-                            ScrollScreen(pScreenInfo, &ScrollRectangle2, &ScrollRectangle3, TargetPoint);
-                        }
-                    }
-
-                    delete[] rTextAttrs;
-                }
-
-                delete[] rgciScrollBuffer;
-            }
-        }
-    }
-    else
-    {
-        // Do fill.
-        FillRectangle(&ciFill, pScreenInfo, &ScrollRectangle3);
-
-        WriteToScreen(pScreenInfo, ScrollRectangle3);
-    }
-    return Status;
-}
-
-NTSTATUS SetActiveScreenBuffer(_Inout_ PSCREEN_INFORMATION pScreenInfo)
-{
-    CONSOLE_INFORMATION& gci = ServiceLocator::LocateGlobals().getConsoleInformation();
-    gci.CurrentScreenBuffer = pScreenInfo;
-
-    // initialize cursor
-    pScreenInfo->TextInfo->GetCursor()->SetIsOn(FALSE);
-
-    // set font
-    pScreenInfo->RefreshFontWithRenderer();
-
-    // Empty input buffer.
-    gci.pInputBuffer->FlushAllButKeys();
-    SetScreenColors(pScreenInfo, pScreenInfo->GetAttributes().GetLegacyAttributes(), pScreenInfo->GetPopupAttributes()->GetLegacyAttributes(), FALSE);
-
-    // Set window size.
-    pScreenInfo->PostUpdateWindowSize();
-
-    gci.ConsoleIme.RefreshAreaAttributes();
-
-    // Write data to screen.
-    WriteToScreen(pScreenInfo, pScreenInfo->GetBufferViewport());
-
-    return STATUS_SUCCESS;
-}
-
-// TODO: MSFT 9450717 This should join the ProcessList class when CtrlEvents become moved into the server. https://osgvsowi/9450717
-void CloseConsoleProcessState()
-{
-    const CONSOLE_INFORMATION& gci = ServiceLocator::LocateGlobals().getConsoleInformation();
-    // If there are no connected processes, sending control events is pointless as there's no one do send them to. In
-    // this case we'll just exit conhost.
-
-    // N.B. We can get into this state when a process has a reference to the console but hasn't connected. For example,
-    //      when it's created suspended and never resumed.
-    if (gci.ProcessHandleList.IsEmpty())
-    {
-        ServiceLocator::RundownAndExit(STATUS_SUCCESS);
-    }
-
-    HandleCtrlEvent(CTRL_CLOSE_EVENT);
-}
+/********************************************************
+*                                                       *
+*   Copyright (C) Microsoft. All rights reserved.       *
+*                                                       *
+********************************************************/
+
+#include "precomp.h"
+
+#include "_output.h"
+#include "output.h"
+
+#include "getset.h"
+#include "misc.h"
+
+#include "..\interactivity\inc\ServiceLocator.hpp"
+#include "..\types\inc\Viewport.hpp"
+
+#pragma hdrstop
+using namespace Microsoft::Console::Types;
+
+// This routine figures out what parameters to pass to CreateScreenBuffer based on the data from STARTUPINFO and the
+// registry defaults, and then calls CreateScreenBuffer.
+NTSTATUS DoCreateScreenBuffer()
+{
+    CONSOLE_INFORMATION& gci = ServiceLocator::LocateGlobals().getConsoleInformation();
+    CHAR_INFO Fill;
+    Fill.Attributes = gci.GetFillAttribute();
+    Fill.Char.UnicodeChar = UNICODE_SPACE;
+
+    CHAR_INFO PopupFill;
+    PopupFill.Attributes = gci.GetPopupFillAttribute();
+    PopupFill.Char.UnicodeChar = UNICODE_SPACE;
+
+    FontInfo fiFont(gci.GetFaceName(),
+                    static_cast<BYTE>(gci.GetFontFamily()),
+                    gci.GetFontWeight(),
+                    gci.GetFontSize(),
+                    gci.GetCodePage());
+
+    // For East Asian version, we want to get the code page from the registry or shell32, so we can specify console
+    // codepage by console.cpl or shell32. The default codepage is OEMCP.
+    gci.CP = gci.GetCodePage();
+    gci.OutputCP = gci.GetCodePage();
+
+    gci.Flags |= CONSOLE_USE_PRIVATE_FLAGS;
+
+    NTSTATUS Status = SCREEN_INFORMATION::CreateInstance(gci.GetWindowSize(),
+                                                         &fiFont,
+                                                         gci.GetScreenBufferSize(),
+                                                         Fill,
+                                                         PopupFill,
+                                                         gci.GetCursorSize(),
+                                                         &gci.ScreenBuffers);
+
+    // TODO: MSFT 9355013: This needs to be resolved. We increment it once with no handle to ensure it's never cleaned up
+    // and one always exists for the renderer (and potentially other functions.)
+    // It's currently a load-bearing piece of code. http://osgvsowi/9355013
+    if (NT_SUCCESS(Status))
+    {
+        gci.ScreenBuffers[0].Header.IncrementOriginalScreenBuffer();
+    }
+
+    return Status;
+}
+
+// Routine Description:
+// - This routine copies a rectangular region from the screen buffer. no clipping is done.
+// Arguments:
+// - ScreenInfo - pointer to screen info
+// - SourcePoint - upper left coordinates of source rectangle
+// - Target - pointer to target buffer
+// - TargetSize - dimensions of target buffer
+// - TargetRect - rectangle in source buffer to copy
+// Return Value:
+// - <none>
+NTSTATUS ReadRectFromScreenBuffer(_In_ const SCREEN_INFORMATION * const pScreenInfo,
+                                  _In_ COORD const coordSourcePoint,
+                                  _Inout_ PCHAR_INFO pciTarget,
+                                  _In_ COORD const coordTargetSize,
+                                  _In_ PSMALL_RECT const psrTargetRect,
+                                  _Inout_opt_ TextAttribute* const pTextAttributes)
+{
+    DBGOUTPUT(("ReadRectFromScreenBuffer\n"));
+    const CONSOLE_INFORMATION& gci = ServiceLocator::LocateGlobals().getConsoleInformation();
+
+    const bool fOutputTextAttributes = pTextAttributes != nullptr;
+    short const sXSize = (short)(psrTargetRect->Right - psrTargetRect->Left + 1);
+    short const sYSize = (short)(psrTargetRect->Bottom - psrTargetRect->Top + 1);
+    ASSERT(sYSize > 0);
+    const int ScreenBufferWidth = pScreenInfo->GetScreenBufferSize().X;
+
+    const ROW* pRow = &pScreenInfo->TextInfo->GetRowByOffset(coordSourcePoint.Y);
+
+    // Allocate the TextAttributes once for every row to unpack them
+    TextAttribute* rgUnpackedRowAttributes = new TextAttribute[ScreenBufferWidth];
+    NTSTATUS Status = NT_TESTNULL(rgUnpackedRowAttributes);
+    if (NT_SUCCESS(Status))
+    {
+        for (short iRow = 0; iRow < sYSize; iRow++)
+        {
+            PCHAR_INFO pciTargetPtr = (PCHAR_INFO)((PBYTE)pciTarget + SCREEN_BUFFER_POINTER(psrTargetRect->Left,
+                                                                                            psrTargetRect->Top + iRow,
+                                                                                            coordTargetSize.X,
+                                                                                            sizeof(CHAR_INFO)));
+
+            TextAttribute* pTargetAttributes = nullptr;
+            if (fOutputTextAttributes)
+            {
+                pTargetAttributes = (TextAttribute*)(pTextAttributes + SCREEN_BUFFER_POINTER(psrTargetRect->Left,
+                                                                                             psrTargetRect->Top + iRow,
+                                                                                             coordTargetSize.X,
+                                                                                             1));
+            }
+
+            // copy the chars and attrs from their respective arrays
+            CHAR_ROW::const_iterator it;
+            try
+            {
+                it = std::next(pRow->GetCharRow().cbegin(), coordSourcePoint.X);
+            }
+            catch (...)
+            {
+                return NTSTATUS_FROM_HRESULT(wil::ResultFromCaughtException());
+            }
+            const CHAR_ROW::const_iterator itEnd = pRow->GetCharRow().cend();
+
+
+            // Unpack the attributes into an array so we can iterate over them.
+            pRow->GetAttrRow().UnpackAttrs(rgUnpackedRowAttributes, ScreenBufferWidth);
+
+            for (short iCol = 0; iCol < sXSize && it != itEnd; ++pciTargetPtr, ++it)
+            {
+                TextAttribute textAttr = rgUnpackedRowAttributes[coordSourcePoint.X + iCol];
+                DbcsAttribute dbcsAttribute = pRow->GetCharRow().GetAttribute(coordSourcePoint.X + iCol);
+
+                if (iCol == 0 && dbcsAttribute.IsTrailing())
+                {
+                    pciTargetPtr->Char.UnicodeChar = UNICODE_SPACE;
+                    dbcsAttribute.SetSingle();
+                }
+                else if (iCol + 1 >= sXSize && dbcsAttribute.IsLeading())
+                {
+                    pciTargetPtr->Char.UnicodeChar = UNICODE_SPACE;
+                    dbcsAttribute.SetSingle();
+                }
+                else
+                {
+                    pciTargetPtr->Char.UnicodeChar = it->first;
+                }
+
+                pciTargetPtr->Attributes = dbcsAttribute.GeneratePublicApiAttributeFormat();
+
+                // Always copy the legacy attributes to the CHAR_INFO.
+                pciTargetPtr->Attributes |= gci.GenerateLegacyAttributes(textAttr);
+
+                if (fOutputTextAttributes)
+                {
+                    pTargetAttributes->SetFrom(textAttr);
+                    pTargetAttributes++;
+                }
+
+                iCol += 1;
+            }
+
+            try
+            {
+                pRow = &pScreenInfo->TextInfo->GetNextRowNoWrap(*pRow);
+            }
+            catch (...)
+            {
+                LOG_HR(wil::ResultFromCaughtException());
+            }
+        }
+        delete[] rgUnpackedRowAttributes;
+    }
+    return Status;
+}
+
+// Routine Description:
+// - This routine copies a rectangular region from the screen buffer to the screen buffer.  no clipping is done.
+// Arguments:
+// - ScreenInfo - pointer to screen info
+// - SourceRect - rectangle in source buffer to copy
+// - TargetPoint - upper left coordinates of new location rectangle
+// Return Value:
+// - <none>
+NTSTATUS _CopyRectangle(_In_ PSCREEN_INFORMATION pScreenInfo, _In_ const SMALL_RECT * const psrSource, _In_ const COORD coordTarget)
+{
+    DBGOUTPUT(("_CopyRectangle\n"));
+
+    COORD SourcePoint;
+    SourcePoint.X = psrSource->Left;
+    SourcePoint.Y = psrSource->Top;
+
+    SMALL_RECT Target;
+    Target.Left = 0;
+    Target.Top = 0;
+    Target.Right = psrSource->Right - psrSource->Left;
+    Target.Bottom = psrSource->Bottom - psrSource->Top;
+
+    COORD Size;
+    Size.X = Target.Right;
+    Size.Y = Target.Bottom;
+    Size.X++;
+    Size.Y++;
+
+    CHAR_INFO* rgciScrollBuffer = new CHAR_INFO[Size.X * Size.Y];
+    NTSTATUS Status = NT_TESTNULL(rgciScrollBuffer);
+    if (NT_SUCCESS(Status))
+    {
+        TextAttribute* rTextAttrs = new TextAttribute[Size.X * Size.Y];
+        Status = NT_TESTNULL(rTextAttrs);
+        if (NT_SUCCESS(Status))
+        {
+            Status = ReadRectFromScreenBuffer(pScreenInfo, SourcePoint, rgciScrollBuffer, Size, &Target, rTextAttrs);
+            if (NT_SUCCESS(Status))
+            {
+                Status = WriteRectToScreenBuffer((PBYTE)rgciScrollBuffer, Size, &Target, pScreenInfo, coordTarget, rTextAttrs);  // ScrollBuffer won't need conversion
+            }
+            delete[] rTextAttrs;
+        }
+        delete[] rgciScrollBuffer;
+    }
+    return Status;
+}
+
+// Routine Description:
+// - This routine reads a rectangular region from the screen buffer. The region is first clipped.
+// Arguments:
+// - ScreenInformation - Screen buffer to read from.
+// - Buffer - Buffer to read into.
+// - ReadRegion - Region to read.
+// Return Value:
+NTSTATUS ReadScreenBuffer(_In_ const SCREEN_INFORMATION * const pScreenInfo, _Inout_ PCHAR_INFO pciBuffer, _Inout_ PSMALL_RECT psrReadRegion)
+{
+    DBGOUTPUT(("ReadScreenBuffer\n"));
+
+    // calculate dimensions of caller's buffer.  have to do this calculation before clipping.
+    COORD TargetSize;
+    TargetSize.X = (SHORT)(psrReadRegion->Right - psrReadRegion->Left + 1);
+    TargetSize.Y = (SHORT)(psrReadRegion->Bottom - psrReadRegion->Top + 1);
+
+    if (TargetSize.X <= 0 || TargetSize.Y <= 0)
+    {
+        psrReadRegion->Right = psrReadRegion->Left - 1;
+        psrReadRegion->Bottom = psrReadRegion->Top - 1;
+        return STATUS_SUCCESS;
+    }
+
+    // do clipping.
+    const COORD coordScreenBufferSize = pScreenInfo->GetScreenBufferSize();
+    if (psrReadRegion->Right > (SHORT)(coordScreenBufferSize.X - 1))
+    {
+        psrReadRegion->Right = (SHORT)(coordScreenBufferSize.X - 1);
+    }
+    if (psrReadRegion->Bottom > (SHORT)(coordScreenBufferSize.Y - 1))
+    {
+        psrReadRegion->Bottom = (SHORT)(coordScreenBufferSize.Y - 1);
+    }
+
+    COORD TargetPoint;
+    if (psrReadRegion->Left < 0)
+    {
+        TargetPoint.X = -psrReadRegion->Left;
+        psrReadRegion->Left = 0;
+    }
+    else
+    {
+        TargetPoint.X = 0;
+    }
+
+    if (psrReadRegion->Top < 0)
+    {
+        TargetPoint.Y = -psrReadRegion->Top;
+        psrReadRegion->Top = 0;
+    }
+    else
+    {
+        TargetPoint.Y = 0;
+    }
+
+    COORD SourcePoint;
+    SourcePoint.X = psrReadRegion->Left;
+    SourcePoint.Y = psrReadRegion->Top;
+
+    SMALL_RECT Target;
+    Target.Left = TargetPoint.X;
+    Target.Top = TargetPoint.Y;
+    Target.Right = TargetPoint.X + (psrReadRegion->Right - psrReadRegion->Left);
+    Target.Bottom = TargetPoint.Y + (psrReadRegion->Bottom - psrReadRegion->Top);
+
+    return ReadRectFromScreenBuffer(pScreenInfo, SourcePoint, pciBuffer, TargetSize, &Target, nullptr);
+}
+
+// Routine Description:
+// - This routine write a rectangular region to the screen buffer. The region is first clipped.
+// - The region should contain Unicode or UnicodeOem chars.
+// Arguments:
+// - ScreenInformation - Screen buffer to write to.
+// - Buffer - Buffer to write from.
+// - ReadRegion - Region to write.
+// Return Value:
+NTSTATUS WriteScreenBuffer(_In_ PSCREEN_INFORMATION pScreenInfo, _In_ PCHAR_INFO pciBuffer, _Inout_ PSMALL_RECT psrWriteRegion)
+{
+    DBGOUTPUT(("WriteScreenBuffer\n"));
+
+    // Calculate dimensions of caller's buffer; this calculation must be done before clipping.
+    COORD SourceSize;
+    SourceSize.X = (SHORT)(psrWriteRegion->Right - psrWriteRegion->Left + 1);
+    SourceSize.Y = (SHORT)(psrWriteRegion->Bottom - psrWriteRegion->Top + 1);
+
+    if (SourceSize.X <= 0 || SourceSize.Y <= 0)
+    {
+        return STATUS_SUCCESS;
+    }
+
+    // Ensure that the write region is within the constraints of the screen buffer.
+    const COORD coordScreenBufferSize = pScreenInfo->GetScreenBufferSize();
+    if (psrWriteRegion->Left >= coordScreenBufferSize.X || psrWriteRegion->Top >= coordScreenBufferSize.Y)
+    {
+        return STATUS_SUCCESS;
+    }
+
+    SMALL_RECT SourceRect;
+    // Do clipping.
+    if (psrWriteRegion->Right > (SHORT)(coordScreenBufferSize.X - 1))
+    {
+        psrWriteRegion->Right = (SHORT)(coordScreenBufferSize.X - 1);
+    }
+    SourceRect.Right = psrWriteRegion->Right - psrWriteRegion->Left;
+
+    if (psrWriteRegion->Bottom > (SHORT)(coordScreenBufferSize.Y - 1))
+    {
+        psrWriteRegion->Bottom = (SHORT)(coordScreenBufferSize.Y - 1);
+    }
+    SourceRect.Bottom = psrWriteRegion->Bottom - psrWriteRegion->Top;
+
+    if (psrWriteRegion->Left < 0)
+    {
+        SourceRect.Left = -psrWriteRegion->Left;
+        psrWriteRegion->Left = 0;
+    }
+    else
+    {
+        SourceRect.Left = 0;
+    }
+
+    if (psrWriteRegion->Top < 0)
+    {
+        SourceRect.Top = -psrWriteRegion->Top;
+        psrWriteRegion->Top = 0;
+    }
+    else
+    {
+        SourceRect.Top = 0;
+    }
+
+    if (SourceRect.Left > SourceRect.Right || SourceRect.Top > SourceRect.Bottom)
+    {
+        return STATUS_INVALID_PARAMETER;
+    }
+
+    COORD TargetPoint;
+    TargetPoint.X = psrWriteRegion->Left;
+    TargetPoint.Y = psrWriteRegion->Top;
+
+    return WriteRectToScreenBuffer((PBYTE) pciBuffer, SourceSize, &SourceRect, pScreenInfo, TargetPoint, nullptr);
+}
+
+// Routine Description:
+// - This routine reads a string of characters or attributes from the screen buffer.
+// Arguments:
+// - ScreenInfo - Pointer to screen buffer information.
+// - Buffer - Buffer to read into.
+// - ReadCoord - Screen buffer coordinate to begin reading from.
+// - StringType
+//      CONSOLE_ASCII         - read a string of ASCII characters.
+//      CONSOLE_REAL_UNICODE  - read a string of Real Unicode characters.
+//      CONSOLE_FALSE_UNICODE - read a string of False Unicode characters.
+//      CONSOLE_ATTRIBUTE     - read a string of attributes.
+// - NumRecords - On input, the size of the buffer in elements.  On output, the number of elements read.
+// Return Value:
+NTSTATUS ReadOutputString(_In_ const SCREEN_INFORMATION * const pScreenInfo,
+                          _Inout_ PVOID pvBuffer,
+                          _In_ const COORD coordRead,
+                          _In_ const ULONG ulStringType,
+                          _Inout_ PULONG pcRecords)
+{
+    DBGOUTPUT(("ReadOutputString\n"));
+    const CONSOLE_INFORMATION& gci = ServiceLocator::LocateGlobals().getConsoleInformation();
+
+    if (*pcRecords == 0)
+    {
+        return STATUS_SUCCESS;
+    }
+
+    ULONG NumRead = 0;
+    SHORT X = coordRead.X;
+    SHORT Y = coordRead.Y;
+    const COORD coordScreenBufferSize = pScreenInfo->GetScreenBufferSize();
+    if (X >= coordScreenBufferSize.X || X < 0 || Y >= coordScreenBufferSize.Y || Y < 0)
+    {
+        *pcRecords = 0;
+        return STATUS_SUCCESS;
+    }
+
+    PWCHAR TransBuffer = nullptr;
+    PWCHAR BufPtr;
+    if (ulStringType == CONSOLE_ASCII)
+    {
+        TransBuffer = new WCHAR[*pcRecords];
+        if (TransBuffer == nullptr)
+        {
+            return STATUS_NO_MEMORY;
+        }
+        BufPtr = TransBuffer;
+    }
+    else
+    {
+        BufPtr = (PWCHAR)pvBuffer;
+    }
+
+    DbcsAttribute* TransBufferA = nullptr;
+    DbcsAttribute* BufPtrA = nullptr;
+
+    {
+        TransBufferA = new DbcsAttribute[*pcRecords];
+        if (TransBufferA == nullptr)
+        {
+            if (TransBuffer != nullptr)
+            {
+                delete[] TransBuffer;
+            }
+
+            return STATUS_NO_MEMORY;
+        }
+
+        BufPtrA = TransBufferA;
+    }
+
+    {
+        const ROW* pRow = &pScreenInfo->TextInfo->GetRowByOffset(coordRead.Y);
+        SHORT j, k;
+
+        if (ulStringType == CONSOLE_ASCII ||
+            ulStringType == CONSOLE_REAL_UNICODE ||
+            ulStringType == CONSOLE_FALSE_UNICODE)
+        {
+            while (NumRead < *pcRecords)
+            {
+                // copy the chars from its array
+                try
+                {
+                    CHAR_ROW::const_iterator startIt = std::next(pRow->GetCharRow().cbegin(), X);
+                    size_t copyAmount = *pcRecords - NumRead;
+                    wchar_t* pChars = BufPtr;
+                    DbcsAttribute* pAttrs = BufPtrA;
+                    if (static_cast<size_t>(coordScreenBufferSize.X - X) > copyAmount)
+                    {
+                        std::for_each(startIt, std::next(startIt, copyAmount), [&](const auto& vals)
+                        {
+                            *pChars = vals.first;
+                            ++pChars;
+                            *pAttrs = vals.second;
+                            ++pAttrs;
+                        });
+
+                        NumRead += static_cast<ULONG>(copyAmount);
+                        break;
+                    }
+                    else
+                    {
+                        copyAmount = coordScreenBufferSize.X - X;
+
+                        std::for_each(startIt, std::next(startIt, copyAmount), [&](const auto& vals)
+                        {
+                            *pChars = vals.first;
+                            ++pChars;
+                            *pAttrs = vals.second;
+                            ++pAttrs;
+                        });
+
+                        BufPtr += copyAmount;
+                        BufPtrA += copyAmount;
+
+                        NumRead += static_cast<ULONG>(copyAmount);
+                        pRow = &pScreenInfo->TextInfo->GetNextRowNoWrap(*pRow);
+                    }
+                }
+                catch (...)
+                {
+                    return NTSTATUS_FROM_HRESULT(wil::ResultFromCaughtException());
+                }
+
+                X = 0;
+                Y++;
+                if (Y >= coordScreenBufferSize.Y)
+                {
+                    break;
+                }
+            }
+
+            if (NumRead)
+            {
+                PWCHAR Char;
+                if (ulStringType == CONSOLE_ASCII)
+                {
+                    Char = BufPtr = TransBuffer;
+                }
+                else
+                {
+                    Char = BufPtr = (PWCHAR)pvBuffer;
+                }
+
+                BufPtrA = TransBufferA;
+#pragma prefast(suppress:__WARNING_BUFFER_OVERFLOW, "This code is fine")
+                if (BufPtrA->IsTrailing())
+                {
+                    j = k = (SHORT)(NumRead - 1);
+                    BufPtr++;
+                    *Char++ = UNICODE_SPACE;
+                    BufPtrA++;
+                    NumRead = 1;
+                }
+                else
+                {
+                    j = k = (SHORT)NumRead;
+                    NumRead = 0;
+                }
+
+                while (j--)
+                {
+                    if (!BufPtrA->IsTrailing())
+                    {
+                        *Char++ = *BufPtr;
+                        NumRead++;
+                    }
+                    BufPtr++;
+                    BufPtrA++;
+                }
+
+                if (k && (BufPtrA - 1)->IsLeading())
+                {
+                    *(Char - 1) = UNICODE_SPACE;
+                }
+            }
+        }
+        else if (ulStringType == CONSOLE_ATTRIBUTE)
+        {
+            size_t CountOfAttr = 0;
+            TextAttributeRun* pAttrRun;
+            PWORD TargetPtr = (PWORD)BufPtr;
+
+            while (NumRead < *pcRecords)
+            {
+                // Copy the attrs from its array.
+                CHAR_ROW::const_iterator it;
+                try
+                {
+                    it = std::next(pRow->GetCharRow().cbegin(), X);
+                }
+                catch (...)
+                {
+                    return NTSTATUS_FROM_HRESULT(wil::ResultFromCaughtException());
+                }
+                const CHAR_ROW::const_iterator itEnd = pRow->GetCharRow().cend();
+
+                pRow->GetAttrRow().FindAttrIndex(X, &pAttrRun, &CountOfAttr);
+
+                k = 0;
+                for (j = X; j < coordScreenBufferSize.X && it != itEnd; TargetPtr++, ++it)
+                {
+                    const WORD wLegacyAttributes = pAttrRun->GetAttributes().GetLegacyAttributes();
+                    if ((j == X) && it->second.IsTrailing())
+                    {
+                        *TargetPtr = wLegacyAttributes;
+                    }
+                    else if (it->second.IsLeading())
+                    {
+                        if ((NumRead == *pcRecords - 1) || (j == coordScreenBufferSize.X - 1))
+                        {
+                            *TargetPtr = wLegacyAttributes;
+                        }
+                        else
+                        {
+                            *TargetPtr = wLegacyAttributes | it->second.GeneratePublicApiAttributeFormat();
+                        }
+                    }
+                    else
+                    {
+                        *TargetPtr = wLegacyAttributes | it->second.GeneratePublicApiAttributeFormat();
+                    }
+
+                    NumRead++;
+                    j += 1;
+
+                    ++k;
+                    if (static_cast<size_t>(k) == CountOfAttr && j < coordScreenBufferSize.X)
+                    {
+                        pAttrRun++;
+                        k = 0;
+                        CountOfAttr = pAttrRun->GetLength();
+                    }
+
+                    if (NumRead == *pcRecords)
+                    {
+                        delete[] TransBufferA;
+                        return STATUS_SUCCESS;
+                    }
+                }
+
+                try
+                {
+                    pRow = &pScreenInfo->TextInfo->GetNextRowNoWrap(*pRow);
+                }
+                catch (...)
+                {
+                    return NTSTATUS_FROM_HRESULT(wil::ResultFromCaughtException());
+                }
+
+                X = 0;
+                Y++;
+                if (Y >= coordScreenBufferSize.Y)
+                {
+                    break;
+                }
+            }
+        }
+        else
+        {
+            *pcRecords = 0;
+            delete[] TransBufferA;
+
+            return STATUS_INVALID_PARAMETER;
+        }
+    }
+
+    if (ulStringType == CONSOLE_ASCII)
+    {
+        UINT const Codepage = gci.OutputCP;
+
+        NumRead = ConvertToOem(Codepage, TransBuffer, NumRead, (LPSTR) pvBuffer, *pcRecords);
+
+        delete[] TransBuffer;
+    }
+
+    delete[] TransBufferA;
+
+    *pcRecords = NumRead;
+    return STATUS_SUCCESS;
+}
+
+void ScreenBufferSizeChange(_In_ COORD const coordNewSize)
+{
+    const CONSOLE_INFORMATION& gci = ServiceLocator::LocateGlobals().getConsoleInformation();
+
+    try
+    {
+        gci.pInputBuffer->Write(std::make_unique<WindowBufferSizeEvent>(coordNewSize));
+    }
+    catch (...)
+    {
+        LOG_HR(wil::ResultFromCaughtException());
+    }
+}
+
+void ScrollScreen(_Inout_ PSCREEN_INFORMATION pScreenInfo,
+                  _In_ const SMALL_RECT * const psrScroll,
+                  _In_opt_ const SMALL_RECT * const psrMerge,
+                  _In_ const COORD coordTarget)
+{
+    NTSTATUS status = STATUS_SUCCESS;
+
+    if (pScreenInfo->IsActiveScreenBuffer())
+    {
+        IAccessibilityNotifier *pNotifier = ServiceLocator::LocateAccessibilityNotifier();
+        status = NT_TESTNULL(pNotifier);
+
+        if (NT_SUCCESS(status))
+        {
+            pNotifier->NotifyConsoleUpdateScrollEvent(coordTarget.X - psrScroll->Left, coordTarget.Y - psrScroll->Right);
+        }
+        IRenderer* const pRender = ServiceLocator::LocateGlobals().pRender;
+        if (pRender != nullptr)
+        {
+            // psrScroll is the source rectangle which gets written with the same dimensions to the coordTarget position.
+            // Therefore the final rectangle starts with the top left corner at coordTarget
+            // and the size is the size of psrScroll.
+            // NOTE: psrScroll is an INCLUSIVE rectangle, so we must add 1 when measuring width as R-L or B-T
+            Viewport scrollRect = Viewport::FromInclusive(*psrScroll);
+            SMALL_RECT rcWritten = Viewport::FromDimensions(coordTarget, scrollRect.Width(), scrollRect.Height()).ToExclusive();
+
+            pRender->TriggerRedraw(&rcWritten);
+
+            // psrMerge was just filled exactly where it's stated.
+            if (psrMerge != nullptr)
+            {
+                // psrMerge is an inclusive rectangle. Make it exclusive to deal with the renderer.
+                SMALL_RECT rcMerge = Viewport::FromInclusive(*psrMerge).ToExclusive();
+
+                pRender->TriggerRedraw(&rcMerge);
+            }
+        }
+    }
+}
+
+// Routine Description:
+// - This routine rotates the circular buffer as a shorthand for scrolling the entire screen
+SHORT ScrollEntireScreen(_Inout_ PSCREEN_INFORMATION pScreenInfo, _In_ const SHORT sScrollValue)
+{
+    // store index of first row
+    SHORT const RowIndex = pScreenInfo->TextInfo->GetFirstRowIndex();
+
+    // update screen buffer
+    pScreenInfo->TextInfo->SetFirstRowIndex((SHORT)((RowIndex + sScrollValue) % pScreenInfo->GetScreenBufferSize().Y));
+
+    return RowIndex;
+}
+
+// Routine Description:
+// - This routine is a special-purpose scroll for use by AdjustCursorPosition.
+// Arguments:
+// - ScreenInfo - pointer to screen buffer info.
+// Return Value:
+// - true if we succeeded in scrolling the buffer, otherwise false (if we're out of memory)
+bool StreamScrollRegion(_Inout_ PSCREEN_INFORMATION pScreenInfo)
+{
+    // Rotate the circular buffer around and wipe out the previous final line.
+    bool fSuccess = pScreenInfo->TextInfo->IncrementCircularBuffer();
+    if (fSuccess)
+    {
+        // Trigger a graphical update if we're active.
+        if (pScreenInfo->IsActiveScreenBuffer())
+        {
+            COORD coordDelta = { 0 };
+            coordDelta.Y = -1;
+
+            IAccessibilityNotifier *pNotifier = ServiceLocator::LocateAccessibilityNotifier();
+            if (pNotifier)
+            {
+                // Notify accessibility that a scroll has occurred.
+                pNotifier->NotifyConsoleUpdateScrollEvent(coordDelta.X, coordDelta.Y);
+            }
+
+            if (ServiceLocator::LocateGlobals().pRender != nullptr)
+            {
+                ServiceLocator::LocateGlobals().pRender->TriggerScroll(&coordDelta);
+            }
+        }
+    }
+    return fSuccess;
+}
+
+// Routine Description:
+// - This routine copies ScrollRectangle to DestinationOrigin then fills in ScrollRectangle with Fill.
+// - The scroll region is copied to a third buffer, the scroll region is filled, then the original contents of the scroll region are copied to the destination.
+// Arguments:
+// - ScreenInfo - pointer to screen buffer info.
+// - ScrollRectangle - Region to copy
+// - ClipRectangle - Optional pointer to clip region.
+// - DestinationOrigin - Upper left corner of target region.
+// - Fill - Character and attribute to fill source region with.
+// Return Value:
+NTSTATUS ScrollRegion(_Inout_ PSCREEN_INFORMATION pScreenInfo,
+                      _Inout_ PSMALL_RECT psrScroll,
+                      _In_opt_ PSMALL_RECT psrClip,
+                      _In_ COORD coordDestinationOrigin,
+                      _In_ CHAR_INFO ciFill)
+{
+    // here's how we clip:
+
+    // Clip source rectangle to screen buffer => S
+    // Create target rectangle based on S => T
+    // Clip T to ClipRegion => T
+    // Create S2 based on clipped T => S2
+    // Clip S to ClipRegion => S3
+
+    // S2 is the region we copy to T
+    // S3 is the region to fill
+
+    if (ciFill.Char.UnicodeChar == '\0' && ciFill.Attributes == 0)
+    {
+        ciFill.Char.UnicodeChar = L' ';
+        ciFill.Attributes = pScreenInfo->GetAttributes().GetLegacyAttributes();
+    }
+
+    // clip the source rectangle to the screen buffer
+    if (psrScroll->Left < 0)
+    {
+        coordDestinationOrigin.X += -psrScroll->Left;
+        psrScroll->Left = 0;
+    }
+    if (psrScroll->Top < 0)
+    {
+        coordDestinationOrigin.Y += -psrScroll->Top;
+        psrScroll->Top = 0;
+    }
+
+    const COORD coordScreenBufferSize = pScreenInfo->GetScreenBufferSize();
+    if (psrScroll->Right >= coordScreenBufferSize.X)
+    {
+        psrScroll->Right = (SHORT)(coordScreenBufferSize.X - 1);
+    }
+    if (psrScroll->Bottom >= coordScreenBufferSize.Y)
+    {
+        psrScroll->Bottom = (SHORT)(coordScreenBufferSize.Y - 1);
+    }
+
+    // if source rectangle doesn't intersect screen buffer, return.
+    if (psrScroll->Bottom < psrScroll->Top || psrScroll->Right < psrScroll->Left)
+    {
+        return STATUS_SUCCESS;
+    }
+
+    // Account for the scroll margins set by DECSTBM
+    SMALL_RECT srScrollMargins = pScreenInfo->GetScrollMargins();
+    SMALL_RECT srBufferViewport = pScreenInfo->GetBufferViewport();
+
+    // The margins are in viewport relative coordinates. Adjust for that.
+    srScrollMargins.Top += srBufferViewport.Top;
+    srScrollMargins.Bottom += srBufferViewport.Top;
+    srScrollMargins.Left += srBufferViewport.Left;
+    srScrollMargins.Right += srBufferViewport.Left;
+
+    if (srScrollMargins.Bottom > srScrollMargins.Top)
+    {
+        if (psrScroll->Top < srScrollMargins.Top)
+        {
+            psrScroll->Top = srScrollMargins.Top;
+        }
+        if (psrScroll->Bottom >= srScrollMargins.Bottom)
+        {
+            psrScroll->Bottom = srScrollMargins.Bottom;
+        }
+    }
+    SMALL_RECT OurClipRectangle;
+    // clip the target rectangle
+    // if a cliprectangle was provided, clip it to the screen buffer.
+    // if not, set the cliprectangle to the screen buffer region.
+    if (psrClip)
+    {
+        // clip the cliprectangle.
+        if (psrClip->Left < 0)
+        {
+            psrClip->Left = 0;
+        }
+        if (psrClip->Top < 0)
+        {
+            psrClip->Top = 0;
+        }
+        if (psrClip->Right >= coordScreenBufferSize.X)
+        {
+            psrClip->Right = (SHORT)(coordScreenBufferSize.X - 1);
+        }
+        if (psrClip->Bottom >= coordScreenBufferSize.Y)
+        {
+            psrClip->Bottom = (SHORT)(coordScreenBufferSize.Y - 1);
+        }
+    }
+    else
+    {
+        OurClipRectangle.Left = 0;
+        OurClipRectangle.Top = 0;
+        OurClipRectangle.Right = (SHORT)(coordScreenBufferSize.X - 1);
+        OurClipRectangle.Bottom = (SHORT)(coordScreenBufferSize.Y - 1);
+        psrClip = &OurClipRectangle;
+    }
+    // Account for the scroll margins set by DECSTBM
+    if (srScrollMargins.Bottom > srScrollMargins.Top)
+    {
+        if (psrClip->Top < srScrollMargins.Top)
+        {
+            psrClip->Top = srScrollMargins.Top;
+        }
+        if (psrClip->Bottom >= srScrollMargins.Bottom)
+        {
+            psrClip->Bottom = srScrollMargins.Bottom;
+        }
+    }
+    // Create target rectangle based on S => T
+    // Clip T to ClipRegion => T
+    // Create S2 based on clipped T => S2
+
+    SMALL_RECT ScrollRectangle2 = *psrScroll;
+
+    SMALL_RECT TargetRectangle;
+    TargetRectangle.Left = coordDestinationOrigin.X;
+    TargetRectangle.Top = coordDestinationOrigin.Y;
+    TargetRectangle.Right = (SHORT)(coordDestinationOrigin.X + (ScrollRectangle2.Right - ScrollRectangle2.Left + 1) - 1);
+    TargetRectangle.Bottom = (SHORT)(coordDestinationOrigin.Y + (ScrollRectangle2.Bottom - ScrollRectangle2.Top + 1) - 1);
+
+    if (TargetRectangle.Left < psrClip->Left)
+    {
+        ScrollRectangle2.Left += psrClip->Left - TargetRectangle.Left;
+        TargetRectangle.Left = psrClip->Left;
+    }
+    if (TargetRectangle.Top < psrClip->Top)
+    {
+        ScrollRectangle2.Top += psrClip->Top - TargetRectangle.Top;
+        TargetRectangle.Top = psrClip->Top;
+    }
+    if (TargetRectangle.Right > psrClip->Right)
+    {
+        ScrollRectangle2.Right -= TargetRectangle.Right - psrClip->Right;
+        TargetRectangle.Right = psrClip->Right;
+    }
+    if (TargetRectangle.Bottom > psrClip->Bottom)
+    {
+        ScrollRectangle2.Bottom -= TargetRectangle.Bottom - psrClip->Bottom;
+        TargetRectangle.Bottom = psrClip->Bottom;
+    }
+
+    // clip scroll rect to clipregion => S3
+    SMALL_RECT ScrollRectangle3 = *psrScroll;
+    if (ScrollRectangle3.Left < psrClip->Left)
+    {
+        ScrollRectangle3.Left = psrClip->Left;
+    }
+    if (ScrollRectangle3.Top < psrClip->Top)
+    {
+        ScrollRectangle3.Top = psrClip->Top;
+    }
+    if (ScrollRectangle3.Right > psrClip->Right)
+    {
+        ScrollRectangle3.Right = psrClip->Right;
+    }
+    if (ScrollRectangle3.Bottom > psrClip->Bottom)
+    {
+        ScrollRectangle3.Bottom = psrClip->Bottom;
+    }
+
+    // if scroll rect doesn't intersect clip region, return.
+    if (ScrollRectangle3.Bottom < ScrollRectangle3.Top || ScrollRectangle3.Right < ScrollRectangle3.Left)
+    {
+        return STATUS_SUCCESS;
+    }
+
+    NTSTATUS Status = STATUS_SUCCESS;
+    // if target rectangle doesn't intersect screen buffer, skip scrolling part.
+    if (!(TargetRectangle.Bottom < TargetRectangle.Top || TargetRectangle.Right < TargetRectangle.Left))
+    {
+        // if we can, don't use intermediate scroll region buffer.  do this
+        // by figuring out fill rectangle.  NOTE: this code will only work
+        // if _CopyRectangle copies from low memory to high memory (otherwise
+        // we would overwrite the scroll region before reading it).
+
+        if (ScrollRectangle2.Right == TargetRectangle.Right &&
+            ScrollRectangle2.Left == TargetRectangle.Left && ScrollRectangle2.Top > TargetRectangle.Top && ScrollRectangle2.Top < TargetRectangle.Bottom)
+        {
+            COORD TargetPoint;
+            TargetPoint.X = TargetRectangle.Left;
+            TargetPoint.Y = TargetRectangle.Top;
+
+            if (ScrollRectangle2.Right == (SHORT)(coordScreenBufferSize.X - 1) &&
+                ScrollRectangle2.Left == 0 && ScrollRectangle2.Bottom == (SHORT)(coordScreenBufferSize.Y - 1) && ScrollRectangle2.Top == 1)
+            {
+                ScrollEntireScreen(pScreenInfo, (SHORT)(ScrollRectangle2.Top - TargetRectangle.Top));
+            }
+            else
+            {
+                Status = _CopyRectangle(pScreenInfo, &ScrollRectangle2, TargetPoint);
+            }
+            if (NT_SUCCESS(Status))
+            {
+                SMALL_RECT FillRect;
+                FillRect.Left = TargetRectangle.Left;
+                FillRect.Right = TargetRectangle.Right;
+                FillRect.Top = (SHORT)(TargetRectangle.Bottom + 1);
+                FillRect.Bottom = psrScroll->Bottom;
+                if (FillRect.Top < psrClip->Top)
+                {
+                    FillRect.Top = psrClip->Top;
+                }
+
+                if (FillRect.Bottom > psrClip->Bottom)
+                {
+                    FillRect.Bottom = psrClip->Bottom;
+                }
+
+                FillRectangle(&ciFill, pScreenInfo, &FillRect);
+
+                ScrollScreen(pScreenInfo, &ScrollRectangle2, &FillRect, TargetPoint);
+            }
+
+        }
+
+        // if no overlap, don't need intermediate copy
+        else if (ScrollRectangle3.Right < TargetRectangle.Left ||
+                 ScrollRectangle3.Left > TargetRectangle.Right ||
+                 ScrollRectangle3.Top > TargetRectangle.Bottom ||
+                 ScrollRectangle3.Bottom < TargetRectangle.Top)
+        {
+            COORD TargetPoint;
+            TargetPoint.X = TargetRectangle.Left;
+            TargetPoint.Y = TargetRectangle.Top;
+            Status = _CopyRectangle(pScreenInfo, &ScrollRectangle2, TargetPoint);
+            if (NT_SUCCESS(Status))
+            {
+                FillRectangle(&ciFill, pScreenInfo, &ScrollRectangle3);
+
+                ScrollScreen(pScreenInfo, &ScrollRectangle2, &ScrollRectangle3, TargetPoint);
+            }
+        }
+
+        // for the case where the source and target rectangles overlap, we copy the source rectangle, fill it, then copy it to the target.
+        else
+        {
+            COORD Size;
+            Size.X = (SHORT)(ScrollRectangle2.Right - ScrollRectangle2.Left + 1);
+            Size.Y = (SHORT)(ScrollRectangle2.Bottom - ScrollRectangle2.Top + 1);
+
+            CHAR_INFO* const rgciScrollBuffer = new CHAR_INFO[Size.X * Size.Y];
+            Status = NT_TESTNULL(rgciScrollBuffer);
+            if (SUCCEEDED(Status))
+            {
+                TextAttribute* rTextAttrs = new TextAttribute[Size.X * Size.Y];
+                Status = NT_TESTNULL(rTextAttrs);
+                if (SUCCEEDED(Status))
+                {
+                    SMALL_RECT TargetRect;
+                    TargetRect.Left = 0;
+                    TargetRect.Top = 0;
+                    TargetRect.Right = ScrollRectangle2.Right - ScrollRectangle2.Left;
+                    TargetRect.Bottom = ScrollRectangle2.Bottom - ScrollRectangle2.Top;
+
+                    COORD SourcePoint;
+                    SourcePoint.X = ScrollRectangle2.Left;
+                    SourcePoint.Y = ScrollRectangle2.Top;
+
+                    Status = ReadRectFromScreenBuffer(pScreenInfo, SourcePoint, rgciScrollBuffer, Size, &TargetRect, rTextAttrs);
+                    if (NT_SUCCESS(Status))
+                    {
+                        FillRectangle(&ciFill, pScreenInfo, &ScrollRectangle3);
+
+                        SMALL_RECT SourceRectangle;
+                        SourceRectangle.Top = 0;
+                        SourceRectangle.Left = 0;
+                        SourceRectangle.Right = (SHORT)(Size.X - 1);
+                        SourceRectangle.Bottom = (SHORT)(Size.Y - 1);
+
+                        COORD TargetPoint;
+                        TargetPoint.X = TargetRectangle.Left;
+                        TargetPoint.Y = TargetRectangle.Top;
+
+                        Status = WriteRectToScreenBuffer((PBYTE)rgciScrollBuffer, Size, &SourceRectangle, pScreenInfo, TargetPoint, rTextAttrs);
+                        if (NT_SUCCESS(Status))
+                        {
+                            // update regions on screen.
+                            ScrollScreen(pScreenInfo, &ScrollRectangle2, &ScrollRectangle3, TargetPoint);
+                        }
+                    }
+
+                    delete[] rTextAttrs;
+                }
+
+                delete[] rgciScrollBuffer;
+            }
+        }
+    }
+    else
+    {
+        // Do fill.
+        FillRectangle(&ciFill, pScreenInfo, &ScrollRectangle3);
+
+        WriteToScreen(pScreenInfo, ScrollRectangle3);
+    }
+    return Status;
+}
+
+NTSTATUS SetActiveScreenBuffer(_Inout_ PSCREEN_INFORMATION pScreenInfo)
+{
+    CONSOLE_INFORMATION& gci = ServiceLocator::LocateGlobals().getConsoleInformation();
+    gci.CurrentScreenBuffer = pScreenInfo;
+
+    // initialize cursor
+    pScreenInfo->TextInfo->GetCursor()->SetIsOn(FALSE);
+
+    // set font
+    pScreenInfo->RefreshFontWithRenderer();
+
+    // Empty input buffer.
+    gci.pInputBuffer->FlushAllButKeys();
+    SetScreenColors(pScreenInfo, pScreenInfo->GetAttributes().GetLegacyAttributes(), pScreenInfo->GetPopupAttributes()->GetLegacyAttributes(), FALSE);
+
+    // Set window size.
+    pScreenInfo->PostUpdateWindowSize();
+
+    gci.ConsoleIme.RefreshAreaAttributes();
+
+    // Write data to screen.
+    WriteToScreen(pScreenInfo, pScreenInfo->GetBufferViewport());
+
+    return STATUS_SUCCESS;
+}
+
+// TODO: MSFT 9450717 This should join the ProcessList class when CtrlEvents become moved into the server. https://osgvsowi/9450717
+void CloseConsoleProcessState()
+{
+    const CONSOLE_INFORMATION& gci = ServiceLocator::LocateGlobals().getConsoleInformation();
+    // If there are no connected processes, sending control events is pointless as there's no one do send them to. In
+    // this case we'll just exit conhost.
+
+    // N.B. We can get into this state when a process has a reference to the console but hasn't connected. For example,
+    //      when it's created suspended and never resumed.
+    if (gci.ProcessHandleList.IsEmpty())
+    {
+        ServiceLocator::RundownAndExit(STATUS_SUCCESS);
+    }
+
+    HandleCtrlEvent(CTRL_CLOSE_EVENT);
+}