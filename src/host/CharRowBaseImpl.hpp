--- conflicted
+++ resolved
@@ -1,340 +1,337 @@
-/*++
-Copyright (c) Microsoft Corporation
-
-Module Name:
-- CharRowBaseImpl.hpp
-
-Abstract:
-- implementation of base class for output buffer characters rows
-
-Author(s):
-- Austin Diviness (AustDi) 13-Feb-2018
-
-Revision History:
---*/
-
-#pragma once
-
-// don't warn when one of these functions isn't used by a file that includes this header
-#pragma warning(push)
-#pragma warning(disable:4505)
-
-// Routine Description:
-// - swaps two CharRowBases
-// Arguments:
-// - a - the first CharRowBase to swap
-// - b - the second CharRowBase to swap
-// Return Value:
-// - <none>
-template<typename GlyphType, typename StringType>
-void swap(CharRowBase<GlyphType, StringType>& a, CharRowBase<GlyphType, StringType>& b) noexcept
-{
-    a.swap(b);
-}
-
-template<typename GlyphType, typename StringType>
-CharRowBase<GlyphType, StringType>::CharRowBase(_In_ const size_t rowWidth, _In_ const GlyphType defaultValue) :
-    _wrapForced{ false },
-    _doubleBytePadded{ false },
-    _defaultValue{ defaultValue },
-    _data(rowWidth, value_type(defaultValue, DbcsAttribute{}))
-{
-}
-
-// Routine Description:
-// - swaps values with another CharRowBase
-// Arguments:
-// - other - the CharRowBase to swap with
-// Return Value:
-// - <none>
-template<typename GlyphType, typename StringType>
-void CharRowBase<GlyphType, StringType>::swap(_In_ CharRowBase<GlyphType, StringType>& other) noexcept
-{
-    using std::swap;
-    swap(_wrapForced, other._wrapForced);
-    swap(_doubleBytePadded, other._doubleBytePadded);
-}
-
-// Routine Description:
-// - Sets the wrap status for the current row
-// Arguments:
-// - wrapForced - True if the row ran out of space and we forced to wrap to the next row. False otherwise.
-// Return Value:
-// - <none>
-template<typename GlyphType, typename StringType>
-void CharRowBase<GlyphType, StringType>::SetWrapForced(_In_ bool const wrapForced) noexcept
-{
-    _wrapForced = wrapForced;
-}
-
-// Routine Description:
-// - Gets the wrap status for the current row
-// Arguments:
-// - <none>
-// Return Value:
-// - True if the row ran out of space and we were forced to wrap to the next row. False otherwise.
-template<typename GlyphType, typename StringType>
-bool CharRowBase<GlyphType, StringType>::WasWrapForced() const noexcept
-{
-    return _wrapForced;
-}
-
-// Routine Description:
-// - Sets the double byte padding for the current row
-// Arguments:
-// - fWrapWasForced - True if the row ran out of space for a double byte character and we padded out the row. False otherwise.
-// Return Value:
-// - <none>
-template<typename GlyphType, typename StringType>
-void CharRowBase<GlyphType, StringType>::SetDoubleBytePadded(_In_ bool const doubleBytePadded) noexcept
-{
-    _doubleBytePadded = doubleBytePadded;
-}
-
-// Routine Description:
-// - Gets the double byte padding status for the current row.
-// Arguments:
-// - <none>
-// Return Value:
-// - True if the row didn't have space for a double byte character and we were padded out the row. False otherwise.
-template<typename GlyphType, typename StringType>
-bool CharRowBase<GlyphType, StringType>::WasDoubleBytePadded() const noexcept
-{
-    return _doubleBytePadded;
-}
-
-// Routine Description:
-// - gets the size of the row, in glyph cells
-// Arguments:
-// - <none>
-// Return Value:
-// - the size of the row
-template<typename GlyphType, typename StringType>
-size_t CharRowBase<GlyphType, StringType>::size() const noexcept
-{
-    return _data.size();
-}
-
-// Routine Description:
-// - Sets all properties of the CharRowBase to default values
-// Arguments:
-// - sRowWidth - The width of the row.
-// Return Value:
-// - <none>
-template<typename GlyphType, typename StringType>
-void CharRowBase<GlyphType, StringType>::Reset()
-{
-    const value_type insertVals{ _defaultValue, DbcsAttribute{} };
-    std::fill(_data.begin(), _data.end(), insertVals);
-
-    _wrapForced = false;
-    _doubleBytePadded = false;
-}
-
-// Routine Description:
-// - resizes the width of the CharRowBase
-// Arguments:
-// - newSize - the new width of the character and attributes rows
-// Return Value:
-// - S_OK on success, otherwise relevant error code
-template<typename GlyphType, typename StringType>
-[[nodiscard]]
-HRESULT CharRowBase<GlyphType, StringType>::Resize(_In_ const size_t newSize) noexcept
-{
-    try
-    {
-        const value_type insertVals{ _defaultValue, DbcsAttribute{} };
-        _data.resize(newSize, insertVals);
-    }
-    CATCH_RETURN();
-
-    return S_OK;
-}
-
-template<typename GlyphType, typename StringType>
-typename CharRowBase<GlyphType, StringType>::iterator CharRowBase<GlyphType, StringType>::begin() noexcept
-{
-    return _data.begin();
-}
-
-template<typename GlyphType, typename StringType>
-typename CharRowBase<GlyphType, StringType>::const_iterator CharRowBase<GlyphType, StringType>::cbegin() const noexcept
-{
-    return _data.cbegin();
-}
-
-template<typename GlyphType, typename StringType>
-typename CharRowBase<GlyphType, StringType>::iterator CharRowBase<GlyphType, StringType>::end() noexcept
-{
-    return _data.end();
-}
-
-template<typename GlyphType, typename StringType>
-typename CharRowBase<GlyphType, StringType>::const_iterator CharRowBase<GlyphType, StringType>::cend() const noexcept
-{
-    return _data.cend();
-}
-
-// Routine Description:
-// - Inspects the current internal string to find the left edge of it
-// Arguments:
-// - <none>
-// Return Value:
-// - The calculated left boundary of the internal string.
-template<typename GlyphType, typename StringType>
-size_t CharRowBase<GlyphType, StringType>::MeasureLeft() const
-{
-    std::vector<value_type>::const_iterator it = _data.cbegin();
-    while (it != _data.cend() && it->first == _defaultValue)
-    {
-        ++it;
-    }
-    return it - _data.cbegin();
-}
-
-// Routine Description:
-// - Inspects the current internal string to find the right edge of it
-// Arguments:
-// - <none>
-// Return Value:
-// - The calculated right boundary of the internal string.
-template<typename GlyphType, typename StringType>
-size_t CharRowBase<GlyphType, StringType>::MeasureRight() const
-{
-    std::vector<value_type>::const_reverse_iterator it = _data.crbegin();
-    while (it != _data.crend() && it->first == _defaultValue)
-    {
-        ++it;
-    }
-    return _data.crend() - it;
-}
-
-template<typename GlyphType, typename StringType>
-void CharRowBase<GlyphType, StringType>::ClearCell(_In_ const size_t column)
-{
-    _data.at(column) = { _defaultValue, DbcsAttribute() };
-}
-
-// Routine Description:
-// - Tells you whether or not this row contains any valid text.
-// Arguments:
-// - <none>
-// Return Value:
-// - True if there is valid text in this row. False otherwise.
-template<typename GlyphType, typename StringType>
-bool CharRowBase<GlyphType, StringType>::ContainsText() const
-{
-    for (const value_type& vals : _data)
-    {
-        if (vals.first != _defaultValue)
-        {
-            return true;
-        }
-    }
-    return false;
-}
-
-// Routine Description:
-// - gets the attribute at the specified column
-// Arguments:
-// - column - the column to get the attribute for
-// Return Value:
-// - the attribute
-// Note: will throw exception if column is out of bounds
-template<typename GlyphType, typename StringType>
-const DbcsAttribute& CharRowBase<GlyphType, StringType>::GetAttribute(_In_ const size_t column) const
-{
-    return _data.at(column).second;
-}
-
-// Routine Description:
-// - gets the attribute at the specified column
-// Arguments:
-// - column - the column to get the attribute for
-// Return Value:
-// - the attribute
-// Note: will throw exception if column is out of bounds
-template<typename GlyphType, typename StringType>
-DbcsAttribute& CharRowBase<GlyphType, StringType>::GetAttribute(_In_ const size_t column)
-{
-    return const_cast<DbcsAttribute&>(static_cast<const CharRowBase<GlyphType, StringType>* const>(this)->GetAttribute(column));
-}
-
-// Routine Description:
-// - resets text data at column
-// Arguments:
-// - column - column index to clear text data from
-// Return Value:
-// - <none>
-// Note: will throw exception if column is out of bounds
-template<typename GlyphType, typename StringType>
-void CharRowBase<GlyphType, StringType>::ClearGlyph(const size_t column)
-{
-    _data.at(column).first = _defaultValue;
-}
-
-// Routine Description:
-// - returns text data at column as a const reference.
-// Arguments:
-// - column - column to get text data for
-// Return Value:
-// - text data at column
-// - Note: will throw exception if column is out of bounds
-template<typename GlyphType, typename StringType>
-const GlyphType& CharRowBase<GlyphType, StringType>::GetGlyphAt(const size_t column) const
-{
-    return _data.at(column).first;
-}
-
-// Routine Description:
-// - returns text data at column as a reference.
-// Arguments:
-// - column - column to get text data for
-// Return Value:
-// - text data at column
-// - Note: will throw exception if column is out of bounds
-template<typename GlyphType, typename StringType>
-GlyphType& CharRowBase<GlyphType, StringType>::GetGlyphAt(const size_t column)
-{
-    return const_cast<GlyphType&>(static_cast<const CharRowBase<GlyphType, StringType>* const>(this)->GetGlyphAt(column));
-}
-
-// Routine Description:
-// - returns string containing text data exactly how it's stored internally, including doubling of
-// leading/trailing cells.
-// Arguments:
-// - none
-// Return Value:
-// - text stored in char row
-// - Note: will throw exception if out of memory
-template<typename GlyphType, typename StringType>
-StringType CharRowBase<GlyphType, StringType>::GetTextRaw() const
-{
-    StringType str;
-    str.reserve(_data.size());
-    for (auto& cell : _data)
-    {
-        str.push_back(cell.first);
-    }
-    return str;
-}
-
-<<<<<<< HEAD
-=======
-template<typename GlyphType, typename StringType>
-std::wstring CharRowBase<GlyphType, StringType>::GetText() const
-{
-    std::wstring wstr;
-    wstr.reserve(_data.size());
-    for (auto& cell : _data)
-    {
-        if (!cell.second.IsTrailing())
-        {
-            wstr.push_back(cell.first);
-        }
-    }
-    return wstr;
-}
-
->>>>>>> d2dbaf7b
-#pragma warning(pop)
+/*++
+Copyright (c) Microsoft Corporation
+
+Module Name:
+- CharRowBaseImpl.hpp
+
+Abstract:
+- implementation of base class for output buffer characters rows
+
+Author(s):
+- Austin Diviness (AustDi) 13-Feb-2018
+
+Revision History:
+--*/
+
+#pragma once
+
+// don't warn when one of these functions isn't used by a file that includes this header
+#pragma warning(push)
+#pragma warning(disable:4505)
+
+// Routine Description:
+// - swaps two CharRowBases
+// Arguments:
+// - a - the first CharRowBase to swap
+// - b - the second CharRowBase to swap
+// Return Value:
+// - <none>
+template<typename GlyphType, typename StringType>
+void swap(CharRowBase<GlyphType, StringType>& a, CharRowBase<GlyphType, StringType>& b) noexcept
+{
+    a.swap(b);
+}
+
+template<typename GlyphType, typename StringType>
+CharRowBase<GlyphType, StringType>::CharRowBase(_In_ const size_t rowWidth, _In_ const GlyphType defaultValue) :
+    _wrapForced{ false },
+    _doubleBytePadded{ false },
+    _defaultValue{ defaultValue },
+    _data(rowWidth, value_type(defaultValue, DbcsAttribute{}))
+{
+}
+
+// Routine Description:
+// - swaps values with another CharRowBase
+// Arguments:
+// - other - the CharRowBase to swap with
+// Return Value:
+// - <none>
+template<typename GlyphType, typename StringType>
+void CharRowBase<GlyphType, StringType>::swap(_In_ CharRowBase<GlyphType, StringType>& other) noexcept
+{
+    using std::swap;
+    swap(_wrapForced, other._wrapForced);
+    swap(_doubleBytePadded, other._doubleBytePadded);
+}
+
+// Routine Description:
+// - Sets the wrap status for the current row
+// Arguments:
+// - wrapForced - True if the row ran out of space and we forced to wrap to the next row. False otherwise.
+// Return Value:
+// - <none>
+template<typename GlyphType, typename StringType>
+void CharRowBase<GlyphType, StringType>::SetWrapForced(_In_ bool const wrapForced) noexcept
+{
+    _wrapForced = wrapForced;
+}
+
+// Routine Description:
+// - Gets the wrap status for the current row
+// Arguments:
+// - <none>
+// Return Value:
+// - True if the row ran out of space and we were forced to wrap to the next row. False otherwise.
+template<typename GlyphType, typename StringType>
+bool CharRowBase<GlyphType, StringType>::WasWrapForced() const noexcept
+{
+    return _wrapForced;
+}
+
+// Routine Description:
+// - Sets the double byte padding for the current row
+// Arguments:
+// - fWrapWasForced - True if the row ran out of space for a double byte character and we padded out the row. False otherwise.
+// Return Value:
+// - <none>
+template<typename GlyphType, typename StringType>
+void CharRowBase<GlyphType, StringType>::SetDoubleBytePadded(_In_ bool const doubleBytePadded) noexcept
+{
+    _doubleBytePadded = doubleBytePadded;
+}
+
+// Routine Description:
+// - Gets the double byte padding status for the current row.
+// Arguments:
+// - <none>
+// Return Value:
+// - True if the row didn't have space for a double byte character and we were padded out the row. False otherwise.
+template<typename GlyphType, typename StringType>
+bool CharRowBase<GlyphType, StringType>::WasDoubleBytePadded() const noexcept
+{
+    return _doubleBytePadded;
+}
+
+// Routine Description:
+// - gets the size of the row, in glyph cells
+// Arguments:
+// - <none>
+// Return Value:
+// - the size of the row
+template<typename GlyphType, typename StringType>
+size_t CharRowBase<GlyphType, StringType>::size() const noexcept
+{
+    return _data.size();
+}
+
+// Routine Description:
+// - Sets all properties of the CharRowBase to default values
+// Arguments:
+// - sRowWidth - The width of the row.
+// Return Value:
+// - <none>
+template<typename GlyphType, typename StringType>
+void CharRowBase<GlyphType, StringType>::Reset()
+{
+    const value_type insertVals{ _defaultValue, DbcsAttribute{} };
+    std::fill(_data.begin(), _data.end(), insertVals);
+
+    _wrapForced = false;
+    _doubleBytePadded = false;
+}
+
+// Routine Description:
+// - resizes the width of the CharRowBase
+// Arguments:
+// - newSize - the new width of the character and attributes rows
+// Return Value:
+// - S_OK on success, otherwise relevant error code
+template<typename GlyphType, typename StringType>
+[[nodiscard]]
+HRESULT CharRowBase<GlyphType, StringType>::Resize(_In_ const size_t newSize) noexcept
+{
+    try
+    {
+        const value_type insertVals{ _defaultValue, DbcsAttribute{} };
+        _data.resize(newSize, insertVals);
+    }
+    CATCH_RETURN();
+
+    return S_OK;
+}
+
+template<typename GlyphType, typename StringType>
+typename CharRowBase<GlyphType, StringType>::iterator CharRowBase<GlyphType, StringType>::begin() noexcept
+{
+    return _data.begin();
+}
+
+template<typename GlyphType, typename StringType>
+typename CharRowBase<GlyphType, StringType>::const_iterator CharRowBase<GlyphType, StringType>::cbegin() const noexcept
+{
+    return _data.cbegin();
+}
+
+template<typename GlyphType, typename StringType>
+typename CharRowBase<GlyphType, StringType>::iterator CharRowBase<GlyphType, StringType>::end() noexcept
+{
+    return _data.end();
+}
+
+template<typename GlyphType, typename StringType>
+typename CharRowBase<GlyphType, StringType>::const_iterator CharRowBase<GlyphType, StringType>::cend() const noexcept
+{
+    return _data.cend();
+}
+
+// Routine Description:
+// - Inspects the current internal string to find the left edge of it
+// Arguments:
+// - <none>
+// Return Value:
+// - The calculated left boundary of the internal string.
+template<typename GlyphType, typename StringType>
+size_t CharRowBase<GlyphType, StringType>::MeasureLeft() const
+{
+    std::vector<value_type>::const_iterator it = _data.cbegin();
+    while (it != _data.cend() && it->first == _defaultValue)
+    {
+        ++it;
+    }
+    return it - _data.cbegin();
+}
+
+// Routine Description:
+// - Inspects the current internal string to find the right edge of it
+// Arguments:
+// - <none>
+// Return Value:
+// - The calculated right boundary of the internal string.
+template<typename GlyphType, typename StringType>
+size_t CharRowBase<GlyphType, StringType>::MeasureRight() const
+{
+    std::vector<value_type>::const_reverse_iterator it = _data.crbegin();
+    while (it != _data.crend() && it->first == _defaultValue)
+    {
+        ++it;
+    }
+    return _data.crend() - it;
+}
+
+template<typename GlyphType, typename StringType>
+void CharRowBase<GlyphType, StringType>::ClearCell(_In_ const size_t column)
+{
+    _data.at(column) = { _defaultValue, DbcsAttribute() };
+}
+
+// Routine Description:
+// - Tells you whether or not this row contains any valid text.
+// Arguments:
+// - <none>
+// Return Value:
+// - True if there is valid text in this row. False otherwise.
+template<typename GlyphType, typename StringType>
+bool CharRowBase<GlyphType, StringType>::ContainsText() const
+{
+    for (const value_type& vals : _data)
+    {
+        if (vals.first != _defaultValue)
+        {
+            return true;
+        }
+    }
+    return false;
+}
+
+// Routine Description:
+// - gets the attribute at the specified column
+// Arguments:
+// - column - the column to get the attribute for
+// Return Value:
+// - the attribute
+// Note: will throw exception if column is out of bounds
+template<typename GlyphType, typename StringType>
+const DbcsAttribute& CharRowBase<GlyphType, StringType>::GetAttribute(_In_ const size_t column) const
+{
+    return _data.at(column).second;
+}
+
+// Routine Description:
+// - gets the attribute at the specified column
+// Arguments:
+// - column - the column to get the attribute for
+// Return Value:
+// - the attribute
+// Note: will throw exception if column is out of bounds
+template<typename GlyphType, typename StringType>
+DbcsAttribute& CharRowBase<GlyphType, StringType>::GetAttribute(_In_ const size_t column)
+{
+    return const_cast<DbcsAttribute&>(static_cast<const CharRowBase<GlyphType, StringType>* const>(this)->GetAttribute(column));
+}
+
+// Routine Description:
+// - resets text data at column
+// Arguments:
+// - column - column index to clear text data from
+// Return Value:
+// - <none>
+// Note: will throw exception if column is out of bounds
+template<typename GlyphType, typename StringType>
+void CharRowBase<GlyphType, StringType>::ClearGlyph(const size_t column)
+{
+    _data.at(column).first = _defaultValue;
+}
+
+// Routine Description:
+// - returns text data at column as a const reference.
+// Arguments:
+// - column - column to get text data for
+// Return Value:
+// - text data at column
+// - Note: will throw exception if column is out of bounds
+template<typename GlyphType, typename StringType>
+const GlyphType& CharRowBase<GlyphType, StringType>::GetGlyphAt(const size_t column) const
+{
+    return _data.at(column).first;
+}
+
+// Routine Description:
+// - returns text data at column as a reference.
+// Arguments:
+// - column - column to get text data for
+// Return Value:
+// - text data at column
+// - Note: will throw exception if column is out of bounds
+template<typename GlyphType, typename StringType>
+GlyphType& CharRowBase<GlyphType, StringType>::GetGlyphAt(const size_t column)
+{
+    return const_cast<GlyphType&>(static_cast<const CharRowBase<GlyphType, StringType>* const>(this)->GetGlyphAt(column));
+}
+
+// Routine Description:
+// - returns string containing text data exactly how it's stored internally, including doubling of
+// leading/trailing cells.
+// Arguments:
+// - none
+// Return Value:
+// - text stored in char row
+// - Note: will throw exception if out of memory
+template<typename GlyphType, typename StringType>
+StringType CharRowBase<GlyphType, StringType>::GetTextRaw() const
+{
+    StringType str;
+    str.reserve(_data.size());
+    for (auto& cell : _data)
+    {
+        str.push_back(cell.first);
+    }
+    return str;
+}
+
+template<typename GlyphType, typename StringType>
+std::wstring CharRowBase<GlyphType, StringType>::GetText() const
+{
+    std::wstring wstr;
+    wstr.reserve(_data.size());
+    for (auto& cell : _data)
+    {
+        if (!cell.second.IsTrailing())
+        {
+            wstr.push_back(cell.first);
+        }
+    }
+    return wstr;
+}
+
+#pragma warning(pop)