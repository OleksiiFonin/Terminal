--- conflicted
+++ resolved
@@ -1,113 +1,107 @@
-/*++
-Copyright (c) Microsoft Corporation
-
-Module Name:
-- getset.h
-
-Abstract:
-- This file implements the NT console server console state API.
-
-Author:
-- Therese Stowell (ThereseS) 5-Dec-1990
-
-Revision History:
---*/
-
-#pragma once
-#include "../inc/conattrs.hpp"
-class SCREEN_INFORMATION;
-
-
-void DoSrvGetConsoleScreenBufferInfo(_In_ SCREEN_INFORMATION* const pScreenInfo,
-                                     _Out_ CONSOLE_SCREEN_BUFFER_INFOEX* const pInfo);
-void DoSrvSetScreenBufferInfo(_In_ SCREEN_INFORMATION* const ScreenInfo, const CONSOLE_SCREEN_BUFFER_INFOEX* const pInfo);
-void DoSrvGetConsoleCursorInfo(_In_ SCREEN_INFORMATION* pScreenInfo,
-                               _Out_ ULONG* const pCursorSize,
-                               _Out_ bool* const pIsVisible);
-
-[[nodiscard]]
-HRESULT DoSrvSetConsoleCursorPosition(_In_ SCREEN_INFORMATION* pScreenInfo, const COORD* const pCursorPosition);
-[[nodiscard]]
-<<<<<<< HEAD
-HRESULT DoSrvSetConsoleCursorInfo(_In_ SCREEN_INFORMATION* pScreenInfo, const ULONG CursorSize, const BOOLEAN IsVisible);
-[[nodiscard]]
-HRESULT DoSrvSetConsoleWindowInfo(_In_ SCREEN_INFORMATION* pScreenInfo, const BOOLEAN IsAbsoluteRectangle, const SMALL_RECT* const pWindowRectangle);
-=======
-HRESULT DoSrvSetConsoleCursorInfo(_In_ SCREEN_INFORMATION* pScreenInfo, _In_ ULONG const CursorSize, _In_ bool const IsVisible);
-[[nodiscard]]
-HRESULT DoSrvSetConsoleWindowInfo(_In_ SCREEN_INFORMATION* pScreenInfo, _In_ bool const IsAbsoluteRectangle, _In_ const SMALL_RECT* const pWindowRectangle);
->>>>>>> 52ba82ab
-
-[[nodiscard]]
-HRESULT DoSrvScrollConsoleScreenBufferW(_In_ SCREEN_INFORMATION* pScreenInfo,
-                                        const SMALL_RECT* const pSourceRectangle,
-                                        const COORD* const pTargetOrigin,
-                                        _In_opt_ const SMALL_RECT* const pTargetClipRectangle,
-                                        const wchar_t wchFill,
-                                        const WORD attrFill);
-
-[[nodiscard]]
-HRESULT DoSrvSetConsoleTextAttribute(_In_ SCREEN_INFORMATION* pScreenInfo, const WORD Attribute);
-void DoSrvPrivateSetLegacyAttributes(_In_ SCREEN_INFORMATION* pScreenInfo,
-                                     const WORD Attribute,
-                                     const bool fForeground,
-                                     const bool fBackground,
-                                     const bool fMeta);
-void SetScreenColors(_In_ SCREEN_INFORMATION* ScreenInfo,
-                     _In_ WORD Attributes,
-                     _In_ WORD PopupAttributes,
-                     _In_ BOOL UpdateWholeScreen);
-
-[[nodiscard]]
-NTSTATUS DoSrvPrivateSetCursorKeysMode(_In_ bool fApplicationMode);
-[[nodiscard]]
-NTSTATUS DoSrvPrivateSetKeypadMode(_In_ bool fApplicationMode);
-void DoSrvPrivateAllowCursorBlinking(_In_ SCREEN_INFORMATION* const pScreenInfo, const bool fEnable);
-[[nodiscard]]
-NTSTATUS DoSrvPrivateSetScrollingRegion(_In_ SCREEN_INFORMATION* pScreenInfo, const SMALL_RECT* const psrScrollMargins);
-[[nodiscard]]
-NTSTATUS DoSrvPrivateReverseLineFeed(_In_ SCREEN_INFORMATION* pScreenInfo);
-
-[[nodiscard]]
-NTSTATUS DoSrvPrivateUseAlternateScreenBuffer(_In_ SCREEN_INFORMATION* const psiCurr);
-void DoSrvPrivateUseMainScreenBuffer(_In_ SCREEN_INFORMATION* const psiCurr);
-
-[[nodiscard]]
-NTSTATUS DoSrvPrivateHorizontalTabSet();
-[[nodiscard]]
-NTSTATUS DoSrvPrivateForwardTab(const SHORT sNumTabs);
-[[nodiscard]]
-NTSTATUS DoSrvPrivateBackwardsTab(const SHORT sNumTabs);
-void DoSrvPrivateTabClear(const bool fClearAll);
-
-void DoSrvPrivateEnableVT200MouseMode(const bool fEnable);
-void DoSrvPrivateEnableUTF8ExtendedMouseMode(const bool fEnable);
-void DoSrvPrivateEnableSGRExtendedMouseMode(const bool fEnable);
-void DoSrvPrivateEnableButtonEventMouseMode(const bool fEnable);
-void DoSrvPrivateEnableAnyEventMouseMode(const bool fEnable);
-void DoSrvPrivateEnableAlternateScroll(const bool fEnable);
-
-void DoSrvPrivateSetConsoleXtermTextAttribute(_In_ SCREEN_INFORMATION* const pScreenInfo,
-                                              const int iXtermTableEntry,
-                                              const bool fIsForeground);
-void DoSrvPrivateSetConsoleRGBTextAttribute(_In_ SCREEN_INFORMATION* const pScreenInfo,
-                                            const COLORREF rgbColor,
-                                            const bool fIsForeground);
-
-[[nodiscard]]
-NTSTATUS DoSrvPrivateEraseAll(_In_ SCREEN_INFORMATION* const pScreenInfo);
-
-void DoSrvSetCursorStyle(const SCREEN_INFORMATION* const pScreenInfo,
-                         const CursorType cursorType);
-void DoSrvSetCursorColor(const SCREEN_INFORMATION* const pScreenInfo,
-                         const COLORREF cursorColor);
-
-[[nodiscard]]
-NTSTATUS DoSrvPrivateGetConsoleScreenBufferAttributes(_In_ SCREEN_INFORMATION* const pScreenInfo, _Out_ WORD* const pwAttributes);
-
-void DoSrvPrivateRefreshWindow(_In_ SCREEN_INFORMATION* const pScreenInfo);
-
-void DoSrvGetConsoleOutputCodePage(_Out_ unsigned int* const pCodePage);
-
-[[nodiscard]]
-NTSTATUS DoSrvPrivateSuppressResizeRepaint();
+/*++
+Copyright (c) Microsoft Corporation
+
+Module Name:
+- getset.h
+
+Abstract:
+- This file implements the NT console server console state API.
+
+Author:
+- Therese Stowell (ThereseS) 5-Dec-1990
+
+Revision History:
+--*/
+
+#pragma once
+#include "../inc/conattrs.hpp"
+class SCREEN_INFORMATION;
+
+
+void DoSrvGetConsoleScreenBufferInfo(_In_ SCREEN_INFORMATION* const pScreenInfo,
+                                     _Out_ CONSOLE_SCREEN_BUFFER_INFOEX* const pInfo);
+void DoSrvSetScreenBufferInfo(_In_ SCREEN_INFORMATION* const ScreenInfo, const CONSOLE_SCREEN_BUFFER_INFOEX* const pInfo);
+void DoSrvGetConsoleCursorInfo(_In_ SCREEN_INFORMATION* pScreenInfo,
+                               _Out_ ULONG* const pCursorSize,
+                               _Out_ bool* const pIsVisible);
+
+[[nodiscard]]
+HRESULT DoSrvSetConsoleCursorPosition(_In_ SCREEN_INFORMATION* pScreenInfo, const COORD* const pCursorPosition);
+[[nodiscard]]
+HRESULT DoSrvSetConsoleCursorInfo(_In_ SCREEN_INFORMATION* pScreenInfo, const ULONG CursorSize, const bool IsVisible);
+[[nodiscard]]
+HRESULT DoSrvSetConsoleWindowInfo(_In_ SCREEN_INFORMATION* pScreenInfo, const bool IsAbsoluteRectangle, const SMALL_RECT* const pWindowRectangle);
+
+[[nodiscard]]
+HRESULT DoSrvScrollConsoleScreenBufferW(_In_ SCREEN_INFORMATION* pScreenInfo,
+                                        const SMALL_RECT* const pSourceRectangle,
+                                        const COORD* const pTargetOrigin,
+                                        _In_opt_ const SMALL_RECT* const pTargetClipRectangle,
+                                        const wchar_t wchFill,
+                                        const WORD attrFill);
+
+[[nodiscard]]
+HRESULT DoSrvSetConsoleTextAttribute(_In_ SCREEN_INFORMATION* pScreenInfo, const WORD Attribute);
+void DoSrvPrivateSetLegacyAttributes(_In_ SCREEN_INFORMATION* pScreenInfo,
+                                     const WORD Attribute,
+                                     const bool fForeground,
+                                     const bool fBackground,
+                                     const bool fMeta);
+void SetScreenColors(_In_ SCREEN_INFORMATION* ScreenInfo,
+                     _In_ WORD Attributes,
+                     _In_ WORD PopupAttributes,
+                     _In_ BOOL UpdateWholeScreen);
+
+[[nodiscard]]
+NTSTATUS DoSrvPrivateSetCursorKeysMode(_In_ bool fApplicationMode);
+[[nodiscard]]
+NTSTATUS DoSrvPrivateSetKeypadMode(_In_ bool fApplicationMode);
+void DoSrvPrivateAllowCursorBlinking(_In_ SCREEN_INFORMATION* const pScreenInfo, const bool fEnable);
+[[nodiscard]]
+NTSTATUS DoSrvPrivateSetScrollingRegion(_In_ SCREEN_INFORMATION* pScreenInfo, const SMALL_RECT* const psrScrollMargins);
+[[nodiscard]]
+NTSTATUS DoSrvPrivateReverseLineFeed(_In_ SCREEN_INFORMATION* pScreenInfo);
+
+[[nodiscard]]
+NTSTATUS DoSrvPrivateUseAlternateScreenBuffer(_In_ SCREEN_INFORMATION* const psiCurr);
+void DoSrvPrivateUseMainScreenBuffer(_In_ SCREEN_INFORMATION* const psiCurr);
+
+[[nodiscard]]
+NTSTATUS DoSrvPrivateHorizontalTabSet();
+[[nodiscard]]
+NTSTATUS DoSrvPrivateForwardTab(const SHORT sNumTabs);
+[[nodiscard]]
+NTSTATUS DoSrvPrivateBackwardsTab(const SHORT sNumTabs);
+void DoSrvPrivateTabClear(const bool fClearAll);
+
+void DoSrvPrivateEnableVT200MouseMode(const bool fEnable);
+void DoSrvPrivateEnableUTF8ExtendedMouseMode(const bool fEnable);
+void DoSrvPrivateEnableSGRExtendedMouseMode(const bool fEnable);
+void DoSrvPrivateEnableButtonEventMouseMode(const bool fEnable);
+void DoSrvPrivateEnableAnyEventMouseMode(const bool fEnable);
+void DoSrvPrivateEnableAlternateScroll(const bool fEnable);
+
+void DoSrvPrivateSetConsoleXtermTextAttribute(_In_ SCREEN_INFORMATION* const pScreenInfo,
+                                              const int iXtermTableEntry,
+                                              const bool fIsForeground);
+void DoSrvPrivateSetConsoleRGBTextAttribute(_In_ SCREEN_INFORMATION* const pScreenInfo,
+                                            const COLORREF rgbColor,
+                                            const bool fIsForeground);
+
+[[nodiscard]]
+NTSTATUS DoSrvPrivateEraseAll(_In_ SCREEN_INFORMATION* const pScreenInfo);
+
+void DoSrvSetCursorStyle(const SCREEN_INFORMATION* const pScreenInfo,
+                         const CursorType cursorType);
+void DoSrvSetCursorColor(const SCREEN_INFORMATION* const pScreenInfo,
+                         const COLORREF cursorColor);
+
+[[nodiscard]]
+NTSTATUS DoSrvPrivateGetConsoleScreenBufferAttributes(_In_ SCREEN_INFORMATION* const pScreenInfo, _Out_ WORD* const pwAttributes);
+
+void DoSrvPrivateRefreshWindow(_In_ SCREEN_INFORMATION* const pScreenInfo);
+
+void DoSrvGetConsoleOutputCodePage(_Out_ unsigned int* const pCodePage);
+
+[[nodiscard]]
+NTSTATUS DoSrvPrivateSuppressResizeRepaint();