/********************************************************
 *                                                       *
 *   Copyright (C) Microsoft. All rights reserved.       *
 *                                                       *
 ********************************************************/

#include "precomp.h"

#include "textBuffer.hpp"

#include "..\interactivity\inc\ServiceLocator.hpp"

#pragma hdrstop

<<<<<<< HEAD
// Characters used for padding out the buffer with invalid/empty space
#define PADDING_CHAR UNICODE_SPACE
#define PADDING_KATTR '\0'

#pragma region CHAR_ROW

// Routine Description:
// - swaps two CHAR_ROWs
// Arguments:
// - a - the first CHAR_ROW to swap
// - b - the second CHAR_ROW to swap
// Return Value:
// - <none>
void swap(CHAR_ROW& a, CHAR_ROW& b) noexcept
{
    a.swap(b);
}

// Routine Description:
// - constructor
// Arguments:
// - rowWidth - the size (in wchar_t) of the char and attribute rows
// Return Value:
// - instantiated object
// Note: will through if unable to allocate char/attribute buffers
CHAR_ROW::CHAR_ROW(short rowWidth) :
    _rowWidth{ static_cast<size_t>(rowWidth) },
    Left{ rowWidth },
    Right{ 0 }
{
    Chars = std::make_unique<wchar_t[]>(rowWidth);
    THROW_IF_NULL_ALLOC(Chars.get());

    KAttrs = std::make_unique<BYTE[]>(rowWidth);
    THROW_IF_NULL_ALLOC(KAttrs.get());

    wmemset(Chars.get(), PADDING_CHAR, rowWidth);
    memset(KAttrs.get(), PADDING_KATTR, rowWidth);

    SetWrapStatus(false);
    SetDoubleBytePadded(false);
}

// Routine Description:
// - copy constructor
// Arguments:
// - CHAR_ROW to copy
// Return Value:
// - instantiated object
// Note: will through if unable to allocate char/attribute buffers
CHAR_ROW::CHAR_ROW(const CHAR_ROW& a) :
    Left{ a.Left },
    Right{ a.Right },
    bRowFlags{ a.bRowFlags },
    _rowWidth{ a._rowWidth }
{
    Chars = std::make_unique<wchar_t[]>(_rowWidth);
    THROW_IF_NULL_ALLOC(Chars.get());

    KAttrs = std::make_unique<BYTE[]>(_rowWidth);
    THROW_IF_NULL_ALLOC(KAttrs.get());

    std::copy(a.Chars.get(), a.Chars.get() + a._rowWidth, Chars.get());
    std::copy(a.KAttrs.get(), a.KAttrs.get() + a._rowWidth, KAttrs.get());
}

// Routine Description:
// - assignment operator
// Arguments:
// - CHAR_ROW to copy
// Return Value:
// - reference to this object
CHAR_ROW& CHAR_ROW::operator=(const CHAR_ROW& a)
{
    CHAR_ROW temp(a);
    this->swap(temp);
    return *this;
}

// Routine Description:
// - move constructor
// Arguments:
// - CHAR_ROW to move
// Return Value:
// - instantiated object
CHAR_ROW::CHAR_ROW(CHAR_ROW&& a) noexcept
{
    this->swap(a);
}

CHAR_ROW::~CHAR_ROW()
{
}

// Routine Description:
// - swaps values with another CHAR_ROW
// Arguments:
// - other - the CHAR_ROW to swap with
// Return Value:
// - <none>
void CHAR_ROW::swap(CHAR_ROW& other) noexcept
{
    // this looks kinda weird, but we want the compiler to be able to choose between std::swap and a
    // specialized swap, so we include both in the same namespace and let it sort it out.
    using std::swap;
    swap(Left, other.Left);
    swap(Right, other.Right);
    swap(Chars, other.Chars);
    swap(KAttrs, other.KAttrs);
    swap(bRowFlags, other.bRowFlags);
    swap(_rowWidth, other._rowWidth);
}

// Routine Description:
// - gets the size of the char row, in text elements
// Arguments:
// - <none>
// Return Value:
// - the size of the wchar_t and attribute buffer, in their respective elements
size_t CHAR_ROW::GetWidth() const
{
    return _rowWidth;
}


// Routine Description:
// - Sets all properties of the CHAR_ROW to default values
// Arguments:
// - sRowWidth - The width of the row.
// Return Value:
// - <none>
void CHAR_ROW::Reset(_In_ short const sRowWidth)
{
    _rowWidth = static_cast<size_t>(sRowWidth);
    Left = sRowWidth;
    Right = 0;

    wmemset(Chars.get(), PADDING_CHAR, sRowWidth);

    if (KAttrs.get() != nullptr)
    {
        memset(KAttrs.get(), PADDING_KATTR, sRowWidth);
    }

    SetWrapStatus(false);
    SetDoubleBytePadded(false);
}

// Routine Description:
// - resizes the width of the CHAR_ROW
// Arguments:
// - newSize - the new width of the character and attributes rows
// Return Value:
// - S_OK on success, otherwise relevant error code
HRESULT CHAR_ROW::Resize(_In_ size_t const newSize)
{
    std::unique_ptr<wchar_t[]> charBuffer;
    try
    {
        charBuffer = std::make_unique<wchar_t[]>(newSize);
    }
    CATCH_RETURN();
    RETURN_IF_NULL_ALLOC(charBuffer.get());

    std::unique_ptr<BYTE[]> attributesBuffer;
    try
    {
        attributesBuffer = std::make_unique<BYTE[]>(newSize);
    }
    CATCH_RETURN();
    RETURN_IF_NULL_ALLOC(attributesBuffer.get());

    const size_t copySize = min(newSize, _rowWidth);
    std::copy(Chars.get(), Chars.get() + copySize, charBuffer.get());
    std::copy(KAttrs.get(), KAttrs.get() + copySize, attributesBuffer.get());

    if (newSize > _rowWidth)
    {
        // last attribute in a row gets extended to the end
        BYTE lastAttribute = attributesBuffer[copySize - 1];
        std::fill(attributesBuffer.get() + copySize, attributesBuffer.get() + newSize, lastAttribute);
        std::fill(charBuffer.get() + copySize, charBuffer.get() + newSize, UNICODE_SPACE);
    }

    Chars.swap(charBuffer);
    KAttrs.swap(attributesBuffer);
    Left = static_cast<short>(newSize);
    Right = 0;
    _rowWidth = newSize;

    return S_OK;
}

// Routine Description:
// - Sets the wrap status for the current row
// Arguments:
// - fWrapWasForced - True if the row ran out of space and we forced to wrap to the next row. False otherwise.
// Return Value:
// - <none>
void CHAR_ROW::SetWrapStatus(_In_ bool const fWrapWasForced)
{
    if (fWrapWasForced)
    {
        this->bRowFlags |= RowFlags::WrapForced;
    }
    else
    {
        this->bRowFlags &= ~RowFlags::WrapForced;
    }
}

// Routine Description:
// - Gets the wrap status for the current row
// Arguments:
// - <none>
// Return Value:
// - True if the row ran out of space and we were forced to wrap to the next row. False otherwise.
bool CHAR_ROW::WasWrapForced() const
{
    return IsFlagSet((DWORD)this->bRowFlags, (DWORD)RowFlags::WrapForced);
}

// Routine Description:
// - Sets the double byte padding for the current row
// Arguments:
// - fWrapWasForced - True if the row ran out of space for a double byte character and we padded out the row. False otherwise.
// Return Value:
// - <none>
void CHAR_ROW::SetDoubleBytePadded(_In_ bool const fDoubleBytePadded)
{
    if (fDoubleBytePadded)
    {
        this->bRowFlags |= RowFlags::DoubleBytePadded;
    }
    else
    {
        this->bRowFlags &= ~RowFlags::DoubleBytePadded;
    }
}

// Routine Description:
// - Gets the double byte padding status for the current row.
// Arguments:
// - <none>
// Return Value:
// - True if the row didn't have space for a double byte character and we were padded out the row. False otherwise.
bool CHAR_ROW::WasDoubleBytePadded() const
{
    return IsFlagSet((DWORD)this->bRowFlags, (DWORD)RowFlags::DoubleBytePadded);
}

// Routine Description:
// - Inspects the current row contents and sets the Left/Right/OldLeft/OldRight boundary values as appropriate.
// Arguments:
// - sRowWidth - The width of the row.
// Return Value:
// - <none>
void CHAR_ROW::RemeasureBoundaryValues(_In_ short const sRowWidth)
{
    this->MeasureAndSaveLeft(sRowWidth);
    this->MeasureAndSaveRight(sRowWidth);
}

// Routine Description:
// - Inspects the current internal string to find the left edge of it
// Arguments:
// - sRowWidth - The width of the row.
// Return Value:
// - The calculated left boundary of the internal string.
short CHAR_ROW::MeasureLeft(_In_ short const sRowWidth) const
{
    wchar_t* pLastChar = &this->Chars[sRowWidth];
    wchar_t* pChar = this->Chars.get();

    for (; pChar < pLastChar && *pChar == PADDING_CHAR; pChar++)
    {
        /* do nothing */
    }

    return short(pChar - this->Chars.get());
}

// Routine Description:
// - Inspects the current internal string to find the right edge of it
// Arguments:
// - sRowWidth - The width of the row.
// Return Value:
// - The calculated right boundary of the internal string.
short CHAR_ROW::MeasureRight(_In_ short const sRowWidth) const
{
    wchar_t* pFirstChar = this->Chars.get();
    wchar_t* pChar = &this->Chars[sRowWidth - 1];

    for (; pChar >= pFirstChar && *pChar == PADDING_CHAR; pChar--)
    {
        /* do nothing */
    }

    return short((pChar - this->Chars.get()) + 1);
}

// Routine Description:
// - Updates the Left and OldLeft fields for this structure.
// Arguments:
// - sRowWidth - The width of the row.
// Return Value:
// - <none>
void CHAR_ROW::MeasureAndSaveLeft(_In_ short const sRowWidth)
{
    this->Left = MeasureLeft(sRowWidth);
}

// Routine Description:
// - Updates the Right and OldRight fields for this structure.
// Arguments:
// - sRowWidth - The width of the row.
// Return Value:
// - <none>
void CHAR_ROW::MeasureAndSaveRight(_In_ short const sRowWidth)
{
    this->Right = MeasureRight(sRowWidth);
}

// Routine Description:
// - Tells you whether or not this row contains any valid text.
// Arguments:
// - <none>
// Return Value:
// - True if there is valid text in this row. False otherwise.
bool CHAR_ROW::ContainsText() const
{
    return this->Right > this->Left;
}

// Routine Description:
// - Tells whether the given KAttribute is a leading byte marker
// Arguments:
// - bKAttr - KAttr bit flag field
// Return Value:
// - True if leading byte. False if not.
bool CHAR_ROW::IsLeadingByte(_In_ BYTE const bKAttr)
{
    return IsFlagSet((DWORD)bKAttr, (DWORD)CHAR_ROW::ATTR_LEADING_BYTE);
}

// Routine Description:
// - Tells whether the given KAttribute is a trailing byte marker
// Arguments:
// - bKAttr - KAttr bit flag field
// Return Value:
// - True if trailing byte. False if not.
bool CHAR_ROW::IsTrailingByte(_In_ BYTE const bKAttr)
{
    return IsFlagSet((DWORD)bKAttr, (DWORD)CHAR_ROW::ATTR_TRAILING_BYTE);
}

// Routine Description:
// - Tells whether the given KAttribute has no leading/trailing specification
// - e.g. Tells that this is a standalone, single-byte character
// Arguments:
// - bKAttr - KAttr bit flag field
// Return Value:
// - True if standalone single byte character. False otherwise.
bool CHAR_ROW::IsSingleByte(_In_ BYTE const bKAttr)
{
    return !IsLeadingByte(bKAttr) && !IsTrailingByte(bKAttr);
}

#pragma endregion

#pragma region TextAttribute

TextAttribute::TextAttribute()
{
    _wAttrLegacy = 0;
    _fUseRgbColor = false;
    _rgbForeground = RGB(0, 0, 0);
    _rgbBackground = RGB(0, 0, 0);
}

TextAttribute::TextAttribute(_In_ const WORD wLegacyAttr)
{
    _wAttrLegacy = wLegacyAttr;
    _fUseRgbColor = false;
    _rgbForeground = RGB(0, 0, 0);
    _rgbBackground = RGB(0, 0, 0);
}

TextAttribute::TextAttribute(_In_ const COLORREF rgbForeground, _In_ const COLORREF rgbBackground)
{
    _rgbForeground = rgbForeground;
    _rgbBackground = rgbBackground;
    _fUseRgbColor = true;
}

WORD TextAttribute::GetLegacyAttributes() const
{
    return _wAttrLegacy;
}

bool TextAttribute::IsLegacy() const
{
    return _fUseRgbColor == false;
}

COLORREF TextAttribute::GetRgbForeground() const
{
    return _IsReverseVideo()? _GetRgbBackground() : _GetRgbForeground();
}

COLORREF TextAttribute::GetRgbBackground() const
{
    return _IsReverseVideo()? _GetRgbForeground() : _GetRgbBackground();
}

COLORREF TextAttribute::_GetRgbForeground() const
{
    const CONSOLE_INFORMATION& gci = ServiceLocator::LocateGlobals().getConsoleInformation();
    COLORREF rgbColor;
    if (_fUseRgbColor)
    {
        rgbColor = _rgbForeground;
    }
    else
    {
        const byte iColorTableIndex = LOBYTE(_wAttrLegacy) & 0x0F;

        ASSERT(iColorTableIndex >= 0);
        ASSERT(iColorTableIndex < gci.GetColorTableSize());

        rgbColor = gci.GetColorTable()[iColorTableIndex];
    }
    return rgbColor;
}

COLORREF TextAttribute::_GetRgbBackground() const
{
    const CONSOLE_INFORMATION& gci = ServiceLocator::LocateGlobals().getConsoleInformation();
    COLORREF rgbColor;
    if (_fUseRgbColor)
    {
        rgbColor = _rgbBackground;
    }
    else
    {
        const byte iColorTableIndex = (LOBYTE(_wAttrLegacy) & 0xF0) >> 4;

        ASSERT(iColorTableIndex >= 0);
        ASSERT(iColorTableIndex < gci.GetColorTableSize());

        rgbColor = gci.GetColorTable()[iColorTableIndex];
    }
    return rgbColor;
}

void TextAttribute::SetFrom(_In_ const TextAttribute& otherAttr)
{
    *this = otherAttr;
}

void TextAttribute::SetFromLegacy(_In_ const WORD wLegacy)
{
    _wAttrLegacy = wLegacy;
    _fUseRgbColor = false;
}

void TextAttribute::SetMetaAttributes(_In_ const WORD wMeta)
{
    UpdateFlagsInMask(_wAttrLegacy, META_ATTRS, wMeta);
}

void TextAttribute::SetForeground(_In_ const COLORREF rgbForeground)
{
    _rgbForeground = rgbForeground;
    if (!_fUseRgbColor)
    {
        _rgbBackground = _GetRgbBackground();
    }
    _fUseRgbColor = true;
}

void TextAttribute::SetBackground(_In_ const COLORREF rgbBackground)
{
    _rgbBackground = rgbBackground;
    if (!_fUseRgbColor)
    {
        _rgbForeground = _GetRgbForeground();
    }
    _fUseRgbColor = true;
}

void TextAttribute::SetColor(_In_ const COLORREF rgbColor, _In_ const bool fIsForeground)
{
    if (fIsForeground)
    {
        SetForeground(rgbColor);
    }
    else
    {
        SetBackground(rgbColor);
    }
}

bool TextAttribute::IsEqual(_In_ const TextAttribute& otherAttr) const
{
    return _wAttrLegacy == otherAttr._wAttrLegacy &&
           _fUseRgbColor == otherAttr._fUseRgbColor &&
           _rgbForeground == otherAttr._rgbForeground &&
           _rgbBackground == otherAttr._rgbBackground;
}

bool TextAttribute::IsEqualToLegacy(_In_ const WORD wLegacy) const
{
    return _wAttrLegacy == wLegacy && !_fUseRgbColor;
}

bool TextAttribute::_IsReverseVideo() const
{
    return IsFlagSet(_wAttrLegacy, COMMON_LVB_REVERSE_VIDEO);
}

bool TextAttribute::IsLeadingByte() const
{
    return IsFlagSet(_wAttrLegacy, COMMON_LVB_LEADING_BYTE);
}

bool TextAttribute::IsTrailingByte() const
{
    return IsFlagSet(_wAttrLegacy, COMMON_LVB_LEADING_BYTE);
}

bool TextAttribute::IsTopHorizontalDisplayed() const
{
    return IsFlagSet(_wAttrLegacy, COMMON_LVB_GRID_HORIZONTAL);
}

bool TextAttribute::IsBottomHorizontalDisplayed() const
{
    return IsFlagSet(_wAttrLegacy, COMMON_LVB_UNDERSCORE);
}

bool TextAttribute::IsLeftVerticalDisplayed() const
{
    return IsFlagSet(_wAttrLegacy, COMMON_LVB_GRID_LVERTICAL);
}

bool TextAttribute::IsRightVerticalDisplayed() const
{
    return IsFlagSet(_wAttrLegacy, COMMON_LVB_GRID_RVERTICAL);
}

#pragma endregion

#pragma region TextAttributeRun

UINT TextAttributeRun::GetLength() const
{
    return _cchLength;
}

void TextAttributeRun::SetLength(_In_ UINT const cchLength)
{
    _cchLength = cchLength;
}

const TextAttribute TextAttributeRun::GetAttributes() const
{
    return _attributes;
}

void TextAttributeRun::SetAttributes(_In_ const TextAttribute textAttribute)
{
    _attributes.SetFrom(textAttribute);
}

#pragma endregion

#pragma region ATTR_ROW

// Routine Description:
// - swaps two ATTR_ROWs
// Arguments:
// - a - the first ATTR_ROW to swap
// - b - the second ATTR_ROW to swap
// Return Value:
// - <none>
void swap(ATTR_ROW& a, ATTR_ROW& b) noexcept
{
    a.swap(b);
}

// Routine Description:
// - constructor
// Arguments:
// - cchRowWidth - the length of the default text attribute
// - attr - the default text attribute
// Return Value:
// - constructed object
// Note: will throw exception if unable to allocate memory for text attribute storage
ATTR_ROW::ATTR_ROW(_In_ const UINT cchRowWidth, _In_ const TextAttribute attr)
{
    _rgList = wil::make_unique_nothrow<TextAttributeRun[]>(1);
    THROW_IF_NULL_ALLOC(_rgList.get());

    _rgList[0].SetAttributes(attr);
    _rgList[0].SetLength(cchRowWidth);
    _cList = 1;
    _cchRowWidth = cchRowWidth;
}

// Routine Description:
// - copy constructor
// Arguments:
// - object to copy
// Return Value:
// - copied object
// Note: will throw exception if unable to allocated memory
ATTR_ROW::ATTR_ROW(const ATTR_ROW& a) :
    _cList{ a._cList },
    _cchRowWidth{ a._cchRowWidth }
{
    _rgList = wil::make_unique_nothrow<TextAttributeRun[]>(_cList);
    THROW_IF_NULL_ALLOC(_rgList.get());
    std::copy(a._rgList.get(), a._rgList.get() + _cList, _rgList.get());
}

// Routine Description:
// - assignement operator overload
// Arguments:
// - a - the object to copy
// Return Value:
// - reference to this object
ATTR_ROW& ATTR_ROW::operator=(const ATTR_ROW& a)
{
    ATTR_ROW temp{ a };
    this->swap(temp);
    return *this;
}

// Routine Description:
// - swaps field of this object with another
// Arguments:
// - other - the other object to swap with
// Return Value:
// - <none>
void ATTR_ROW::swap(ATTR_ROW& other) noexcept
{
    using std::swap;
    swap(_cList, other._cList);
    swap(_rgList, other._rgList);
    swap(_cchRowWidth, other._cchRowWidth);
}

// Routine Description:
// - Sets all properties of the ATTR_ROW to default values
// Arguments:
// - cchRowWidth - The width of the row.
// - pAttr - The default text attributes to use on text in this row.
// Return Value:
// - <none>
bool ATTR_ROW::Reset(_In_ UINT const cchRowWidth, _In_ const TextAttribute attr)
{
    wistd::unique_ptr<TextAttributeRun[]> pNewRun = wil::make_unique_nothrow<TextAttributeRun[]>(1);
    bool fSuccess = pNewRun != nullptr;
    if (fSuccess)
    {
        _rgList.swap(pNewRun);
        _rgList.get()->SetAttributes(attr);
        _rgList.get()->SetLength(cchRowWidth);
        _cList = 1;
        _cchRowWidth = cchRowWidth;
    }

    return fSuccess;
}

// Routine Description:
// - Takes an existing row of attributes, and changes the length so that it fills the sNewWidth.
//     If the new size is bigger, then the last attr is extended to fill the sNewWidth.
//     If the new size is smaller, the runs are cut off to fit.
// Arguments:
// - sOldWidth - The original width of the row.
// - sNewWidth - The new width of the row.
// Return Value:
// - S_OK on success, otherwise relevant error HRESULT
HRESULT ATTR_ROW::Resize(_In_ const short sOldWidth, _In_ const short sNewWidth)
{
    // Easy case. If the new row is longer, increase the length of the last run by how much new space there is.
    if (sNewWidth > sOldWidth)
    {
        // Get the attribute that covers the final column of old width.
        TextAttributeRun* pIndexedRun;
        unsigned int CountOfAttr;
        this->FindAttrIndex((SHORT)(sOldWidth - 1), &pIndexedRun, &CountOfAttr);
        ASSERT(pIndexedRun <= &_rgList[_cList - 1]);

        // Extend its length by the additional columns we're adding.
        pIndexedRun->SetLength(pIndexedRun->GetLength() + sNewWidth - sOldWidth);

        // Store that the new total width we represent is the new width.
        _cchRowWidth = sNewWidth;
    }
    // harder case: new row is shorter.
    else
    {
        // Get the attribute that covers the final column of the new width
        TextAttributeRun* pIndexedRun;
        unsigned int CountOfAttr;
        this->FindAttrIndex((SHORT)(sNewWidth - 1), &pIndexedRun, &CountOfAttr);
        ASSERT(pIndexedRun <= &_rgList[_cList - 1]);

        // CountOfAttr was given to us as "how many columns left from this point forward are covered by the returned run"
        // So if the original run was B5 covering a 5 size OldWidth and we have a NewWidth of 3
        // then when we called FindAttrIndex, it returned the B5 as the pIndexedRun and a 2 for how many more segments it covers
        // after and including the 3rd column.
        // B5-2 = B3, which is what we desire to cover the new 3 size buffer.
        pIndexedRun->SetLength(pIndexedRun->GetLength() - CountOfAttr + 1);

        // Store that the new total width we represent is the new width.
        _cchRowWidth = sNewWidth;

        // Adjust the number of valid segments to represent the one we just manipulated as the new end.
        // (+1 because this is pointer math of the last valid pos in the array minus the first valid pos in the array.)
        _cList = (UINT)(pIndexedRun - _rgList.get() + 1);

        // NOTE: Under some circumstances here, we have leftover run segments in memory or blank run segments
        // in memory. We're not going to waste time redimensioning the array in the heap. We're just noting that the useful
        // portions of it have changed.
    }
    return S_OK;
}

// Routine Description:
// - This routine finds the nth attribute in this ATTR_ROW.
// Arguments:
// - uiIndex - which attribute to find
// - ppIndexedAttr - pointer to attribute within string
// - pcAttrApplies - on output, contains corrected length of indexed attr.
//                  for example, if the attribute string was { 5, BLUE } and the requested
//                  index was 3, CountOfAttr would be 2.
// Return Value:
// <none>
void ATTR_ROW::FindAttrIndex(_In_ UINT const uiIndex,
                             _Outptr_ TextAttributeRun** const ppIndexedAttr,
                             _Out_opt_ UINT* const pcAttrApplies) const
{
    ASSERT(uiIndex < _cchRowWidth); // The requested index cannot be longer than the total length described by this set of Attrs.

    UINT cTotalLength = 0;
    UINT uiAttrsArrayPos;

    ASSERT(this->_cList > 0); // There should be a non-zero and positive number of items in the array.

    // Scan through the internal array from position 0 adding up the lengths that each attribute applies to
    for (uiAttrsArrayPos = 0; uiAttrsArrayPos < (UINT)this->_cList; uiAttrsArrayPos++)
    {
        cTotalLength += _rgList[uiAttrsArrayPos].GetLength();

        if (cTotalLength > uiIndex)
        {
            // If we've just passed up the requested index with the length we added, break early
            break;
        }
    }

    // The leftover array position (uiAttrsArrayPos) stored at this point in time is the position of the attribute that is applicable at the position requested (uiIndex)
    // Save it off and calculate its remaining applicability
    *ppIndexedAttr = &_rgList[uiAttrsArrayPos];
    // The length on which the found attribute applies is the total length seen so far minus the index we were searching for.
    ASSERT(cTotalLength > uiIndex); // The length of all attributes we counted up so far should be longer than the index requested or we'll underflow.

    if (nullptr != pcAttrApplies)
    {
        *pcAttrApplies = cTotalLength - uiIndex;

        ASSERT(*pcAttrApplies > 0); // An attribute applies for >0 characters
        ASSERT(*pcAttrApplies <= _cchRowWidth); // An attribute applies for a maximum of the total length available to us
    }
}

// Routine Description:
// - Unpacks run length encoded attributes into an array of words that is the width of the given row.
// Arguments:
// - rgAttrs - Preallocated array which will be filled with unpacked attributes
// - cRowLength - Length of this array
//  Return Value:
// - Success if unpacked. Buffer too small if row length is incorrect
NTSTATUS ATTR_ROW::UnpackAttrs(_Out_writes_(cRowLength) TextAttribute* const rgAttrs, _In_ UINT const cRowLength) const
{
    NTSTATUS status = STATUS_SUCCESS;

    unsigned short cTotalLength = 0;

    if (SUCCEEDED(UIntToUShort(_cchRowWidth, &cTotalLength)))
    {
        if (cRowLength < cTotalLength)
        {
            status = STATUS_BUFFER_TOO_SMALL;
        }
    }
    else
    {
        ASSERT(false); // assert if math problem occurred
        status = STATUS_UNSUCCESSFUL;
    }

    if (NT_SUCCESS(status))
    {
        // hold a running count of the index position in the given output buffer
        unsigned short iOutputIndex = 0;
        bool fOutOfSpace = false;

        // Iterate through every packed ATTR_PAIR that is in our internal run length encoding
        for (unsigned short uiPackedIndex = 0; uiPackedIndex < _cList; uiPackedIndex++)
        {
            // Pull out the length of the current run
            const unsigned int uiRunLength = _rgList[uiPackedIndex].GetLength();

            // Fill the output array with the associated attribute for the current run length
            for (unsigned int uiRunCount = 0; uiRunCount < uiRunLength; uiRunCount++)
            {
                if (iOutputIndex >= cRowLength)
                {
                    fOutOfSpace = true;
                    break;
                }

                rgAttrs[iOutputIndex].SetFrom(_rgList[uiPackedIndex].GetAttributes());

                // Increment output array index after every insertion.
                iOutputIndex++;
            }

            if (iOutputIndex >= cRowLength)
            {
                break;
            }
        }

        if (fOutOfSpace)
        {
            status = STATUS_BUFFER_TOO_SMALL;
        }
    }

    return status;
}


// Routine Description:
// - Sets the attributes (colors) of all character positions from the given position through the end of the row.
// Arguments:
// - iStart - Starting index position within the row
// - attr - Attribute (color) to fill remaining characters with
// Return Value:
// - <none>
bool ATTR_ROW::SetAttrToEnd(_In_ UINT const iStart, _In_ const TextAttribute attr)
{
    UINT const iLength = _cchRowWidth - iStart;

    TextAttributeRun run;
    run.SetAttributes(attr);
    run.SetLength(iLength);

    return SUCCEEDED(InsertAttrRuns(&run, 1, iStart, _cchRowWidth - 1, _cchRowWidth));
}

// Routine Description:
// - Replaces all runs in the row with the given wToBeReplacedAttr with the new attribute wReplaceWith.
// Arguments:
// - wToBeReplacedAttr - the legacy attribute to replace in this row.
// - wReplaceWith - the new value for the matching runs' attributes.
// Return Value:
// <none>
void ATTR_ROW::ReplaceLegacyAttrs(_In_ WORD wToBeReplacedAttr, _In_ WORD wReplaceWith)
{
    TextAttribute ToBeReplaced;
    ToBeReplaced.SetFromLegacy(wToBeReplacedAttr);

    TextAttribute ReplaceWith;
    ReplaceWith.SetFromLegacy(wReplaceWith);

    for (UINT i = 0; i < _cList; i++)
    {
        TextAttributeRun* pAttrRun = &(_rgList[i]);
        if (pAttrRun->GetAttributes().IsEqual(ToBeReplaced))
        {
            pAttrRun->SetAttributes(ReplaceWith);
        }
    }
}

// Routine Description:
// - Sets the attributes of this run to the given legacy attributes
// Arguments:
// - wNew - the new value for this run's attributes
// Return Value:
// <none>
void TextAttributeRun::SetAttributesFromLegacy(_In_ const WORD wNew)
{
    _attributes.SetFromLegacy(wNew);
}

#if DBG
// Routine Description:
// - Debug only method to help add up the total length of every run to help diagnose issues with
//   manipulating run length encoding in-place.
// Arguments:
// - rgRun - The run to inspect
// - cRun - The length of the run (in array indexes)
// Return Value:
// - The length of the run (in total number of cells covered by adding up how much each segment covers.)
size_t _DebugGetTotalLength(_In_reads_(cRun) const TextAttributeRun* const rgRun,
                            size_t const cRun)
{
    size_t cTotal = 0;

    for (size_t i = 0; i < cRun; i++)
    {
        cTotal += rgRun[i].GetLength();
    }

    return cTotal;
}
#endif

// Routine Description:
// - Takes a array of attribute runs, and inserts them into this row from startIndex to endIndex.
// - For example, if the current row was was [{4, BLUE}], the merge string
//   was [{ 2, RED }], with (StartIndex, EndIndex) = (1, 2),
//   then the row would modified to be = [{ 1, BLUE}, {2, RED}, {1, BLUE}].
// Arguments:
// - rgInsertAttrs - The array of attrRuns to merge into this row.
// - cInsertAttrs - The number of elements in rgInsertAttrs
// - iStart - The index in the row to place the array of runs.
// - iEnd - the final index of the merge runs
// - BufferWidth - the width of the row.
// Return Value:
// - STATUS_NO_MEMORY if there wasn't enough memory to insert the runs
//   otherwise STATUS_SUCCESS if we were successful.
HRESULT ATTR_ROW::InsertAttrRuns(_In_reads_(cAttrs) const TextAttributeRun* const rgInsertAttrs,
                                  _In_ const UINT cInsertAttrs,
                                  _In_ const UINT iStart,
                                  _In_ const UINT iEnd,
                                  _In_ const UINT cBufferWidth)
{
    assert((iEnd - iStart + 1) == _DebugGetTotalLength(rgInsertAttrs, cInsertAttrs));

    // Definitions:
    // Existing Run = The run length encoded color array we're already storing in memory before this was called.
    // Insert Run = The run length encoded color array that someone is asking us to inject into our stored memory run.
    // New Run = The run length encoded color array that we have to allocate and rebuild to store internally
    //           which will replace Existing Run at the end of this function.
    // Example:
    // cBufferWidth = 10.
    // Existing Run: R3 -> G5 -> B2
    // Insert Run: Y1 -> N1 at iStart = 5 and iEnd = 6
    //            (rgInsertAttrs is a 2 length array with Y1->N1 in it and cInsertAttrs = 2)
    // Final Run: R3 -> G2 -> Y1 -> N1 -> G1 -> B2
    assert(cBufferWidth == _DebugGetTotalLength(_rgList.get(), _cList));

    // We'll need to know what the last valid column is for some calculations versus iEnd
    // because iEnd is specified to us as an inclusive index value.
    // Do the -1 math here now so we don't have to have -1s scattered all over this function.
    UINT const iLastBufferCol = cBufferWidth - 1;

    // Get the existing run that we'll be updating/manipulating.
    TextAttributeRun* const pExistingRun = _rgList.get();

    // If the insertion size is 1 and the existing run is 1, do some pre-processing to
    // see if we can get this done quickly.
    if (cInsertAttrs == 1 && _cList == 1)
    {
        // Get the new color attribute we're trying to apply
        TextAttribute const NewAttr = rgInsertAttrs[0].GetAttributes();

        // If the new color is the same as the old, we don't have to do anything and can exit quick.
        if (pExistingRun->GetAttributes().IsEqual(NewAttr))
        {
            return S_OK;
        }
        // If the new color is different, but applies for the entire width of the screen, we can just
        // fix up the existing Run to have the new color for the whole length very quickly.
        else if (iStart == 0 && iEnd == iLastBufferCol)
        {
            pExistingRun->SetAttributes(NewAttr);

            // We are assuming that if our existing run had only 1 item that it covered the entire buffer width.
            assert(pExistingRun->GetLength() == cBufferWidth);
            pExistingRun->SetLength(cBufferWidth); // Set anyway to be safe.

            return S_OK;
        }
        // Else, fall down and keep trying other processing.
    }

    // In the worst case scenario, we will need a new run that is the length of
    // The existing run in memory + The new run in memory + 1.
    // This worst case occurs when we inject a new item in the middle of an existing run like so
    // Existing R3->B5->G2, Insertion Y2 starting at 5 (in the middle of the B5)
    // becomes R3->B2->Y2->B1->G2.
    // The original run was 3 long. The insertion run was 1 long. We need 1 more for the
    // fact that an existing piece of the run was split in half (to hold the latter half).
    UINT const cNewRun = _cList + cInsertAttrs + 1;
    wistd::unique_ptr<TextAttributeRun[]> pNewRun = wil::make_unique_nothrow<TextAttributeRun[]>(cNewRun);
    RETURN_IF_NULL_ALLOC(pNewRun);

    // We will start analyzing from the beginning of our existing run.
    // Use some pointers to keep track of where we are in walking through our runs.
    const TextAttributeRun* pExistingRunPos = pExistingRun;
    const TextAttributeRun* const pExistingRunEnd = pExistingRun + _cList;
    const TextAttributeRun* pInsertRunPos = rgInsertAttrs;
    UINT cInsertRunRemaining = cInsertAttrs;
    TextAttributeRun* pNewRunPos = pNewRun.get();
    UINT iExistingRunCoverage = 0;

    // Copy the existing run into the new buffer up to the "start index" where the new run will be injected.
    // If the new run starts at 0, we have nothing to copy from the beginning.
    if (iStart != 0)
    {
        // While we're less than the desired insertion position...
        while (iExistingRunCoverage < iStart)
        {
            // Add up how much length we can cover by copying an item from the existing run.
            iExistingRunCoverage += pExistingRunPos->GetLength();

            // Copy it to the new run buffer and advance both pointers.
            *pNewRunPos++ = *pExistingRunPos++;
        }

        // When we get to this point, we've copied full segments from the original existing run
        // into our new run buffer. We will have 1 or more full segments of color attributes and
        // we MIGHT have to cut the last copied segment's length back depending on where the inserted
        // attributes will fall in the final/new run.
        // Some examples:
        // - Starting with the original string R3 -> G5 -> B2
        // - 1. If the insertion is Y5 at start index 3
        //      We are trying to get a result/final/new run of R3 -> Y5 -> B2.
        //      We just copied R3 to the new destination buffer and we can skip down and start inserting the new attrs.
        // - 2. If the insertion is Y3 at start index 5
        //      We are trying to get a result/final/new run of R3 -> G2 -> Y3 -> B2.
        //      We just copied R3 -> G5 to the new destination buffer with the code above.
        //      But the insertion is going to cut out some of the length of the G5.
        //      We need to fix this up below so it says G2 instead to leave room for the Y3 to fit in
        //      the new/final run.

        // Copying above advanced the pointer to an empty cell beyond what we copied.
        // Back up one cell so we can manipulate the final item we copied from the existing run to the new run.
        pNewRunPos--;

        // Fetch out the length so we can fix it up based on the below conditions.
        UINT uiLength = pNewRunPos->GetLength();

        // If we've covered more cells already than the start of the attributes to be inserted...
        if (iExistingRunCoverage > iStart)
        {
            // ..then subtract some of the length of the final cell we copied.
            // We want to take remove the difference in distance between the cells we've covered in the new
            // run and the insertion point.
            // (This turns G5 into G2 from Example 2 just above)
            uiLength -= (iExistingRunCoverage - iStart);
        }

        // Now we're still on that "last cell copied" into the new run.
        // If the color of that existing copied cell matches the color of the first segment
        // of the run we're about to insert, we can just increment the length to extend the coverage.
        if (pNewRunPos->GetAttributes().IsEqual(pInsertRunPos->GetAttributes()))
        {
            uiLength += pInsertRunPos->GetLength();

            // Since the color matched, we have already "used up" part of the insert run
            // and can skip it in our big "memcopy" step below that will copy the bulk of the insert run.
            cInsertRunRemaining--;
            pInsertRunPos++;
        }

        // We're done manipulating the length. Store it back.
        pNewRunPos->SetLength(uiLength);

        // Now that we're done adjusting the last copied item, advance the pointer into a fresh/blank
        // part of the new run array.
        pNewRunPos++;
    }

    // Bulk copy the majority (or all, depending on circumstance) of the insert run into the final run buffer.
    CopyMemory(pNewRunPos, pInsertRunPos, cInsertRunRemaining * sizeof(TextAttributeRun));

    // Advance the new run pointer into the position just after everything we copied.
    pNewRunPos += cInsertRunRemaining;

    // We're technically done with the insert run now and have 0 remaining, but won't bother updating its pointers
    // and counts any further because we won't use them.

    // Now we need to move our pointer for the original existing run forward and update our counts
    // on how many cells we could have copied from the source before finishing off the new run.
    while (iExistingRunCoverage <= iEnd)
    {
        assert(pExistingRunPos != pExistingRunEnd);
        iExistingRunCoverage += pExistingRunPos->GetLength();
        pExistingRunPos++;
    }

    // If we still have original existing run cells remaining, copy them into the final new run.
    if (pExistingRunPos != pExistingRunEnd || iExistingRunCoverage != (iEnd + 1))
    {
        // Back up one cell so we can inspect the most recent item copied into the new run for optimizations.
        pNewRunPos--;

        // We advanced the existing run pointer and its count to on or past the end of what the insertion run filled in.
        // If this ended up being past the end of what the insertion run covers, we have to account for the cells after
        // the insertion run but before the next piece of the original existing run.
        // The example in this case is if we had...
        // Existing Run = R3 -> G5 -> B2 -> X5
        // Insert Run = Y2 @ iStart = 7 and iEnd = 8
        // ... then at this point in time, our states would look like...
        // New Run so far = R3 -> G4 -> Y2
        // Existing Run Pointer is at X5
        // Existing run coverage count at 3 + 5 + 2 = 10.
        // However, in order to get the final desired New Run
        //   (which is R3 -> G4 -> Y2 -> B1 -> X5)
        //   we would need to grab a piece of that B2 we already skipped past.
        // iExistingRunCoverage = 10. iEnd = 8. iEnd+1 = 9. 10 > 9. So we skipped something.
        if (iExistingRunCoverage > (iEnd + 1))
        {
            // Back up the existing run pointer so we can grab the piece we skipped.
            pExistingRunPos--;

            // If the color matches what's already in our run, just increment the count value.
            // This case is slightly off from the example above. This case is for if the B2 above was actually Y2.
            // That Y2 from the existing run is the same color as the Y2 we just filled a few columns left in the final run
            // so we can just adjust the final run's column count instead of adding another segment here.
            if (pNewRunPos->GetAttributes().IsEqual(pExistingRunPos->GetAttributes()))
            {
                UINT uiLength = pNewRunPos->GetLength();
                uiLength += (iExistingRunCoverage - (iEnd + 1));
                pNewRunPos->SetLength(uiLength);
            }
            else
            {
                // If the color didn't match, then we just need to copy the piece we skipped and adjust
                // its length for the discrepency in columns not yet covered by the final/new run.

                // Move forward to a blank spot in the new run
                pNewRunPos++;

                // Copy the existing run's color information to the new run
                pNewRunPos->SetAttributes(pExistingRunPos->GetAttributes());

                // Adjust the length of that copied color to cover only the reduced number of columns needed
                // now that some have been replaced by the insert run.
                pNewRunPos->SetLength(iExistingRunCoverage - (iEnd + 1));
            }

            // Now that we're done recovering a piece of the existing run we skipped, move the pointer forward again.
            pExistingRunPos++;
        }

        // OK. In this case, we didn't skip anything. The end of the insert run fell right at a boundary
        // in columns that was in the original existing run.
        // However, the next piece of the original existing run might happen to have the same color attribute
        // as the final piece of what we just copied.
        // As an example...
        // Existing Run = R3 -> G5 -> B2.
        // Insert Run = B5 @ iStart = 3 and iEnd = 7
        // New Run so far = R3 -> B5
        // New Run desired when done = R3 -> B7
        // Existing run pointer is on B2.
        // We want to merge the 2 from the B2 into the B5 so we get B7.
        else if (pNewRunPos->GetAttributes().IsEqual(pExistingRunPos->GetAttributes()))
        {
            // Add the value from the existing run into the current new run position.
            UINT uiLength = pNewRunPos->GetLength();
            uiLength += pExistingRunPos->GetLength();
            pNewRunPos->SetLength(uiLength);

            // Advance the existing run position since we consumed its value and merged it in.
            pExistingRunPos++;
        }

        // OK. We're done inspecting the most recently copied cell for optimizations.
        assert(!(pNewRunPos - 1)->GetAttributes().IsEqual(pNewRunPos->GetAttributes()));
        pNewRunPos++;

        // Now bulk copy any segments left in the original existing run
        if (pExistingRunPos < pExistingRunEnd)
        {
            CopyMemory(pNewRunPos, pExistingRunPos, (pExistingRunEnd - pExistingRunPos) * sizeof(TextAttributeRun));

            // Fix up the end pointer so we know where we are for counting how much of the new run's memory space we used.
            pNewRunPos += (pExistingRunEnd - pExistingRunPos);
        }
    }

    // OK, phew. We're done. Now we just need to free the existing run, store the new run in its place,
    // and update the count for the correct length of the new run now that we've filled it up.

    size_t const cNew = (pNewRunPos - pNewRun.get());

    assert(cBufferWidth == _DebugGetTotalLength(pNewRun.get(), cNew));

    _cList = (UINT)cNew;
    _rgList.swap(pNewRun);

    return S_OK;
}

#pragma endregion

#pragma region ROW

// Routine Description:
// - swaps two ROWs
// Arguments:
// - a - the first ROW to swap
// - b - the second ROW to swap
// Return Value:
// - <none>
void swap(ROW& a, ROW& b) noexcept
{
    a.swap(b);
}

// Routine Description:
// - constructor
// Arguments:
// - rowId - the row index in the text buffer
// - rowWidth - the width of the row, cell elements
// - fillAttribute - the default text attribute
// Return Value:
// - constructed object
ROW::ROW(_In_ const SHORT rowId, _In_ const short rowWidth, _In_ const TextAttribute fillAttribute) :
    sRowId{ rowId },
    CharRow{ rowWidth },
    AttrRow{ rowWidth, fillAttribute }
{
}

// Routine Description:
// - copy constructor
// Arguments:
// - a - the object to copy
// Return Value:
// - the copied object
ROW::ROW(const ROW& a) :
    CharRow{ a.CharRow },
    AttrRow{ a.AttrRow },
    sRowId{ a.sRowId }
{
}

// Routine Description:
// - assignment operator overload
// Arguments:
// - a - the object to copy to this one
// Return Value:
// - a reference to this object
ROW& ROW::operator=(const ROW& a)
{
    ROW temp{ a };
    this->swap(temp);
    return *this;
}

// Routine Description:
// - move constructor
// Arguments:
// - a - the object to move
// Return Value:
// - the constructed object
ROW::ROW(ROW&& a) noexcept :
    CharRow{ std::move(a.CharRow) },
    AttrRow{ std::move(a.AttrRow) },
    sRowId{ std::move(a.sRowId) }
{
}

// Routine Description:
// - swaps fields with another ROW
// Arguments:
// - other - the object to swap with
// Return Value:
// - <none>
void ROW::swap(ROW& other) noexcept
{
    using std::swap;
    swap(CharRow, other.CharRow);
    swap(AttrRow, other.AttrRow);
    swap(sRowId, other.sRowId);
}

// Routine Description:
// - Sets all properties of the ROW to default values
// Arguments:
// - sRowWidth - The width of the row.
// - Attr - The default attribute (color) to fill
// Return Value:
// - <none>
bool ROW::Reset(_In_ short const sRowWidth, _In_ const TextAttribute Attr)
{
    CharRow.Reset(sRowWidth);
    return AttrRow.Reset(sRowWidth, Attr);
}

// Routine Description:
// - resizes ROW to new width
// Arguments:
// - width - the new width, in cells
// Return Value:
// - S_OK if successful, otherwise relevant error
HRESULT ROW::Resize(_In_ size_t const width)
{
    size_t oldWidth = CharRow.GetWidth();
    RETURN_IF_FAILED(CharRow.Resize(width));
    RETURN_IF_FAILED(AttrRow.Resize(static_cast<short>(oldWidth), static_cast<short>(width)));
    return S_OK;
}

// Routine Description:
// - checks if column in row is a trailing byte
// Arguments:
// - column - 0-indexed column index
// Return Value:
// - true if column is a trailing byte, false otherwise
bool ROW::IsTrailingByteAtColumn(_In_ const size_t column) const
{
    THROW_HR_IF(E_INVALIDARG, column >= CharRow.GetWidth());
    return IsFlagSet(CharRow.KAttrs[column], CHAR_ROW::ATTR_TRAILING_BYTE);
}

// Routine Description:
// - clears char data in column in row
// Arguments:
// - column - 0-indexed column index
// Return Value:
// - <none>
void ROW::ClearColumn(_In_ const size_t column)
{
    THROW_HR_IF(E_INVALIDARG, column >= CharRow.GetWidth());
    CharRow.Chars[column] = UNICODE_SPACE;
    CharRow.KAttrs[column] = 0;
}


#pragma endregion

#pragma region TEXT_BUFFER_INFO
=======
>>>>>>> ae4d5df2

// Routine Description:
// - Creates a new instance of TEXT_BUFFER_INFO
// Arguments:
// - pFontInfo - The font to use for this text buffer as specified in the global font cache
// - screenBufferSize - The X by Y dimensions of the new screen buffer
// - fill - Uses the .Attributes property to decide which default color to apply to all text in this buffer
// - cursorSize - The height of the cursor within this buffer
// Return Value:
// - constructed object
// Note: may throw exception
TEXT_BUFFER_INFO::TEXT_BUFFER_INFO(_In_ const FontInfo* const pFontInfo,
                                   _In_ const COORD screenBufferSize,
                                   _In_ const CHAR_INFO fill,
                                   _In_ const UINT cursorSize) :
    _fiCurrentFont{ *pFontInfo },
    _fiDesiredFont{ *pFontInfo },
    _FirstRow{ 0 },
    _ciFill{ fill },
    _coordBufferSize{ screenBufferSize },
    _pCursor{ nullptr },
    _storage{}
{
    THROW_IF_FAILED(HRESULT_FROM_NT(Cursor::CreateInstance(static_cast<ULONG>(cursorSize), &_pCursor)));

    // initialize ROWs
    for (size_t i = 0; i < static_cast<size_t>(screenBufferSize.Y); ++i)
    {
        TextAttribute FillAttributes;
        FillAttributes.SetFromLegacy(_ciFill.Attributes);
        _storage.emplace_back(static_cast<SHORT>(i), screenBufferSize.X, FillAttributes);
    }
}

// Routine Description:
// - Destructor to free memory associated with TEXT_BUFFER_INFO
// - NOTE: This will release font structures which may not have been allocated at CreateInstance time.
#pragma prefast(push)
#pragma prefast(disable:6001, "Prefast fires that *this is not initialized, which is absurd since this is a destructor.")
TEXT_BUFFER_INFO::~TEXT_BUFFER_INFO()
{
    if (this->_pCursor != nullptr)
    {
        delete this->_pCursor;
    }
}
#pragma prefast(pop)

// Routine Description:
// - Copies properties from another text buffer into this one.
// - This is primarily to copy properties that would otherwise not be specified during CreateInstance
// Arguments:
// - pOtherBuffer - The text buffer to copy properties from
// Return Value:
// - <none>
void TEXT_BUFFER_INFO::CopyProperties(_In_ TEXT_BUFFER_INFO* const pOtherBuffer)
{
    SetCurrentFont(pOtherBuffer->GetCurrentFont());

    this->GetCursor()->CopyProperties(pOtherBuffer->GetCursor());
}

void TEXT_BUFFER_INFO::SetCurrentFont(_In_ const FontInfo* const pfiNewFont)
{
    _fiCurrentFont = *pfiNewFont;
}

FontInfo* TEXT_BUFFER_INFO::GetCurrentFont()
{
    return &_fiCurrentFont;
}

void TEXT_BUFFER_INFO::SetDesiredFont(_In_ const FontInfoDesired* const pfiNewFont)
{
    _fiDesiredFont = *pfiNewFont;
}

FontInfoDesired* TEXT_BUFFER_INFO::GetDesiredFont()
{
    return &_fiDesiredFont;
}

//Routine Description:
// - The minimum text buffer width needed to hold all rows and not lose information.
//Arguments:
// - <none>
//Return Value:
// - Width required in character count.
short TEXT_BUFFER_INFO::GetMinBufferWidthNeeded() const
{
    short sMaxRight = 0;

    for (const ROW& row : _storage)
    {
        // note that .Right is always one position past the final character.
        // therefore a row with characters in array positions 0-19 will have a .Right of 20
        const SHORT sRowRight = row.CharRow.Right;

        if (sRowRight > sMaxRight)
        {
            sMaxRight = sRowRight;
        }
    }

    return sMaxRight;
}

// Routine Description:
// - Gets the number of rows in the buffer
// Arguments:
// - <none>
// Return Value:
// - Total number of rows in the buffer
UINT TEXT_BUFFER_INFO::TotalRowCount() const
{
    return static_cast<UINT>(_storage.size());
}

// Routine Description:
// - Retrieves the first row from the underlying buffer.
// Arguments:
// - <none>
// Return Value:
//  - const reference to the first row.
const ROW& TEXT_BUFFER_INFO::GetFirstRow() const
{
    return GetRowByOffset(0);
}

// Routine Description:
// - Retrieves the first row from the underlying buffer.
// Arguments:
// - <none>
// Return Value:
//  - reference to the first row.
ROW& TEXT_BUFFER_INFO::GetFirstRow()
{
    return const_cast<ROW&>(static_cast<const TEXT_BUFFER_INFO*>(this)->GetFirstRow());
}


// Routine Description:
// - Retrieves a row from the buffer by its offset from the first row of the text buffer (what corresponds to
// the top row of the screen buffer)
// Arguments:
// - Number of rows down from the first row of the buffer.
// Return Value:
// - const reference to the requested row. Asserts if out of bounds.
const ROW& TEXT_BUFFER_INFO::GetRowByOffset(_In_ const UINT index) const
{
    UINT const totalRows = this->TotalRowCount();
    ASSERT(index < totalRows);

    // Rows are stored circularly, so the index you ask for is offset by the start position and mod the total of rows.
    UINT const offsetIndex = (this->_FirstRow + index) % totalRows;
    return _storage[offsetIndex];
}

// Routine Description:
// - Retrieves a row from the buffer by its offset from the first row of the text buffer (what corresponds to
// the top row of the screen buffer)
// Arguments:
// - Number of rows down from the first row of the buffer.
// Return Value:
// - reference to the requested row. Asserts if out of bounds.
ROW& TEXT_BUFFER_INFO::GetRowByOffset(_In_ const UINT index)
{
    return const_cast<ROW&>(static_cast<const TEXT_BUFFER_INFO*>(this)->GetRowByOffset(index));
}

// Routine Description:
// - Retrieves the row that comes before the given row.
// - Does not wrap around the screen buffer.
// Arguments:
// - The current row.
// Return Value:
// - const reference to the previous row
// Note:
// - will throw exception if called with the first row of the text buffer
const ROW& TEXT_BUFFER_INFO::GetPrevRowNoWrap(_In_ const ROW& Row) const
{
    int prevRowIndex = Row.sRowId - 1;
    if (prevRowIndex < 0)
    {
        prevRowIndex = TotalRowCount() - 1;
    }

    THROW_HR_IF(E_FAIL, Row.sRowId == _FirstRow);
    return _storage[prevRowIndex];
}

// Routine Description:
// - Retrieves the row that comes before the given row.
// - Does not wrap around the screen buffer.
// Arguments:
// - The current row.
// Return Value:
// - reference to the previous row
// Note:
// - will throw exception if called with the first row of the text buffer
ROW& TEXT_BUFFER_INFO::GetPrevRowNoWrap(_In_ const ROW& Row)
{
    return const_cast<ROW&>(static_cast<const TEXT_BUFFER_INFO*>(this)->GetPrevRowNoWrap(Row));
}

// Routine Description:
// - Retrieves the row that comes after the given row.
// - Does not wrap around the screen buffer.
// Arguments:
// - The current row.
// Return Value:
// - const reference to the next row
// Note:
// - will throw exception if the row passed in is the last row of the screen buffer.
const ROW& TEXT_BUFFER_INFO::GetNextRowNoWrap(_In_ const ROW& row) const
{
    UINT nextRowIndex = row.sRowId + 1;
    UINT totalRows = this->TotalRowCount();

    if (nextRowIndex >= totalRows)
    {
        nextRowIndex = 0;
    }

    THROW_HR_IF(E_FAIL, nextRowIndex == static_cast<UINT>(_FirstRow));
    return _storage[nextRowIndex];
}

// Routine Description:
// - Retrieves the row that comes after the given row.
// - Does not wrap around the screen buffer.
// Arguments:
// - The current row.
// Return Value:
// - const reference to the next row
// Note:
// - will throw exception if the row passed in is the last row of the screen buffer.
ROW& TEXT_BUFFER_INFO::GetNextRowNoWrap(_In_ const ROW& row)
{
    return const_cast<ROW&>(static_cast<const TEXT_BUFFER_INFO*>(this)->GetNextRowNoWrap(row));
}

// Routine Description:
// - Retrieves the row at the specified index of the text buffer, without referring to which row is the first
// row of the screen buffer
// Arguments:
// - the index to fetch the row for
// Return Value:
// - const reference to the row
// Note:
// - will throw exception if the index passed would overflow the row storage
const ROW& TEXT_BUFFER_INFO::GetRowAtIndex(_In_ const UINT index) const
{
    if (index >= TotalRowCount())
    {
        THROW_HR(E_INVALIDARG);
    }
    return _storage[index];
}

// Routine Description:
// - Retrieves the row at the specified index of the text buffer, without referring to which row is the first
// row of the screen buffer
// Arguments:
// - the index to fetch the row for
// Return Value:
// - reference to the row
// Note:
// - will throw exception if the index passed would overflow the row storage
ROW& TEXT_BUFFER_INFO::GetRowAtIndex(_In_ const UINT index)
{
    return const_cast<ROW&>(static_cast<const TEXT_BUFFER_INFO*>(this)->GetRowAtIndex(index));
}

// Routine Description:
// - Retrieves the row previous to the one passed in.
// - will wrap around the buffer, so don't use in a loop.
// Arguments:
// - the row to fetch the previous row for.
// Return Value:
// - const reference to the previous row.
const ROW& TEXT_BUFFER_INFO::GetPrevRow(_In_ const ROW& row) const noexcept
{
    const SHORT rowIndex = row.sRowId;
    if (rowIndex == 0)
    {
        return _storage[TotalRowCount() - 1];
    }
    return _storage[rowIndex - 1];
}

// Routine Description:
// - Retrieves the row previous to the one passed in.
// - will wrap around the buffer, so don't use in a loop.
// Arguments:
// - the row to fetch the previous row for.
// Return Value:
// - reference to the previous row.
ROW& TEXT_BUFFER_INFO::GetPrevRow(_In_ const ROW& row) noexcept
{
    return const_cast<ROW&>(static_cast<const TEXT_BUFFER_INFO*>(this)->GetPrevRow(row));
}

// Routine Description:
// - Retrieves the row after the one passed in.
// - will wrap around the buffer, so don't use in a loop.
// Arguments:
// - the row to fetch the next row for.
// Return Value:
// - const reference to the next row.
const ROW& TEXT_BUFFER_INFO::GetNextRow(_In_ const ROW& row) const noexcept
{
    const UINT rowIndex = static_cast<UINT>(row.sRowId);
    if (rowIndex == TotalRowCount() - 1)
    {
        return _storage[0];
    }
    return _storage[rowIndex + 1];
}

// Routine Description:
// - Retrieves the row after the one passed in.
// - will wrap around the buffer, so don't use in a loop.
// Arguments:
// - the row to fetch the next row for.
// Return Value:
// - reference to the next row.
ROW& TEXT_BUFFER_INFO::GetNextRow(_In_ const ROW& row) noexcept
{
    return const_cast<ROW&>(static_cast<const TEXT_BUFFER_INFO*>(this)->GetNextRow(row));
}

//Routine Description:
// - Corrects and enforces consistent double byte character state (KAttrs line) within a row of the text buffer.
// - This will take the given double byte information and check that it will be consistent when inserted into the buffer
//   at the current cursor position.
// - It will correct the buffer (by erasing the character prior to the cursor) if necessary to make a consistent state.
//Arguments:
// - bKAttr - Double byte information associated with the character about to be inserted into the buffer
//Return Value:
// - True if it is valid to insert a character with the given double byte attributes. False otherwise.
bool TEXT_BUFFER_INFO::AssertValidDoubleByteSequence(_In_ BYTE const bKAttr)
{
    // To figure out if the sequence is valid, we have to look at the character that comes before the current one
    const COORD coordPrevPosition = GetPreviousFromCursor();
    const ROW& prevRow = GetRowByOffset(coordPrevPosition.Y);

    // By default, assume it's a single byte character if no KAttrs data exists
    BYTE bPrevKAttr = CHAR_ROW::ATTR_SINGLE_BYTE;
    if (prevRow.CharRow.KAttrs != nullptr)
    {
        bPrevKAttr = prevRow.CharRow.KAttrs[coordPrevPosition.X];
    }

    bool fValidSequence = true; // Valid until proven otherwise
    bool fCorrectableByErase = false; // Can't be corrected until proven otherwise

    // Here's the matrix of valid items:
    // N = None (single byte)
    // L = Lead (leading byte of double byte sequence
    // T = Trail (trailing byte of double byte sequence
    // Prev Curr    Result
    // N    N       OK.
    // N    L       OK.
    // N    T       Fail, uncorrectable. Trailing byte must have had leading before it.
    // L    N       Fail, OK with erase. Lead needs trailing pair. Can erase lead to correct.
    // L    L       Fail, OK with erase. Lead needs trailing pair. Can erase prev lead to correct.
    // L    T       OK.
    // T    N       OK.
    // T    L       OK.
    // T    T       Fail, uncorrectable. New trailing byte must have had leading before it.

    // Check for only failing portions of the matrix:
    if (CHAR_ROW::IsSingleByte(bPrevKAttr) && CHAR_ROW::IsTrailingByte(bKAttr))
    {
        // N, T failing case (uncorrectable)
        fValidSequence = false;
    }
    else if (CHAR_ROW::IsLeadingByte(bPrevKAttr))
    {
        if (CHAR_ROW::IsSingleByte(bKAttr) || CHAR_ROW::IsLeadingByte(bKAttr))
        {
            // L, N and L, L failing cases (correctable)
            fValidSequence = false;
            fCorrectableByErase = true;
        }
    }
    else if (CHAR_ROW::IsTrailingByte(bPrevKAttr) && CHAR_ROW::IsTrailingByte(bKAttr))
    {
        // T, T failing case (uncorrectable)
        fValidSequence = false;
    }

    // If it's correctable by erase, erase the previous character
    if (fCorrectableByErase)
    {
        // Erase previous character into an N type.
        prevRow.CharRow.Chars[coordPrevPosition.X] = PADDING_CHAR;

        if (prevRow.CharRow.KAttrs != nullptr)
        {
            prevRow.CharRow.KAttrs[coordPrevPosition.X] = PADDING_KATTR;
        }

        // Sequence is now N N or N L, which are both okay. Set sequence back to valid.
        fValidSequence = true;
    }

    return fValidSequence;
}

//Routine Description:
// - Call before inserting a character into the buffer.
// - This will ensure a consistent double byte state (KAttrs line) within the text buffer
// - It will attempt to correct the buffer if we're inserting an unexpected double byte character type
//   and it will pad out the buffer if we're going to split a double byte sequence across two rows.
//Arguments:
// - bKAttr - Double byte information associated with the character about to be inserted into the buffer
//Return Value:
// - true if we successfully prepared the buffer and moved the cursor
// - false otherwise (out of memory)
bool TEXT_BUFFER_INFO::_PrepareForDoubleByteSequence(_In_ BYTE const bKAttr)
{
    // Assert the buffer state is ready for this character
    // This function corrects most errors. If this is false, we had an uncorrectable one.
    bool const fValidSequence = AssertValidDoubleByteSequence(bKAttr);
    ASSERT(fValidSequence); // Shouldn't be uncorrectable sequences unless something is very wrong.
    UNREFERENCED_PARAMETER(fValidSequence);

    bool fSuccess = true;
    // Now compensate if we don't have enough space for the upcoming double byte sequence
    // We only need to compensate for leading bytes
    if (CHAR_ROW::IsLeadingByte(bKAttr))
    {
        short const sBufferWidth = this->_coordBufferSize.X;

        // If we're about to lead on the last column in the row, we need to add a padding space
        if (this->GetCursor()->GetPosition().X == sBufferWidth - 1)
        {
            // set that we're wrapping for double byte reasons
            GetRowByOffset(this->GetCursor()->GetPosition().Y).CharRow.SetDoubleBytePadded(true);

            // then move the cursor forward and onto the next row
            fSuccess = IncrementCursor();
        }
    }
    return fSuccess;
}

//Routine Description:
// - Inserts one character into the buffer at the current character position and advances the cursor as appropriate.
//Arguments:
// - wchChar - The character to insert
// - bKAttr - Double byte information associated with the charadcter
// - bAttr - Color data associated with the character
//Return Value:
// - true if we successfully inserted the character
// - false otherwise (out of memory)
bool TEXT_BUFFER_INFO::InsertCharacter(_In_ wchar_t const wch, _In_ BYTE const bKAttr, _In_ const TextAttribute attr)
{
    // Ensure consistent buffer state for double byte characters based on the character type we're about to insert
    bool fSuccess = _PrepareForDoubleByteSequence(bKAttr);

    if (fSuccess)
    {
        // Get the current cursor position
        short const iRow = this->GetCursor()->GetPosition().Y; // row stored as logical position, not array position
        short const iCol = this->GetCursor()->GetPosition().X; // column logical and array positions are equal.

        // Get the row associated with the given logical position
        ROW& Row = GetRowByOffset(iRow);

        // Store character and double byte data
        CHAR_ROW* const pCharRow = &Row.CharRow;
        short const cBufferWidth = this->_coordBufferSize.X;

        pCharRow->Chars[iCol] = wch;
        if (pCharRow->KAttrs != nullptr)
        {
            pCharRow->KAttrs[iCol] = bKAttr;
        }

        // Update positioning
        if (wch == PADDING_CHAR)
        {
            // If we inserted the padding char, remeasure everything.
            pCharRow->MeasureAndSaveLeft(cBufferWidth);
            pCharRow->MeasureAndSaveRight(cBufferWidth);
        }
        else
        {
            // Otherwise the new right is just one past the column we inserted into.
            pCharRow->Right = iCol + 1;
        }

        // Store color data
        fSuccess = Row.AttrRow.SetAttrToEnd(iCol, attr);
        if (fSuccess)
        {
            // Advance the cursor
            fSuccess = this->IncrementCursor();
        }
    }
    return fSuccess;
}

//Routine Description:
// - Finds the current row in the buffer (as indicated by the cursor position)
//   and specifies that we have forced a line wrap on that row
//Arguments:
// - <none> - Always sets to wrap
//Return Value:
// - <none>
void TEXT_BUFFER_INFO::SetWrapOnCurrentRow()
{
    AdjustWrapOnCurrentRow(true);
}

//Routine Description:
// - Finds the current row in the buffer (as indicated by the cursor position)
//   and specifies whether or not it should have a line wrap flag.
//Arguments:
// - fSet - True if this row has a wrap. False otherwise.
//Return Value:
// - <none>
void TEXT_BUFFER_INFO::AdjustWrapOnCurrentRow(_In_ bool const fSet)
{
    // The vertical position of the cursor represents the current row we're manipulating.
    const UINT uiCurrentRowOffset = this->GetCursor()->GetPosition().Y;

    // Set the wrap status as appropriate
    GetRowByOffset(uiCurrentRowOffset).CharRow.SetWrapStatus(fSet);
}

//Routine Description:
// - Increments the cursor one position in the buffer as if text is being typed into the buffer.
// - NOTE: Will introduce a wrap marker if we run off the end of the current row
//Arguments:
// - <none>
//Return Value:
// - true if we successfully moved the cursor.
// - false otherwise (out of memory)
bool TEXT_BUFFER_INFO::IncrementCursor()
{
    // Cursor position is stored as logical array indices (starts at 0) for the window
    // Buffer Size is specified as the "length" of the array. It would say 80 for valid values of 0-79.
    // So subtract 1 from buffer size in each direction to find the index of the final column in the buffer

    ASSERT(this->_coordBufferSize.X > 0);
    const short iFinalColumnIndex = this->_coordBufferSize.X - 1;

    // Move the cursor one position to the right
    this->GetCursor()->IncrementXPosition(1);

    bool fSuccess = true;
    // If we've passed the final valid column...
    if (this->GetCursor()->GetPosition().X > iFinalColumnIndex)
    {
        // Then mark that we've been forced to wrap
        this->SetWrapOnCurrentRow();

        // Then move the cursor to a new line
        fSuccess = this->NewlineCursor();
    }
    return fSuccess;
}

//Routine Description:
// - Decrements the cursor one position in the buffer as if text is being backspaced out of the buffer.
// - NOTE: Will remove a wrap marker if it goes around a row
//Arguments:
// - <none>
//Return Value:
// - <none>
void TEXT_BUFFER_INFO::DecrementCursor()
{
    // Cursor position is stored as logical array indices (starts at 0) for the window
    // Buffer Size is specified as the "length" of the array. It would say 80 for valid values of 0-79.
    // So subtract 1 from buffer size in each direction to find the index of the final column in the buffer

    ASSERT(this->_coordBufferSize.X > 0);
    const short iFinalColumnIndex = this->_coordBufferSize.X - 1;

    // Move the cursor one position to the left
    this->GetCursor()->DecrementXPosition(1);

    // If we've passed the beginning of the line...
    if (this->GetCursor()->GetPosition().X < 0)
    {
        // Move us up a line
        this->GetCursor()->DecrementYPosition(1);

        // If we've moved past the top, move back down one and set X to 0.
        if (this->GetCursor()->GetPosition().Y < 0)
        {
            this->GetCursor()->IncrementYPosition(1);
            this->GetCursor()->SetXPosition(0);
        }
        else
        {
            // Set the X position to the end of the line.
            this->GetCursor()->SetXPosition(iFinalColumnIndex);

            // Then mark that we've backed around the wrap onto this new line and it's no longer a wrap.
            this->AdjustWrapOnCurrentRow(false);
        }
    }
}

//Routine Description:
// - Increments the cursor one line down in the buffer and to the beginning of the line
//Arguments:
// - <none>
//Return Value:
// - true if we successfully moved the cursor.
bool TEXT_BUFFER_INFO::NewlineCursor()
{
    bool fSuccess = false;
    ASSERT(this->_coordBufferSize.Y > 0);
    short const iFinalRowIndex = this->_coordBufferSize.Y - 1;

    // Reset the cursor position to 0 and move down one line
    this->GetCursor()->SetXPosition(0);
    this->GetCursor()->IncrementYPosition(1);

    // If we've passed the final valid row...
    if (this->GetCursor()->GetPosition().Y > iFinalRowIndex)
    {
        // Stay on the final logical/offset row of the buffer.
        this->GetCursor()->SetYPosition(iFinalRowIndex);

        // Instead increment the circular buffer to move us into the "oldest" row of the backing buffer
        fSuccess = this->IncrementCircularBuffer();
    }
    else
    {
        fSuccess = true;
    }
    return fSuccess;
}

//Routine Description:
// - Increments the circular buffer by one. Circular buffer is represented by FirstRow variable.
//Arguments:
// - <none>
//Return Value:
// - true if we successfully incremented the buffer.
bool TEXT_BUFFER_INFO::IncrementCircularBuffer()
{
    // FirstRow is at any given point in time the array index in the circular buffer that corresponds
    // to the logical position 0 in the window (cursor coordinates and all other coordinates).

    // First, clean out the old "first row" as it will become the "last row" of the buffer after the circle is performed.
    TextAttribute FillAttributes;
    FillAttributes.SetFromLegacy(_ciFill.Attributes);
    bool fSuccess = _storage[_FirstRow].Reset(_coordBufferSize.X, FillAttributes);
    if (fSuccess)
    {
        // Now proceed to increment.
        // Incrementing it will cause the next line down to become the new "top" of the window (the new "0" in logical coordinates)
        this->_FirstRow++;

        // If we pass up the height of the buffer, loop back to 0.
        if (this->_FirstRow >= this->_coordBufferSize.Y)
        {
            this->_FirstRow = 0;
        }
    }
    return fSuccess;
}

//Routine Description:
// - Retrieves the position of the last non-space character on the final line of the text buffer.
//Arguments:
// - <none>
//Return Value:
// - Coordinate position in screen coordinates (offset coordinates, not array index coordinates).
COORD TEXT_BUFFER_INFO::GetLastNonSpaceCharacter() const
{
    COORD coordEndOfText;
    // Always search the whole buffer, by starting at the bottom.
    coordEndOfText.Y = _coordBufferSize.Y - 1;

    const ROW* pCurrRow = &GetRowByOffset(coordEndOfText.Y);
    // The X position of the end of the valid text is the Right draw boundary (which is one beyond the final valid character)
    coordEndOfText.X = pCurrRow->CharRow.Right - 1;

    // If the X coordinate turns out to be -1, the row was empty, we need to search backwards for the real end of text.
    bool fDoBackUp = (coordEndOfText.X < 0 && coordEndOfText.Y > 0); // this row is empty, and we're not at the top
    while (fDoBackUp)
    {
        coordEndOfText.Y--;
        pCurrRow = &GetRowByOffset(coordEndOfText.Y);
        // We need to back up to the previous row if this line is empty, AND there are more rows

        coordEndOfText.X = pCurrRow->CharRow.Right - 1;
        fDoBackUp = (coordEndOfText.X < 0 && coordEndOfText.Y > 0);
    }

    // don't allow negative results
    coordEndOfText.Y = max(coordEndOfText.Y, 0);
    coordEndOfText.X = max(coordEndOfText.X, 0);

    return coordEndOfText;
}

// Routine Description:
// - Retrieves the position of the previous character relative to the current cursor position
// Arguments:
// - <none>
// Return Value:
// - Coordinate position in screen coordinates of the character just before the cursor.
// - NOTE: Will return 0,0 if already in the top left corner
COORD TEXT_BUFFER_INFO::GetPreviousFromCursor() const
{
    COORD coordPosition = this->GetCursor()->GetPosition();

    // If we're not at the left edge, simply move the cursor to the left by one
    if (coordPosition.X > 0)
    {
        coordPosition.X--;
    }
    else
    {
        // Otherwise, only if we're not on the top row (e.g. we don't move anywhere in the top left corner. there is no previous)
        if (coordPosition.Y > 0)
        {
            // move the cursor to the right edge
            coordPosition.X = this->_coordBufferSize.X - 1;

            // and up one line
            coordPosition.Y--;
        }
    }

    return coordPosition;
}

const SHORT TEXT_BUFFER_INFO::GetFirstRowIndex() const
{
    return this->_FirstRow;
}
const COORD TEXT_BUFFER_INFO::GetCoordBufferSize() const
{
    return this->_coordBufferSize;
}

void TEXT_BUFFER_INFO::SetFirstRowIndex(_In_ SHORT const FirstRowIndex)
{
    this->_FirstRow = FirstRowIndex;
}
void TEXT_BUFFER_INFO::SetCoordBufferSize(_In_ COORD const coordBufferSize)
{
    this->_coordBufferSize = coordBufferSize;
}

Cursor* const TEXT_BUFFER_INFO::GetCursor() const
{
    return this->_pCursor;
}

CHAR_INFO TEXT_BUFFER_INFO::GetFill() const
{
    return _ciFill;
}

void TEXT_BUFFER_INFO::SetFill(_In_ const CHAR_INFO ciFill)
{
    _ciFill = ciFill;
}

// Routine Description:
// - This is the legacy screen resize with minimal changes
// Arguments:
// - currentScreenBufferSize - current size of the screen buffer.
// - newScreenBufferSize - new size of screen.
// - attributes - attributes to set for resized rows
// Return Value:
// - Success if successful. Invalid parameter if screen buffer size is unexpected. No memory if allocation failed.
NTSTATUS TEXT_BUFFER_INFO::ResizeTraditional(_In_ COORD const currentScreenBufferSize,
                                             _In_ COORD const newScreenBufferSize,
                                             _In_ TextAttribute const attributes)
{
    if (newScreenBufferSize.X < 0 || newScreenBufferSize.Y < 0)
    {
        RIPMSG2(RIP_WARNING, "Invalid screen buffer size (0x%x, 0x%x)", newScreenBufferSize.X, newScreenBufferSize.Y);
        return STATUS_INVALID_PARAMETER;
    }

    SHORT TopRow = 0; // new top row of the screen buffer
    if (newScreenBufferSize.Y <= GetCursor()->GetPosition().Y)
    {
        TopRow = GetCursor()->GetPosition().Y - newScreenBufferSize.Y + 1;
    }
    const SHORT TopRowIndex = (GetFirstRowIndex() + TopRow) % currentScreenBufferSize.Y;

    // rotate rows until the top row is at index 0
    try
    {
        const ROW& newTopRow = _storage[TopRowIndex];
        while (&newTopRow != &_storage.front())
        {
            _storage.push_back(std::move(_storage.front()));
            _storage.pop_front();
        }
    }
    catch (...)
    {
        return NTSTATUS_FROM_HRESULT(wil::ResultFromCaughtException());
    }
    SetFirstRowIndex(0);

    // realloc in the Y direction
    // remove rows if we're shrinking
    while (_storage.size() > static_cast<size_t>(newScreenBufferSize.Y))
    {
        _storage.pop_back();
    }
    // add rows if we're growing
    while (_storage.size() < static_cast<size_t>(newScreenBufferSize.Y))
    {
        try
        {
            _storage.emplace_back(static_cast<short>(_storage.size()), newScreenBufferSize.X, attributes);
        }
        catch (...)
        {
            return NTSTATUS_FROM_HRESULT(wil::ResultFromCaughtException());
        }
    }
    HRESULT hr = S_OK;
    for (SHORT i = 0; static_cast<size_t>(i) < _storage.size(); ++i)
    {
        // fix values for sRowId on each row
        _storage[i].sRowId = i;

        // realloc in the X direction
        hr = _storage[i].Resize(newScreenBufferSize.X);
        if (FAILED(hr))
        {
            return NTSTATUS_FROM_HRESULT(wil::ResultFromCaughtException());
        }
    }
    SetCoordBufferSize(newScreenBufferSize);
    return STATUS_SUCCESS;
}
<|MERGE_RESOLUTION|>--- conflicted
+++ resolved
@@ -1,2209 +1,860 @@
-/********************************************************
- *                                                       *
- *   Copyright (C) Microsoft. All rights reserved.       *
- *                                                       *
- ********************************************************/
-
-#include "precomp.h"
-
-#include "textBuffer.hpp"
-
-#include "..\interactivity\inc\ServiceLocator.hpp"
-
-#pragma hdrstop
-
-<<<<<<< HEAD
-// Characters used for padding out the buffer with invalid/empty space
-#define PADDING_CHAR UNICODE_SPACE
-#define PADDING_KATTR '\0'
-
-#pragma region CHAR_ROW
-
-// Routine Description:
-// - swaps two CHAR_ROWs
-// Arguments:
-// - a - the first CHAR_ROW to swap
-// - b - the second CHAR_ROW to swap
-// Return Value:
-// - <none>
-void swap(CHAR_ROW& a, CHAR_ROW& b) noexcept
-{
-    a.swap(b);
-}
-
-// Routine Description:
-// - constructor
-// Arguments:
-// - rowWidth - the size (in wchar_t) of the char and attribute rows
-// Return Value:
-// - instantiated object
-// Note: will through if unable to allocate char/attribute buffers
-CHAR_ROW::CHAR_ROW(short rowWidth) :
-    _rowWidth{ static_cast<size_t>(rowWidth) },
-    Left{ rowWidth },
-    Right{ 0 }
-{
-    Chars = std::make_unique<wchar_t[]>(rowWidth);
-    THROW_IF_NULL_ALLOC(Chars.get());
-
-    KAttrs = std::make_unique<BYTE[]>(rowWidth);
-    THROW_IF_NULL_ALLOC(KAttrs.get());
-
-    wmemset(Chars.get(), PADDING_CHAR, rowWidth);
-    memset(KAttrs.get(), PADDING_KATTR, rowWidth);
-
-    SetWrapStatus(false);
-    SetDoubleBytePadded(false);
-}
-
-// Routine Description:
-// - copy constructor
-// Arguments:
-// - CHAR_ROW to copy
-// Return Value:
-// - instantiated object
-// Note: will through if unable to allocate char/attribute buffers
-CHAR_ROW::CHAR_ROW(const CHAR_ROW& a) :
-    Left{ a.Left },
-    Right{ a.Right },
-    bRowFlags{ a.bRowFlags },
-    _rowWidth{ a._rowWidth }
-{
-    Chars = std::make_unique<wchar_t[]>(_rowWidth);
-    THROW_IF_NULL_ALLOC(Chars.get());
-
-    KAttrs = std::make_unique<BYTE[]>(_rowWidth);
-    THROW_IF_NULL_ALLOC(KAttrs.get());
-
-    std::copy(a.Chars.get(), a.Chars.get() + a._rowWidth, Chars.get());
-    std::copy(a.KAttrs.get(), a.KAttrs.get() + a._rowWidth, KAttrs.get());
-}
-
-// Routine Description:
-// - assignment operator
-// Arguments:
-// - CHAR_ROW to copy
-// Return Value:
-// - reference to this object
-CHAR_ROW& CHAR_ROW::operator=(const CHAR_ROW& a)
-{
-    CHAR_ROW temp(a);
-    this->swap(temp);
-    return *this;
-}
-
-// Routine Description:
-// - move constructor
-// Arguments:
-// - CHAR_ROW to move
-// Return Value:
-// - instantiated object
-CHAR_ROW::CHAR_ROW(CHAR_ROW&& a) noexcept
-{
-    this->swap(a);
-}
-
-CHAR_ROW::~CHAR_ROW()
-{
-}
-
-// Routine Description:
-// - swaps values with another CHAR_ROW
-// Arguments:
-// - other - the CHAR_ROW to swap with
-// Return Value:
-// - <none>
-void CHAR_ROW::swap(CHAR_ROW& other) noexcept
-{
-    // this looks kinda weird, but we want the compiler to be able to choose between std::swap and a
-    // specialized swap, so we include both in the same namespace and let it sort it out.
-    using std::swap;
-    swap(Left, other.Left);
-    swap(Right, other.Right);
-    swap(Chars, other.Chars);
-    swap(KAttrs, other.KAttrs);
-    swap(bRowFlags, other.bRowFlags);
-    swap(_rowWidth, other._rowWidth);
-}
-
-// Routine Description:
-// - gets the size of the char row, in text elements
-// Arguments:
-// - <none>
-// Return Value:
-// - the size of the wchar_t and attribute buffer, in their respective elements
-size_t CHAR_ROW::GetWidth() const
-{
-    return _rowWidth;
-}
-
-
-// Routine Description:
-// - Sets all properties of the CHAR_ROW to default values
-// Arguments:
-// - sRowWidth - The width of the row.
-// Return Value:
-// - <none>
-void CHAR_ROW::Reset(_In_ short const sRowWidth)
-{
-    _rowWidth = static_cast<size_t>(sRowWidth);
-    Left = sRowWidth;
-    Right = 0;
-
-    wmemset(Chars.get(), PADDING_CHAR, sRowWidth);
-
-    if (KAttrs.get() != nullptr)
-    {
-        memset(KAttrs.get(), PADDING_KATTR, sRowWidth);
-    }
-
-    SetWrapStatus(false);
-    SetDoubleBytePadded(false);
-}
-
-// Routine Description:
-// - resizes the width of the CHAR_ROW
-// Arguments:
-// - newSize - the new width of the character and attributes rows
-// Return Value:
-// - S_OK on success, otherwise relevant error code
-HRESULT CHAR_ROW::Resize(_In_ size_t const newSize)
-{
-    std::unique_ptr<wchar_t[]> charBuffer;
-    try
-    {
-        charBuffer = std::make_unique<wchar_t[]>(newSize);
-    }
-    CATCH_RETURN();
-    RETURN_IF_NULL_ALLOC(charBuffer.get());
-
-    std::unique_ptr<BYTE[]> attributesBuffer;
-    try
-    {
-        attributesBuffer = std::make_unique<BYTE[]>(newSize);
-    }
-    CATCH_RETURN();
-    RETURN_IF_NULL_ALLOC(attributesBuffer.get());
-
-    const size_t copySize = min(newSize, _rowWidth);
-    std::copy(Chars.get(), Chars.get() + copySize, charBuffer.get());
-    std::copy(KAttrs.get(), KAttrs.get() + copySize, attributesBuffer.get());
-
-    if (newSize > _rowWidth)
-    {
-        // last attribute in a row gets extended to the end
-        BYTE lastAttribute = attributesBuffer[copySize - 1];
-        std::fill(attributesBuffer.get() + copySize, attributesBuffer.get() + newSize, lastAttribute);
-        std::fill(charBuffer.get() + copySize, charBuffer.get() + newSize, UNICODE_SPACE);
-    }
-
-    Chars.swap(charBuffer);
-    KAttrs.swap(attributesBuffer);
-    Left = static_cast<short>(newSize);
-    Right = 0;
-    _rowWidth = newSize;
-
-    return S_OK;
-}
-
-// Routine Description:
-// - Sets the wrap status for the current row
-// Arguments:
-// - fWrapWasForced - True if the row ran out of space and we forced to wrap to the next row. False otherwise.
-// Return Value:
-// - <none>
-void CHAR_ROW::SetWrapStatus(_In_ bool const fWrapWasForced)
-{
-    if (fWrapWasForced)
-    {
-        this->bRowFlags |= RowFlags::WrapForced;
-    }
-    else
-    {
-        this->bRowFlags &= ~RowFlags::WrapForced;
-    }
-}
-
-// Routine Description:
-// - Gets the wrap status for the current row
-// Arguments:
-// - <none>
-// Return Value:
-// - True if the row ran out of space and we were forced to wrap to the next row. False otherwise.
-bool CHAR_ROW::WasWrapForced() const
-{
-    return IsFlagSet((DWORD)this->bRowFlags, (DWORD)RowFlags::WrapForced);
-}
-
-// Routine Description:
-// - Sets the double byte padding for the current row
-// Arguments:
-// - fWrapWasForced - True if the row ran out of space for a double byte character and we padded out the row. False otherwise.
-// Return Value:
-// - <none>
-void CHAR_ROW::SetDoubleBytePadded(_In_ bool const fDoubleBytePadded)
-{
-    if (fDoubleBytePadded)
-    {
-        this->bRowFlags |= RowFlags::DoubleBytePadded;
-    }
-    else
-    {
-        this->bRowFlags &= ~RowFlags::DoubleBytePadded;
-    }
-}
-
-// Routine Description:
-// - Gets the double byte padding status for the current row.
-// Arguments:
-// - <none>
-// Return Value:
-// - True if the row didn't have space for a double byte character and we were padded out the row. False otherwise.
-bool CHAR_ROW::WasDoubleBytePadded() const
-{
-    return IsFlagSet((DWORD)this->bRowFlags, (DWORD)RowFlags::DoubleBytePadded);
-}
-
-// Routine Description:
-// - Inspects the current row contents and sets the Left/Right/OldLeft/OldRight boundary values as appropriate.
-// Arguments:
-// - sRowWidth - The width of the row.
-// Return Value:
-// - <none>
-void CHAR_ROW::RemeasureBoundaryValues(_In_ short const sRowWidth)
-{
-    this->MeasureAndSaveLeft(sRowWidth);
-    this->MeasureAndSaveRight(sRowWidth);
-}
-
-// Routine Description:
-// - Inspects the current internal string to find the left edge of it
-// Arguments:
-// - sRowWidth - The width of the row.
-// Return Value:
-// - The calculated left boundary of the internal string.
-short CHAR_ROW::MeasureLeft(_In_ short const sRowWidth) const
-{
-    wchar_t* pLastChar = &this->Chars[sRowWidth];
-    wchar_t* pChar = this->Chars.get();
-
-    for (; pChar < pLastChar && *pChar == PADDING_CHAR; pChar++)
-    {
-        /* do nothing */
-    }
-
-    return short(pChar - this->Chars.get());
-}
-
-// Routine Description:
-// - Inspects the current internal string to find the right edge of it
-// Arguments:
-// - sRowWidth - The width of the row.
-// Return Value:
-// - The calculated right boundary of the internal string.
-short CHAR_ROW::MeasureRight(_In_ short const sRowWidth) const
-{
-    wchar_t* pFirstChar = this->Chars.get();
-    wchar_t* pChar = &this->Chars[sRowWidth - 1];
-
-    for (; pChar >= pFirstChar && *pChar == PADDING_CHAR; pChar--)
-    {
-        /* do nothing */
-    }
-
-    return short((pChar - this->Chars.get()) + 1);
-}
-
-// Routine Description:
-// - Updates the Left and OldLeft fields for this structure.
-// Arguments:
-// - sRowWidth - The width of the row.
-// Return Value:
-// - <none>
-void CHAR_ROW::MeasureAndSaveLeft(_In_ short const sRowWidth)
-{
-    this->Left = MeasureLeft(sRowWidth);
-}
-
-// Routine Description:
-// - Updates the Right and OldRight fields for this structure.
-// Arguments:
-// - sRowWidth - The width of the row.
-// Return Value:
-// - <none>
-void CHAR_ROW::MeasureAndSaveRight(_In_ short const sRowWidth)
-{
-    this->Right = MeasureRight(sRowWidth);
-}
-
-// Routine Description:
-// - Tells you whether or not this row contains any valid text.
-// Arguments:
-// - <none>
-// Return Value:
-// - True if there is valid text in this row. False otherwise.
-bool CHAR_ROW::ContainsText() const
-{
-    return this->Right > this->Left;
-}
-
-// Routine Description:
-// - Tells whether the given KAttribute is a leading byte marker
-// Arguments:
-// - bKAttr - KAttr bit flag field
-// Return Value:
-// - True if leading byte. False if not.
-bool CHAR_ROW::IsLeadingByte(_In_ BYTE const bKAttr)
-{
-    return IsFlagSet((DWORD)bKAttr, (DWORD)CHAR_ROW::ATTR_LEADING_BYTE);
-}
-
-// Routine Description:
-// - Tells whether the given KAttribute is a trailing byte marker
-// Arguments:
-// - bKAttr - KAttr bit flag field
-// Return Value:
-// - True if trailing byte. False if not.
-bool CHAR_ROW::IsTrailingByte(_In_ BYTE const bKAttr)
-{
-    return IsFlagSet((DWORD)bKAttr, (DWORD)CHAR_ROW::ATTR_TRAILING_BYTE);
-}
-
-// Routine Description:
-// - Tells whether the given KAttribute has no leading/trailing specification
-// - e.g. Tells that this is a standalone, single-byte character
-// Arguments:
-// - bKAttr - KAttr bit flag field
-// Return Value:
-// - True if standalone single byte character. False otherwise.
-bool CHAR_ROW::IsSingleByte(_In_ BYTE const bKAttr)
-{
-    return !IsLeadingByte(bKAttr) && !IsTrailingByte(bKAttr);
-}
-
-#pragma endregion
-
-#pragma region TextAttribute
-
-TextAttribute::TextAttribute()
-{
-    _wAttrLegacy = 0;
-    _fUseRgbColor = false;
-    _rgbForeground = RGB(0, 0, 0);
-    _rgbBackground = RGB(0, 0, 0);
-}
-
-TextAttribute::TextAttribute(_In_ const WORD wLegacyAttr)
-{
-    _wAttrLegacy = wLegacyAttr;
-    _fUseRgbColor = false;
-    _rgbForeground = RGB(0, 0, 0);
-    _rgbBackground = RGB(0, 0, 0);
-}
-
-TextAttribute::TextAttribute(_In_ const COLORREF rgbForeground, _In_ const COLORREF rgbBackground)
-{
-    _rgbForeground = rgbForeground;
-    _rgbBackground = rgbBackground;
-    _fUseRgbColor = true;
-}
-
-WORD TextAttribute::GetLegacyAttributes() const
-{
-    return _wAttrLegacy;
-}
-
-bool TextAttribute::IsLegacy() const
-{
-    return _fUseRgbColor == false;
-}
-
-COLORREF TextAttribute::GetRgbForeground() const
-{
-    return _IsReverseVideo()? _GetRgbBackground() : _GetRgbForeground();
-}
-
-COLORREF TextAttribute::GetRgbBackground() const
-{
-    return _IsReverseVideo()? _GetRgbForeground() : _GetRgbBackground();
-}
-
-COLORREF TextAttribute::_GetRgbForeground() const
-{
-    const CONSOLE_INFORMATION& gci = ServiceLocator::LocateGlobals().getConsoleInformation();
-    COLORREF rgbColor;
-    if (_fUseRgbColor)
-    {
-        rgbColor = _rgbForeground;
-    }
-    else
-    {
-        const byte iColorTableIndex = LOBYTE(_wAttrLegacy) & 0x0F;
-
-        ASSERT(iColorTableIndex >= 0);
-        ASSERT(iColorTableIndex < gci.GetColorTableSize());
-
-        rgbColor = gci.GetColorTable()[iColorTableIndex];
-    }
-    return rgbColor;
-}
-
-COLORREF TextAttribute::_GetRgbBackground() const
-{
-    const CONSOLE_INFORMATION& gci = ServiceLocator::LocateGlobals().getConsoleInformation();
-    COLORREF rgbColor;
-    if (_fUseRgbColor)
-    {
-        rgbColor = _rgbBackground;
-    }
-    else
-    {
-        const byte iColorTableIndex = (LOBYTE(_wAttrLegacy) & 0xF0) >> 4;
-
-        ASSERT(iColorTableIndex >= 0);
-        ASSERT(iColorTableIndex < gci.GetColorTableSize());
-
-        rgbColor = gci.GetColorTable()[iColorTableIndex];
-    }
-    return rgbColor;
-}
-
-void TextAttribute::SetFrom(_In_ const TextAttribute& otherAttr)
-{
-    *this = otherAttr;
-}
-
-void TextAttribute::SetFromLegacy(_In_ const WORD wLegacy)
-{
-    _wAttrLegacy = wLegacy;
-    _fUseRgbColor = false;
-}
-
-void TextAttribute::SetMetaAttributes(_In_ const WORD wMeta)
-{
-    UpdateFlagsInMask(_wAttrLegacy, META_ATTRS, wMeta);
-}
-
-void TextAttribute::SetForeground(_In_ const COLORREF rgbForeground)
-{
-    _rgbForeground = rgbForeground;
-    if (!_fUseRgbColor)
-    {
-        _rgbBackground = _GetRgbBackground();
-    }
-    _fUseRgbColor = true;
-}
-
-void TextAttribute::SetBackground(_In_ const COLORREF rgbBackground)
-{
-    _rgbBackground = rgbBackground;
-    if (!_fUseRgbColor)
-    {
-        _rgbForeground = _GetRgbForeground();
-    }
-    _fUseRgbColor = true;
-}
-
-void TextAttribute::SetColor(_In_ const COLORREF rgbColor, _In_ const bool fIsForeground)
-{
-    if (fIsForeground)
-    {
-        SetForeground(rgbColor);
-    }
-    else
-    {
-        SetBackground(rgbColor);
-    }
-}
-
-bool TextAttribute::IsEqual(_In_ const TextAttribute& otherAttr) const
-{
-    return _wAttrLegacy == otherAttr._wAttrLegacy &&
-           _fUseRgbColor == otherAttr._fUseRgbColor &&
-           _rgbForeground == otherAttr._rgbForeground &&
-           _rgbBackground == otherAttr._rgbBackground;
-}
-
-bool TextAttribute::IsEqualToLegacy(_In_ const WORD wLegacy) const
-{
-    return _wAttrLegacy == wLegacy && !_fUseRgbColor;
-}
-
-bool TextAttribute::_IsReverseVideo() const
-{
-    return IsFlagSet(_wAttrLegacy, COMMON_LVB_REVERSE_VIDEO);
-}
-
-bool TextAttribute::IsLeadingByte() const
-{
-    return IsFlagSet(_wAttrLegacy, COMMON_LVB_LEADING_BYTE);
-}
-
-bool TextAttribute::IsTrailingByte() const
-{
-    return IsFlagSet(_wAttrLegacy, COMMON_LVB_LEADING_BYTE);
-}
-
-bool TextAttribute::IsTopHorizontalDisplayed() const
-{
-    return IsFlagSet(_wAttrLegacy, COMMON_LVB_GRID_HORIZONTAL);
-}
-
-bool TextAttribute::IsBottomHorizontalDisplayed() const
-{
-    return IsFlagSet(_wAttrLegacy, COMMON_LVB_UNDERSCORE);
-}
-
-bool TextAttribute::IsLeftVerticalDisplayed() const
-{
-    return IsFlagSet(_wAttrLegacy, COMMON_LVB_GRID_LVERTICAL);
-}
-
-bool TextAttribute::IsRightVerticalDisplayed() const
-{
-    return IsFlagSet(_wAttrLegacy, COMMON_LVB_GRID_RVERTICAL);
-}
-
-#pragma endregion
-
-#pragma region TextAttributeRun
-
-UINT TextAttributeRun::GetLength() const
-{
-    return _cchLength;
-}
-
-void TextAttributeRun::SetLength(_In_ UINT const cchLength)
-{
-    _cchLength = cchLength;
-}
-
-const TextAttribute TextAttributeRun::GetAttributes() const
-{
-    return _attributes;
-}
-
-void TextAttributeRun::SetAttributes(_In_ const TextAttribute textAttribute)
-{
-    _attributes.SetFrom(textAttribute);
-}
-
-#pragma endregion
-
-#pragma region ATTR_ROW
-
-// Routine Description:
-// - swaps two ATTR_ROWs
-// Arguments:
-// - a - the first ATTR_ROW to swap
-// - b - the second ATTR_ROW to swap
-// Return Value:
-// - <none>
-void swap(ATTR_ROW& a, ATTR_ROW& b) noexcept
-{
-    a.swap(b);
-}
-
-// Routine Description:
-// - constructor
-// Arguments:
-// - cchRowWidth - the length of the default text attribute
-// - attr - the default text attribute
-// Return Value:
-// - constructed object
-// Note: will throw exception if unable to allocate memory for text attribute storage
-ATTR_ROW::ATTR_ROW(_In_ const UINT cchRowWidth, _In_ const TextAttribute attr)
-{
-    _rgList = wil::make_unique_nothrow<TextAttributeRun[]>(1);
-    THROW_IF_NULL_ALLOC(_rgList.get());
-
-    _rgList[0].SetAttributes(attr);
-    _rgList[0].SetLength(cchRowWidth);
-    _cList = 1;
-    _cchRowWidth = cchRowWidth;
-}
-
-// Routine Description:
-// - copy constructor
-// Arguments:
-// - object to copy
-// Return Value:
-// - copied object
-// Note: will throw exception if unable to allocated memory
-ATTR_ROW::ATTR_ROW(const ATTR_ROW& a) :
-    _cList{ a._cList },
-    _cchRowWidth{ a._cchRowWidth }
-{
-    _rgList = wil::make_unique_nothrow<TextAttributeRun[]>(_cList);
-    THROW_IF_NULL_ALLOC(_rgList.get());
-    std::copy(a._rgList.get(), a._rgList.get() + _cList, _rgList.get());
-}
-
-// Routine Description:
-// - assignement operator overload
-// Arguments:
-// - a - the object to copy
-// Return Value:
-// - reference to this object
-ATTR_ROW& ATTR_ROW::operator=(const ATTR_ROW& a)
-{
-    ATTR_ROW temp{ a };
-    this->swap(temp);
-    return *this;
-}
-
-// Routine Description:
-// - swaps field of this object with another
-// Arguments:
-// - other - the other object to swap with
-// Return Value:
-// - <none>
-void ATTR_ROW::swap(ATTR_ROW& other) noexcept
-{
-    using std::swap;
-    swap(_cList, other._cList);
-    swap(_rgList, other._rgList);
-    swap(_cchRowWidth, other._cchRowWidth);
-}
-
-// Routine Description:
-// - Sets all properties of the ATTR_ROW to default values
-// Arguments:
-// - cchRowWidth - The width of the row.
-// - pAttr - The default text attributes to use on text in this row.
-// Return Value:
-// - <none>
-bool ATTR_ROW::Reset(_In_ UINT const cchRowWidth, _In_ const TextAttribute attr)
-{
-    wistd::unique_ptr<TextAttributeRun[]> pNewRun = wil::make_unique_nothrow<TextAttributeRun[]>(1);
-    bool fSuccess = pNewRun != nullptr;
-    if (fSuccess)
-    {
-        _rgList.swap(pNewRun);
-        _rgList.get()->SetAttributes(attr);
-        _rgList.get()->SetLength(cchRowWidth);
-        _cList = 1;
-        _cchRowWidth = cchRowWidth;
-    }
-
-    return fSuccess;
-}
-
-// Routine Description:
-// - Takes an existing row of attributes, and changes the length so that it fills the sNewWidth.
-//     If the new size is bigger, then the last attr is extended to fill the sNewWidth.
-//     If the new size is smaller, the runs are cut off to fit.
-// Arguments:
-// - sOldWidth - The original width of the row.
-// - sNewWidth - The new width of the row.
-// Return Value:
-// - S_OK on success, otherwise relevant error HRESULT
-HRESULT ATTR_ROW::Resize(_In_ const short sOldWidth, _In_ const short sNewWidth)
-{
-    // Easy case. If the new row is longer, increase the length of the last run by how much new space there is.
-    if (sNewWidth > sOldWidth)
-    {
-        // Get the attribute that covers the final column of old width.
-        TextAttributeRun* pIndexedRun;
-        unsigned int CountOfAttr;
-        this->FindAttrIndex((SHORT)(sOldWidth - 1), &pIndexedRun, &CountOfAttr);
-        ASSERT(pIndexedRun <= &_rgList[_cList - 1]);
-
-        // Extend its length by the additional columns we're adding.
-        pIndexedRun->SetLength(pIndexedRun->GetLength() + sNewWidth - sOldWidth);
-
-        // Store that the new total width we represent is the new width.
-        _cchRowWidth = sNewWidth;
-    }
-    // harder case: new row is shorter.
-    else
-    {
-        // Get the attribute that covers the final column of the new width
-        TextAttributeRun* pIndexedRun;
-        unsigned int CountOfAttr;
-        this->FindAttrIndex((SHORT)(sNewWidth - 1), &pIndexedRun, &CountOfAttr);
-        ASSERT(pIndexedRun <= &_rgList[_cList - 1]);
-
-        // CountOfAttr was given to us as "how many columns left from this point forward are covered by the returned run"
-        // So if the original run was B5 covering a 5 size OldWidth and we have a NewWidth of 3
-        // then when we called FindAttrIndex, it returned the B5 as the pIndexedRun and a 2 for how many more segments it covers
-        // after and including the 3rd column.
-        // B5-2 = B3, which is what we desire to cover the new 3 size buffer.
-        pIndexedRun->SetLength(pIndexedRun->GetLength() - CountOfAttr + 1);
-
-        // Store that the new total width we represent is the new width.
-        _cchRowWidth = sNewWidth;
-
-        // Adjust the number of valid segments to represent the one we just manipulated as the new end.
-        // (+1 because this is pointer math of the last valid pos in the array minus the first valid pos in the array.)
-        _cList = (UINT)(pIndexedRun - _rgList.get() + 1);
-
-        // NOTE: Under some circumstances here, we have leftover run segments in memory or blank run segments
-        // in memory. We're not going to waste time redimensioning the array in the heap. We're just noting that the useful
-        // portions of it have changed.
-    }
-    return S_OK;
-}
-
-// Routine Description:
-// - This routine finds the nth attribute in this ATTR_ROW.
-// Arguments:
-// - uiIndex - which attribute to find
-// - ppIndexedAttr - pointer to attribute within string
-// - pcAttrApplies - on output, contains corrected length of indexed attr.
-//                  for example, if the attribute string was { 5, BLUE } and the requested
-//                  index was 3, CountOfAttr would be 2.
-// Return Value:
-// <none>
-void ATTR_ROW::FindAttrIndex(_In_ UINT const uiIndex,
-                             _Outptr_ TextAttributeRun** const ppIndexedAttr,
-                             _Out_opt_ UINT* const pcAttrApplies) const
-{
-    ASSERT(uiIndex < _cchRowWidth); // The requested index cannot be longer than the total length described by this set of Attrs.
-
-    UINT cTotalLength = 0;
-    UINT uiAttrsArrayPos;
-
-    ASSERT(this->_cList > 0); // There should be a non-zero and positive number of items in the array.
-
-    // Scan through the internal array from position 0 adding up the lengths that each attribute applies to
-    for (uiAttrsArrayPos = 0; uiAttrsArrayPos < (UINT)this->_cList; uiAttrsArrayPos++)
-    {
-        cTotalLength += _rgList[uiAttrsArrayPos].GetLength();
-
-        if (cTotalLength > uiIndex)
-        {
-            // If we've just passed up the requested index with the length we added, break early
-            break;
-        }
-    }
-
-    // The leftover array position (uiAttrsArrayPos) stored at this point in time is the position of the attribute that is applicable at the position requested (uiIndex)
-    // Save it off and calculate its remaining applicability
-    *ppIndexedAttr = &_rgList[uiAttrsArrayPos];
-    // The length on which the found attribute applies is the total length seen so far minus the index we were searching for.
-    ASSERT(cTotalLength > uiIndex); // The length of all attributes we counted up so far should be longer than the index requested or we'll underflow.
-
-    if (nullptr != pcAttrApplies)
-    {
-        *pcAttrApplies = cTotalLength - uiIndex;
-
-        ASSERT(*pcAttrApplies > 0); // An attribute applies for >0 characters
-        ASSERT(*pcAttrApplies <= _cchRowWidth); // An attribute applies for a maximum of the total length available to us
-    }
-}
-
-// Routine Description:
-// - Unpacks run length encoded attributes into an array of words that is the width of the given row.
-// Arguments:
-// - rgAttrs - Preallocated array which will be filled with unpacked attributes
-// - cRowLength - Length of this array
-//  Return Value:
-// - Success if unpacked. Buffer too small if row length is incorrect
-NTSTATUS ATTR_ROW::UnpackAttrs(_Out_writes_(cRowLength) TextAttribute* const rgAttrs, _In_ UINT const cRowLength) const
-{
-    NTSTATUS status = STATUS_SUCCESS;
-
-    unsigned short cTotalLength = 0;
-
-    if (SUCCEEDED(UIntToUShort(_cchRowWidth, &cTotalLength)))
-    {
-        if (cRowLength < cTotalLength)
-        {
-            status = STATUS_BUFFER_TOO_SMALL;
-        }
-    }
-    else
-    {
-        ASSERT(false); // assert if math problem occurred
-        status = STATUS_UNSUCCESSFUL;
-    }
-
-    if (NT_SUCCESS(status))
-    {
-        // hold a running count of the index position in the given output buffer
-        unsigned short iOutputIndex = 0;
-        bool fOutOfSpace = false;
-
-        // Iterate through every packed ATTR_PAIR that is in our internal run length encoding
-        for (unsigned short uiPackedIndex = 0; uiPackedIndex < _cList; uiPackedIndex++)
-        {
-            // Pull out the length of the current run
-            const unsigned int uiRunLength = _rgList[uiPackedIndex].GetLength();
-
-            // Fill the output array with the associated attribute for the current run length
-            for (unsigned int uiRunCount = 0; uiRunCount < uiRunLength; uiRunCount++)
-            {
-                if (iOutputIndex >= cRowLength)
-                {
-                    fOutOfSpace = true;
-                    break;
-                }
-
-                rgAttrs[iOutputIndex].SetFrom(_rgList[uiPackedIndex].GetAttributes());
-
-                // Increment output array index after every insertion.
-                iOutputIndex++;
-            }
-
-            if (iOutputIndex >= cRowLength)
-            {
-                break;
-            }
-        }
-
-        if (fOutOfSpace)
-        {
-            status = STATUS_BUFFER_TOO_SMALL;
-        }
-    }
-
-    return status;
-}
-
-
-// Routine Description:
-// - Sets the attributes (colors) of all character positions from the given position through the end of the row.
-// Arguments:
-// - iStart - Starting index position within the row
-// - attr - Attribute (color) to fill remaining characters with
-// Return Value:
-// - <none>
-bool ATTR_ROW::SetAttrToEnd(_In_ UINT const iStart, _In_ const TextAttribute attr)
-{
-    UINT const iLength = _cchRowWidth - iStart;
-
-    TextAttributeRun run;
-    run.SetAttributes(attr);
-    run.SetLength(iLength);
-
-    return SUCCEEDED(InsertAttrRuns(&run, 1, iStart, _cchRowWidth - 1, _cchRowWidth));
-}
-
-// Routine Description:
-// - Replaces all runs in the row with the given wToBeReplacedAttr with the new attribute wReplaceWith.
-// Arguments:
-// - wToBeReplacedAttr - the legacy attribute to replace in this row.
-// - wReplaceWith - the new value for the matching runs' attributes.
-// Return Value:
-// <none>
-void ATTR_ROW::ReplaceLegacyAttrs(_In_ WORD wToBeReplacedAttr, _In_ WORD wReplaceWith)
-{
-    TextAttribute ToBeReplaced;
-    ToBeReplaced.SetFromLegacy(wToBeReplacedAttr);
-
-    TextAttribute ReplaceWith;
-    ReplaceWith.SetFromLegacy(wReplaceWith);
-
-    for (UINT i = 0; i < _cList; i++)
-    {
-        TextAttributeRun* pAttrRun = &(_rgList[i]);
-        if (pAttrRun->GetAttributes().IsEqual(ToBeReplaced))
-        {
-            pAttrRun->SetAttributes(ReplaceWith);
-        }
-    }
-}
-
-// Routine Description:
-// - Sets the attributes of this run to the given legacy attributes
-// Arguments:
-// - wNew - the new value for this run's attributes
-// Return Value:
-// <none>
-void TextAttributeRun::SetAttributesFromLegacy(_In_ const WORD wNew)
-{
-    _attributes.SetFromLegacy(wNew);
-}
-
-#if DBG
-// Routine Description:
-// - Debug only method to help add up the total length of every run to help diagnose issues with
-//   manipulating run length encoding in-place.
-// Arguments:
-// - rgRun - The run to inspect
-// - cRun - The length of the run (in array indexes)
-// Return Value:
-// - The length of the run (in total number of cells covered by adding up how much each segment covers.)
-size_t _DebugGetTotalLength(_In_reads_(cRun) const TextAttributeRun* const rgRun,
-                            size_t const cRun)
-{
-    size_t cTotal = 0;
-
-    for (size_t i = 0; i < cRun; i++)
-    {
-        cTotal += rgRun[i].GetLength();
-    }
-
-    return cTotal;
-}
-#endif
-
-// Routine Description:
-// - Takes a array of attribute runs, and inserts them into this row from startIndex to endIndex.
-// - For example, if the current row was was [{4, BLUE}], the merge string
-//   was [{ 2, RED }], with (StartIndex, EndIndex) = (1, 2),
-//   then the row would modified to be = [{ 1, BLUE}, {2, RED}, {1, BLUE}].
-// Arguments:
-// - rgInsertAttrs - The array of attrRuns to merge into this row.
-// - cInsertAttrs - The number of elements in rgInsertAttrs
-// - iStart - The index in the row to place the array of runs.
-// - iEnd - the final index of the merge runs
-// - BufferWidth - the width of the row.
-// Return Value:
-// - STATUS_NO_MEMORY if there wasn't enough memory to insert the runs
-//   otherwise STATUS_SUCCESS if we were successful.
-HRESULT ATTR_ROW::InsertAttrRuns(_In_reads_(cAttrs) const TextAttributeRun* const rgInsertAttrs,
-                                  _In_ const UINT cInsertAttrs,
-                                  _In_ const UINT iStart,
-                                  _In_ const UINT iEnd,
-                                  _In_ const UINT cBufferWidth)
-{
-    assert((iEnd - iStart + 1) == _DebugGetTotalLength(rgInsertAttrs, cInsertAttrs));
-
-    // Definitions:
-    // Existing Run = The run length encoded color array we're already storing in memory before this was called.
-    // Insert Run = The run length encoded color array that someone is asking us to inject into our stored memory run.
-    // New Run = The run length encoded color array that we have to allocate and rebuild to store internally
-    //           which will replace Existing Run at the end of this function.
-    // Example:
-    // cBufferWidth = 10.
-    // Existing Run: R3 -> G5 -> B2
-    // Insert Run: Y1 -> N1 at iStart = 5 and iEnd = 6
-    //            (rgInsertAttrs is a 2 length array with Y1->N1 in it and cInsertAttrs = 2)
-    // Final Run: R3 -> G2 -> Y1 -> N1 -> G1 -> B2
-    assert(cBufferWidth == _DebugGetTotalLength(_rgList.get(), _cList));
-
-    // We'll need to know what the last valid column is for some calculations versus iEnd
-    // because iEnd is specified to us as an inclusive index value.
-    // Do the -1 math here now so we don't have to have -1s scattered all over this function.
-    UINT const iLastBufferCol = cBufferWidth - 1;
-
-    // Get the existing run that we'll be updating/manipulating.
-    TextAttributeRun* const pExistingRun = _rgList.get();
-
-    // If the insertion size is 1 and the existing run is 1, do some pre-processing to
-    // see if we can get this done quickly.
-    if (cInsertAttrs == 1 && _cList == 1)
-    {
-        // Get the new color attribute we're trying to apply
-        TextAttribute const NewAttr = rgInsertAttrs[0].GetAttributes();
-
-        // If the new color is the same as the old, we don't have to do anything and can exit quick.
-        if (pExistingRun->GetAttributes().IsEqual(NewAttr))
-        {
-            return S_OK;
-        }
-        // If the new color is different, but applies for the entire width of the screen, we can just
-        // fix up the existing Run to have the new color for the whole length very quickly.
-        else if (iStart == 0 && iEnd == iLastBufferCol)
-        {
-            pExistingRun->SetAttributes(NewAttr);
-
-            // We are assuming that if our existing run had only 1 item that it covered the entire buffer width.
-            assert(pExistingRun->GetLength() == cBufferWidth);
-            pExistingRun->SetLength(cBufferWidth); // Set anyway to be safe.
-
-            return S_OK;
-        }
-        // Else, fall down and keep trying other processing.
-    }
-
-    // In the worst case scenario, we will need a new run that is the length of
-    // The existing run in memory + The new run in memory + 1.
-    // This worst case occurs when we inject a new item in the middle of an existing run like so
-    // Existing R3->B5->G2, Insertion Y2 starting at 5 (in the middle of the B5)
-    // becomes R3->B2->Y2->B1->G2.
-    // The original run was 3 long. The insertion run was 1 long. We need 1 more for the
-    // fact that an existing piece of the run was split in half (to hold the latter half).
-    UINT const cNewRun = _cList + cInsertAttrs + 1;
-    wistd::unique_ptr<TextAttributeRun[]> pNewRun = wil::make_unique_nothrow<TextAttributeRun[]>(cNewRun);
-    RETURN_IF_NULL_ALLOC(pNewRun);
-
-    // We will start analyzing from the beginning of our existing run.
-    // Use some pointers to keep track of where we are in walking through our runs.
-    const TextAttributeRun* pExistingRunPos = pExistingRun;
-    const TextAttributeRun* const pExistingRunEnd = pExistingRun + _cList;
-    const TextAttributeRun* pInsertRunPos = rgInsertAttrs;
-    UINT cInsertRunRemaining = cInsertAttrs;
-    TextAttributeRun* pNewRunPos = pNewRun.get();
-    UINT iExistingRunCoverage = 0;
-
-    // Copy the existing run into the new buffer up to the "start index" where the new run will be injected.
-    // If the new run starts at 0, we have nothing to copy from the beginning.
-    if (iStart != 0)
-    {
-        // While we're less than the desired insertion position...
-        while (iExistingRunCoverage < iStart)
-        {
-            // Add up how much length we can cover by copying an item from the existing run.
-            iExistingRunCoverage += pExistingRunPos->GetLength();
-
-            // Copy it to the new run buffer and advance both pointers.
-            *pNewRunPos++ = *pExistingRunPos++;
-        }
-
-        // When we get to this point, we've copied full segments from the original existing run
-        // into our new run buffer. We will have 1 or more full segments of color attributes and
-        // we MIGHT have to cut the last copied segment's length back depending on where the inserted
-        // attributes will fall in the final/new run.
-        // Some examples:
-        // - Starting with the original string R3 -> G5 -> B2
-        // - 1. If the insertion is Y5 at start index 3
-        //      We are trying to get a result/final/new run of R3 -> Y5 -> B2.
-        //      We just copied R3 to the new destination buffer and we can skip down and start inserting the new attrs.
-        // - 2. If the insertion is Y3 at start index 5
-        //      We are trying to get a result/final/new run of R3 -> G2 -> Y3 -> B2.
-        //      We just copied R3 -> G5 to the new destination buffer with the code above.
-        //      But the insertion is going to cut out some of the length of the G5.
-        //      We need to fix this up below so it says G2 instead to leave room for the Y3 to fit in
-        //      the new/final run.
-
-        // Copying above advanced the pointer to an empty cell beyond what we copied.
-        // Back up one cell so we can manipulate the final item we copied from the existing run to the new run.
-        pNewRunPos--;
-
-        // Fetch out the length so we can fix it up based on the below conditions.
-        UINT uiLength = pNewRunPos->GetLength();
-
-        // If we've covered more cells already than the start of the attributes to be inserted...
-        if (iExistingRunCoverage > iStart)
-        {
-            // ..then subtract some of the length of the final cell we copied.
-            // We want to take remove the difference in distance between the cells we've covered in the new
-            // run and the insertion point.
-            // (This turns G5 into G2 from Example 2 just above)
-            uiLength -= (iExistingRunCoverage - iStart);
-        }
-
-        // Now we're still on that "last cell copied" into the new run.
-        // If the color of that existing copied cell matches the color of the first segment
-        // of the run we're about to insert, we can just increment the length to extend the coverage.
-        if (pNewRunPos->GetAttributes().IsEqual(pInsertRunPos->GetAttributes()))
-        {
-            uiLength += pInsertRunPos->GetLength();
-
-            // Since the color matched, we have already "used up" part of the insert run
-            // and can skip it in our big "memcopy" step below that will copy the bulk of the insert run.
-            cInsertRunRemaining--;
-            pInsertRunPos++;
-        }
-
-        // We're done manipulating the length. Store it back.
-        pNewRunPos->SetLength(uiLength);
-
-        // Now that we're done adjusting the last copied item, advance the pointer into a fresh/blank
-        // part of the new run array.
-        pNewRunPos++;
-    }
-
-    // Bulk copy the majority (or all, depending on circumstance) of the insert run into the final run buffer.
-    CopyMemory(pNewRunPos, pInsertRunPos, cInsertRunRemaining * sizeof(TextAttributeRun));
-
-    // Advance the new run pointer into the position just after everything we copied.
-    pNewRunPos += cInsertRunRemaining;
-
-    // We're technically done with the insert run now and have 0 remaining, but won't bother updating its pointers
-    // and counts any further because we won't use them.
-
-    // Now we need to move our pointer for the original existing run forward and update our counts
-    // on how many cells we could have copied from the source before finishing off the new run.
-    while (iExistingRunCoverage <= iEnd)
-    {
-        assert(pExistingRunPos != pExistingRunEnd);
-        iExistingRunCoverage += pExistingRunPos->GetLength();
-        pExistingRunPos++;
-    }
-
-    // If we still have original existing run cells remaining, copy them into the final new run.
-    if (pExistingRunPos != pExistingRunEnd || iExistingRunCoverage != (iEnd + 1))
-    {
-        // Back up one cell so we can inspect the most recent item copied into the new run for optimizations.
-        pNewRunPos--;
-
-        // We advanced the existing run pointer and its count to on or past the end of what the insertion run filled in.
-        // If this ended up being past the end of what the insertion run covers, we have to account for the cells after
-        // the insertion run but before the next piece of the original existing run.
-        // The example in this case is if we had...
-        // Existing Run = R3 -> G5 -> B2 -> X5
-        // Insert Run = Y2 @ iStart = 7 and iEnd = 8
-        // ... then at this point in time, our states would look like...
-        // New Run so far = R3 -> G4 -> Y2
-        // Existing Run Pointer is at X5
-        // Existing run coverage count at 3 + 5 + 2 = 10.
-        // However, in order to get the final desired New Run
-        //   (which is R3 -> G4 -> Y2 -> B1 -> X5)
-        //   we would need to grab a piece of that B2 we already skipped past.
-        // iExistingRunCoverage = 10. iEnd = 8. iEnd+1 = 9. 10 > 9. So we skipped something.
-        if (iExistingRunCoverage > (iEnd + 1))
-        {
-            // Back up the existing run pointer so we can grab the piece we skipped.
-            pExistingRunPos--;
-
-            // If the color matches what's already in our run, just increment the count value.
-            // This case is slightly off from the example above. This case is for if the B2 above was actually Y2.
-            // That Y2 from the existing run is the same color as the Y2 we just filled a few columns left in the final run
-            // so we can just adjust the final run's column count instead of adding another segment here.
-            if (pNewRunPos->GetAttributes().IsEqual(pExistingRunPos->GetAttributes()))
-            {
-                UINT uiLength = pNewRunPos->GetLength();
-                uiLength += (iExistingRunCoverage - (iEnd + 1));
-                pNewRunPos->SetLength(uiLength);
-            }
-            else
-            {
-                // If the color didn't match, then we just need to copy the piece we skipped and adjust
-                // its length for the discrepency in columns not yet covered by the final/new run.
-
-                // Move forward to a blank spot in the new run
-                pNewRunPos++;
-
-                // Copy the existing run's color information to the new run
-                pNewRunPos->SetAttributes(pExistingRunPos->GetAttributes());
-
-                // Adjust the length of that copied color to cover only the reduced number of columns needed
-                // now that some have been replaced by the insert run.
-                pNewRunPos->SetLength(iExistingRunCoverage - (iEnd + 1));
-            }
-
-            // Now that we're done recovering a piece of the existing run we skipped, move the pointer forward again.
-            pExistingRunPos++;
-        }
-
-        // OK. In this case, we didn't skip anything. The end of the insert run fell right at a boundary
-        // in columns that was in the original existing run.
-        // However, the next piece of the original existing run might happen to have the same color attribute
-        // as the final piece of what we just copied.
-        // As an example...
-        // Existing Run = R3 -> G5 -> B2.
-        // Insert Run = B5 @ iStart = 3 and iEnd = 7
-        // New Run so far = R3 -> B5
-        // New Run desired when done = R3 -> B7
-        // Existing run pointer is on B2.
-        // We want to merge the 2 from the B2 into the B5 so we get B7.
-        else if (pNewRunPos->GetAttributes().IsEqual(pExistingRunPos->GetAttributes()))
-        {
-            // Add the value from the existing run into the current new run position.
-            UINT uiLength = pNewRunPos->GetLength();
-            uiLength += pExistingRunPos->GetLength();
-            pNewRunPos->SetLength(uiLength);
-
-            // Advance the existing run position since we consumed its value and merged it in.
-            pExistingRunPos++;
-        }
-
-        // OK. We're done inspecting the most recently copied cell for optimizations.
-        assert(!(pNewRunPos - 1)->GetAttributes().IsEqual(pNewRunPos->GetAttributes()));
-        pNewRunPos++;
-
-        // Now bulk copy any segments left in the original existing run
-        if (pExistingRunPos < pExistingRunEnd)
-        {
-            CopyMemory(pNewRunPos, pExistingRunPos, (pExistingRunEnd - pExistingRunPos) * sizeof(TextAttributeRun));
-
-            // Fix up the end pointer so we know where we are for counting how much of the new run's memory space we used.
-            pNewRunPos += (pExistingRunEnd - pExistingRunPos);
-        }
-    }
-
-    // OK, phew. We're done. Now we just need to free the existing run, store the new run in its place,
-    // and update the count for the correct length of the new run now that we've filled it up.
-
-    size_t const cNew = (pNewRunPos - pNewRun.get());
-
-    assert(cBufferWidth == _DebugGetTotalLength(pNewRun.get(), cNew));
-
-    _cList = (UINT)cNew;
-    _rgList.swap(pNewRun);
-
-    return S_OK;
-}
-
-#pragma endregion
-
-#pragma region ROW
-
-// Routine Description:
-// - swaps two ROWs
-// Arguments:
-// - a - the first ROW to swap
-// - b - the second ROW to swap
-// Return Value:
-// - <none>
-void swap(ROW& a, ROW& b) noexcept
-{
-    a.swap(b);
-}
-
-// Routine Description:
-// - constructor
-// Arguments:
-// - rowId - the row index in the text buffer
-// - rowWidth - the width of the row, cell elements
-// - fillAttribute - the default text attribute
-// Return Value:
-// - constructed object
-ROW::ROW(_In_ const SHORT rowId, _In_ const short rowWidth, _In_ const TextAttribute fillAttribute) :
-    sRowId{ rowId },
-    CharRow{ rowWidth },
-    AttrRow{ rowWidth, fillAttribute }
-{
-}
-
-// Routine Description:
-// - copy constructor
-// Arguments:
-// - a - the object to copy
-// Return Value:
-// - the copied object
-ROW::ROW(const ROW& a) :
-    CharRow{ a.CharRow },
-    AttrRow{ a.AttrRow },
-    sRowId{ a.sRowId }
-{
-}
-
-// Routine Description:
-// - assignment operator overload
-// Arguments:
-// - a - the object to copy to this one
-// Return Value:
-// - a reference to this object
-ROW& ROW::operator=(const ROW& a)
-{
-    ROW temp{ a };
-    this->swap(temp);
-    return *this;
-}
-
-// Routine Description:
-// - move constructor
-// Arguments:
-// - a - the object to move
-// Return Value:
-// - the constructed object
-ROW::ROW(ROW&& a) noexcept :
-    CharRow{ std::move(a.CharRow) },
-    AttrRow{ std::move(a.AttrRow) },
-    sRowId{ std::move(a.sRowId) }
-{
-}
-
-// Routine Description:
-// - swaps fields with another ROW
-// Arguments:
-// - other - the object to swap with
-// Return Value:
-// - <none>
-void ROW::swap(ROW& other) noexcept
-{
-    using std::swap;
-    swap(CharRow, other.CharRow);
-    swap(AttrRow, other.AttrRow);
-    swap(sRowId, other.sRowId);
-}
-
-// Routine Description:
-// - Sets all properties of the ROW to default values
-// Arguments:
-// - sRowWidth - The width of the row.
-// - Attr - The default attribute (color) to fill
-// Return Value:
-// - <none>
-bool ROW::Reset(_In_ short const sRowWidth, _In_ const TextAttribute Attr)
-{
-    CharRow.Reset(sRowWidth);
-    return AttrRow.Reset(sRowWidth, Attr);
-}
-
-// Routine Description:
-// - resizes ROW to new width
-// Arguments:
-// - width - the new width, in cells
-// Return Value:
-// - S_OK if successful, otherwise relevant error
-HRESULT ROW::Resize(_In_ size_t const width)
-{
-    size_t oldWidth = CharRow.GetWidth();
-    RETURN_IF_FAILED(CharRow.Resize(width));
-    RETURN_IF_FAILED(AttrRow.Resize(static_cast<short>(oldWidth), static_cast<short>(width)));
-    return S_OK;
-}
-
-// Routine Description:
-// - checks if column in row is a trailing byte
-// Arguments:
-// - column - 0-indexed column index
-// Return Value:
-// - true if column is a trailing byte, false otherwise
-bool ROW::IsTrailingByteAtColumn(_In_ const size_t column) const
-{
-    THROW_HR_IF(E_INVALIDARG, column >= CharRow.GetWidth());
-    return IsFlagSet(CharRow.KAttrs[column], CHAR_ROW::ATTR_TRAILING_BYTE);
-}
-
-// Routine Description:
-// - clears char data in column in row
-// Arguments:
-// - column - 0-indexed column index
-// Return Value:
-// - <none>
-void ROW::ClearColumn(_In_ const size_t column)
-{
-    THROW_HR_IF(E_INVALIDARG, column >= CharRow.GetWidth());
-    CharRow.Chars[column] = UNICODE_SPACE;
-    CharRow.KAttrs[column] = 0;
-}
-
-
-#pragma endregion
-
-#pragma region TEXT_BUFFER_INFO
-=======
->>>>>>> ae4d5df2
-
-// Routine Description:
-// - Creates a new instance of TEXT_BUFFER_INFO
-// Arguments:
-// - pFontInfo - The font to use for this text buffer as specified in the global font cache
-// - screenBufferSize - The X by Y dimensions of the new screen buffer
-// - fill - Uses the .Attributes property to decide which default color to apply to all text in this buffer
-// - cursorSize - The height of the cursor within this buffer
-// Return Value:
-// - constructed object
-// Note: may throw exception
-TEXT_BUFFER_INFO::TEXT_BUFFER_INFO(_In_ const FontInfo* const pFontInfo,
-                                   _In_ const COORD screenBufferSize,
-                                   _In_ const CHAR_INFO fill,
-                                   _In_ const UINT cursorSize) :
-    _fiCurrentFont{ *pFontInfo },
-    _fiDesiredFont{ *pFontInfo },
-    _FirstRow{ 0 },
-    _ciFill{ fill },
-    _coordBufferSize{ screenBufferSize },
-    _pCursor{ nullptr },
-    _storage{}
-{
-    THROW_IF_FAILED(HRESULT_FROM_NT(Cursor::CreateInstance(static_cast<ULONG>(cursorSize), &_pCursor)));
-
-    // initialize ROWs
-    for (size_t i = 0; i < static_cast<size_t>(screenBufferSize.Y); ++i)
-    {
-        TextAttribute FillAttributes;
-        FillAttributes.SetFromLegacy(_ciFill.Attributes);
-        _storage.emplace_back(static_cast<SHORT>(i), screenBufferSize.X, FillAttributes);
-    }
-}
-
-// Routine Description:
-// - Destructor to free memory associated with TEXT_BUFFER_INFO
-// - NOTE: This will release font structures which may not have been allocated at CreateInstance time.
-#pragma prefast(push)
-#pragma prefast(disable:6001, "Prefast fires that *this is not initialized, which is absurd since this is a destructor.")
-TEXT_BUFFER_INFO::~TEXT_BUFFER_INFO()
-{
-    if (this->_pCursor != nullptr)
-    {
-        delete this->_pCursor;
-    }
-}
-#pragma prefast(pop)
-
-// Routine Description:
-// - Copies properties from another text buffer into this one.
-// - This is primarily to copy properties that would otherwise not be specified during CreateInstance
-// Arguments:
-// - pOtherBuffer - The text buffer to copy properties from
-// Return Value:
-// - <none>
-void TEXT_BUFFER_INFO::CopyProperties(_In_ TEXT_BUFFER_INFO* const pOtherBuffer)
-{
-    SetCurrentFont(pOtherBuffer->GetCurrentFont());
-
-    this->GetCursor()->CopyProperties(pOtherBuffer->GetCursor());
-}
-
-void TEXT_BUFFER_INFO::SetCurrentFont(_In_ const FontInfo* const pfiNewFont)
-{
-    _fiCurrentFont = *pfiNewFont;
-}
-
-FontInfo* TEXT_BUFFER_INFO::GetCurrentFont()
-{
-    return &_fiCurrentFont;
-}
-
-void TEXT_BUFFER_INFO::SetDesiredFont(_In_ const FontInfoDesired* const pfiNewFont)
-{
-    _fiDesiredFont = *pfiNewFont;
-}
-
-FontInfoDesired* TEXT_BUFFER_INFO::GetDesiredFont()
-{
-    return &_fiDesiredFont;
-}
-
-//Routine Description:
-// - The minimum text buffer width needed to hold all rows and not lose information.
-//Arguments:
-// - <none>
-//Return Value:
-// - Width required in character count.
-short TEXT_BUFFER_INFO::GetMinBufferWidthNeeded() const
-{
-    short sMaxRight = 0;
-
-    for (const ROW& row : _storage)
-    {
-        // note that .Right is always one position past the final character.
-        // therefore a row with characters in array positions 0-19 will have a .Right of 20
-        const SHORT sRowRight = row.CharRow.Right;
-
-        if (sRowRight > sMaxRight)
-        {
-            sMaxRight = sRowRight;
-        }
-    }
-
-    return sMaxRight;
-}
-
-// Routine Description:
-// - Gets the number of rows in the buffer
-// Arguments:
-// - <none>
-// Return Value:
-// - Total number of rows in the buffer
-UINT TEXT_BUFFER_INFO::TotalRowCount() const
-{
-    return static_cast<UINT>(_storage.size());
-}
-
-// Routine Description:
-// - Retrieves the first row from the underlying buffer.
-// Arguments:
-// - <none>
-// Return Value:
-//  - const reference to the first row.
-const ROW& TEXT_BUFFER_INFO::GetFirstRow() const
-{
-    return GetRowByOffset(0);
-}
-
-// Routine Description:
-// - Retrieves the first row from the underlying buffer.
-// Arguments:
-// - <none>
-// Return Value:
-//  - reference to the first row.
-ROW& TEXT_BUFFER_INFO::GetFirstRow()
-{
-    return const_cast<ROW&>(static_cast<const TEXT_BUFFER_INFO*>(this)->GetFirstRow());
-}
-
-
-// Routine Description:
-// - Retrieves a row from the buffer by its offset from the first row of the text buffer (what corresponds to
-// the top row of the screen buffer)
-// Arguments:
-// - Number of rows down from the first row of the buffer.
-// Return Value:
-// - const reference to the requested row. Asserts if out of bounds.
-const ROW& TEXT_BUFFER_INFO::GetRowByOffset(_In_ const UINT index) const
-{
-    UINT const totalRows = this->TotalRowCount();
-    ASSERT(index < totalRows);
-
-    // Rows are stored circularly, so the index you ask for is offset by the start position and mod the total of rows.
-    UINT const offsetIndex = (this->_FirstRow + index) % totalRows;
-    return _storage[offsetIndex];
-}
-
-// Routine Description:
-// - Retrieves a row from the buffer by its offset from the first row of the text buffer (what corresponds to
-// the top row of the screen buffer)
-// Arguments:
-// - Number of rows down from the first row of the buffer.
-// Return Value:
-// - reference to the requested row. Asserts if out of bounds.
-ROW& TEXT_BUFFER_INFO::GetRowByOffset(_In_ const UINT index)
-{
-    return const_cast<ROW&>(static_cast<const TEXT_BUFFER_INFO*>(this)->GetRowByOffset(index));
-}
-
-// Routine Description:
-// - Retrieves the row that comes before the given row.
-// - Does not wrap around the screen buffer.
-// Arguments:
-// - The current row.
-// Return Value:
-// - const reference to the previous row
-// Note:
-// - will throw exception if called with the first row of the text buffer
-const ROW& TEXT_BUFFER_INFO::GetPrevRowNoWrap(_In_ const ROW& Row) const
-{
-    int prevRowIndex = Row.sRowId - 1;
-    if (prevRowIndex < 0)
-    {
-        prevRowIndex = TotalRowCount() - 1;
-    }
-
-    THROW_HR_IF(E_FAIL, Row.sRowId == _FirstRow);
-    return _storage[prevRowIndex];
-}
-
-// Routine Description:
-// - Retrieves the row that comes before the given row.
-// - Does not wrap around the screen buffer.
-// Arguments:
-// - The current row.
-// Return Value:
-// - reference to the previous row
-// Note:
-// - will throw exception if called with the first row of the text buffer
-ROW& TEXT_BUFFER_INFO::GetPrevRowNoWrap(_In_ const ROW& Row)
-{
-    return const_cast<ROW&>(static_cast<const TEXT_BUFFER_INFO*>(this)->GetPrevRowNoWrap(Row));
-}
-
-// Routine Description:
-// - Retrieves the row that comes after the given row.
-// - Does not wrap around the screen buffer.
-// Arguments:
-// - The current row.
-// Return Value:
-// - const reference to the next row
-// Note:
-// - will throw exception if the row passed in is the last row of the screen buffer.
-const ROW& TEXT_BUFFER_INFO::GetNextRowNoWrap(_In_ const ROW& row) const
-{
-    UINT nextRowIndex = row.sRowId + 1;
-    UINT totalRows = this->TotalRowCount();
-
-    if (nextRowIndex >= totalRows)
-    {
-        nextRowIndex = 0;
-    }
-
-    THROW_HR_IF(E_FAIL, nextRowIndex == static_cast<UINT>(_FirstRow));
-    return _storage[nextRowIndex];
-}
-
-// Routine Description:
-// - Retrieves the row that comes after the given row.
-// - Does not wrap around the screen buffer.
-// Arguments:
-// - The current row.
-// Return Value:
-// - const reference to the next row
-// Note:
-// - will throw exception if the row passed in is the last row of the screen buffer.
-ROW& TEXT_BUFFER_INFO::GetNextRowNoWrap(_In_ const ROW& row)
-{
-    return const_cast<ROW&>(static_cast<const TEXT_BUFFER_INFO*>(this)->GetNextRowNoWrap(row));
-}
-
-// Routine Description:
-// - Retrieves the row at the specified index of the text buffer, without referring to which row is the first
-// row of the screen buffer
-// Arguments:
-// - the index to fetch the row for
-// Return Value:
-// - const reference to the row
-// Note:
-// - will throw exception if the index passed would overflow the row storage
-const ROW& TEXT_BUFFER_INFO::GetRowAtIndex(_In_ const UINT index) const
-{
-    if (index >= TotalRowCount())
-    {
-        THROW_HR(E_INVALIDARG);
-    }
-    return _storage[index];
-}
-
-// Routine Description:
-// - Retrieves the row at the specified index of the text buffer, without referring to which row is the first
-// row of the screen buffer
-// Arguments:
-// - the index to fetch the row for
-// Return Value:
-// - reference to the row
-// Note:
-// - will throw exception if the index passed would overflow the row storage
-ROW& TEXT_BUFFER_INFO::GetRowAtIndex(_In_ const UINT index)
-{
-    return const_cast<ROW&>(static_cast<const TEXT_BUFFER_INFO*>(this)->GetRowAtIndex(index));
-}
-
-// Routine Description:
-// - Retrieves the row previous to the one passed in.
-// - will wrap around the buffer, so don't use in a loop.
-// Arguments:
-// - the row to fetch the previous row for.
-// Return Value:
-// - const reference to the previous row.
-const ROW& TEXT_BUFFER_INFO::GetPrevRow(_In_ const ROW& row) const noexcept
-{
-    const SHORT rowIndex = row.sRowId;
-    if (rowIndex == 0)
-    {
-        return _storage[TotalRowCount() - 1];
-    }
-    return _storage[rowIndex - 1];
-}
-
-// Routine Description:
-// - Retrieves the row previous to the one passed in.
-// - will wrap around the buffer, so don't use in a loop.
-// Arguments:
-// - the row to fetch the previous row for.
-// Return Value:
-// - reference to the previous row.
-ROW& TEXT_BUFFER_INFO::GetPrevRow(_In_ const ROW& row) noexcept
-{
-    return const_cast<ROW&>(static_cast<const TEXT_BUFFER_INFO*>(this)->GetPrevRow(row));
-}
-
-// Routine Description:
-// - Retrieves the row after the one passed in.
-// - will wrap around the buffer, so don't use in a loop.
-// Arguments:
-// - the row to fetch the next row for.
-// Return Value:
-// - const reference to the next row.
-const ROW& TEXT_BUFFER_INFO::GetNextRow(_In_ const ROW& row) const noexcept
-{
-    const UINT rowIndex = static_cast<UINT>(row.sRowId);
-    if (rowIndex == TotalRowCount() - 1)
-    {
-        return _storage[0];
-    }
-    return _storage[rowIndex + 1];
-}
-
-// Routine Description:
-// - Retrieves the row after the one passed in.
-// - will wrap around the buffer, so don't use in a loop.
-// Arguments:
-// - the row to fetch the next row for.
-// Return Value:
-// - reference to the next row.
-ROW& TEXT_BUFFER_INFO::GetNextRow(_In_ const ROW& row) noexcept
-{
-    return const_cast<ROW&>(static_cast<const TEXT_BUFFER_INFO*>(this)->GetNextRow(row));
-}
-
-//Routine Description:
-// - Corrects and enforces consistent double byte character state (KAttrs line) within a row of the text buffer.
-// - This will take the given double byte information and check that it will be consistent when inserted into the buffer
-//   at the current cursor position.
-// - It will correct the buffer (by erasing the character prior to the cursor) if necessary to make a consistent state.
-//Arguments:
-// - bKAttr - Double byte information associated with the character about to be inserted into the buffer
-//Return Value:
-// - True if it is valid to insert a character with the given double byte attributes. False otherwise.
-bool TEXT_BUFFER_INFO::AssertValidDoubleByteSequence(_In_ BYTE const bKAttr)
-{
-    // To figure out if the sequence is valid, we have to look at the character that comes before the current one
-    const COORD coordPrevPosition = GetPreviousFromCursor();
-    const ROW& prevRow = GetRowByOffset(coordPrevPosition.Y);
-
-    // By default, assume it's a single byte character if no KAttrs data exists
-    BYTE bPrevKAttr = CHAR_ROW::ATTR_SINGLE_BYTE;
-    if (prevRow.CharRow.KAttrs != nullptr)
-    {
-        bPrevKAttr = prevRow.CharRow.KAttrs[coordPrevPosition.X];
-    }
-
-    bool fValidSequence = true; // Valid until proven otherwise
-    bool fCorrectableByErase = false; // Can't be corrected until proven otherwise
-
-    // Here's the matrix of valid items:
-    // N = None (single byte)
-    // L = Lead (leading byte of double byte sequence
-    // T = Trail (trailing byte of double byte sequence
-    // Prev Curr    Result
-    // N    N       OK.
-    // N    L       OK.
-    // N    T       Fail, uncorrectable. Trailing byte must have had leading before it.
-    // L    N       Fail, OK with erase. Lead needs trailing pair. Can erase lead to correct.
-    // L    L       Fail, OK with erase. Lead needs trailing pair. Can erase prev lead to correct.
-    // L    T       OK.
-    // T    N       OK.
-    // T    L       OK.
-    // T    T       Fail, uncorrectable. New trailing byte must have had leading before it.
-
-    // Check for only failing portions of the matrix:
-    if (CHAR_ROW::IsSingleByte(bPrevKAttr) && CHAR_ROW::IsTrailingByte(bKAttr))
-    {
-        // N, T failing case (uncorrectable)
-        fValidSequence = false;
-    }
-    else if (CHAR_ROW::IsLeadingByte(bPrevKAttr))
-    {
-        if (CHAR_ROW::IsSingleByte(bKAttr) || CHAR_ROW::IsLeadingByte(bKAttr))
-        {
-            // L, N and L, L failing cases (correctable)
-            fValidSequence = false;
-            fCorrectableByErase = true;
-        }
-    }
-    else if (CHAR_ROW::IsTrailingByte(bPrevKAttr) && CHAR_ROW::IsTrailingByte(bKAttr))
-    {
-        // T, T failing case (uncorrectable)
-        fValidSequence = false;
-    }
-
-    // If it's correctable by erase, erase the previous character
-    if (fCorrectableByErase)
-    {
-        // Erase previous character into an N type.
-        prevRow.CharRow.Chars[coordPrevPosition.X] = PADDING_CHAR;
-
-        if (prevRow.CharRow.KAttrs != nullptr)
-        {
-            prevRow.CharRow.KAttrs[coordPrevPosition.X] = PADDING_KATTR;
-        }
-
-        // Sequence is now N N or N L, which are both okay. Set sequence back to valid.
-        fValidSequence = true;
-    }
-
-    return fValidSequence;
-}
-
-//Routine Description:
-// - Call before inserting a character into the buffer.
-// - This will ensure a consistent double byte state (KAttrs line) within the text buffer
-// - It will attempt to correct the buffer if we're inserting an unexpected double byte character type
-//   and it will pad out the buffer if we're going to split a double byte sequence across two rows.
-//Arguments:
-// - bKAttr - Double byte information associated with the character about to be inserted into the buffer
-//Return Value:
-// - true if we successfully prepared the buffer and moved the cursor
-// - false otherwise (out of memory)
-bool TEXT_BUFFER_INFO::_PrepareForDoubleByteSequence(_In_ BYTE const bKAttr)
-{
-    // Assert the buffer state is ready for this character
-    // This function corrects most errors. If this is false, we had an uncorrectable one.
-    bool const fValidSequence = AssertValidDoubleByteSequence(bKAttr);
-    ASSERT(fValidSequence); // Shouldn't be uncorrectable sequences unless something is very wrong.
-    UNREFERENCED_PARAMETER(fValidSequence);
-
-    bool fSuccess = true;
-    // Now compensate if we don't have enough space for the upcoming double byte sequence
-    // We only need to compensate for leading bytes
-    if (CHAR_ROW::IsLeadingByte(bKAttr))
-    {
-        short const sBufferWidth = this->_coordBufferSize.X;
-
-        // If we're about to lead on the last column in the row, we need to add a padding space
-        if (this->GetCursor()->GetPosition().X == sBufferWidth - 1)
-        {
-            // set that we're wrapping for double byte reasons
-            GetRowByOffset(this->GetCursor()->GetPosition().Y).CharRow.SetDoubleBytePadded(true);
-
-            // then move the cursor forward and onto the next row
-            fSuccess = IncrementCursor();
-        }
-    }
-    return fSuccess;
-}
-
-//Routine Description:
-// - Inserts one character into the buffer at the current character position and advances the cursor as appropriate.
-//Arguments:
-// - wchChar - The character to insert
-// - bKAttr - Double byte information associated with the charadcter
-// - bAttr - Color data associated with the character
-//Return Value:
-// - true if we successfully inserted the character
-// - false otherwise (out of memory)
-bool TEXT_BUFFER_INFO::InsertCharacter(_In_ wchar_t const wch, _In_ BYTE const bKAttr, _In_ const TextAttribute attr)
-{
-    // Ensure consistent buffer state for double byte characters based on the character type we're about to insert
-    bool fSuccess = _PrepareForDoubleByteSequence(bKAttr);
-
-    if (fSuccess)
-    {
-        // Get the current cursor position
-        short const iRow = this->GetCursor()->GetPosition().Y; // row stored as logical position, not array position
-        short const iCol = this->GetCursor()->GetPosition().X; // column logical and array positions are equal.
-
-        // Get the row associated with the given logical position
-        ROW& Row = GetRowByOffset(iRow);
-
-        // Store character and double byte data
-        CHAR_ROW* const pCharRow = &Row.CharRow;
-        short const cBufferWidth = this->_coordBufferSize.X;
-
-        pCharRow->Chars[iCol] = wch;
-        if (pCharRow->KAttrs != nullptr)
-        {
-            pCharRow->KAttrs[iCol] = bKAttr;
-        }
-
-        // Update positioning
-        if (wch == PADDING_CHAR)
-        {
-            // If we inserted the padding char, remeasure everything.
-            pCharRow->MeasureAndSaveLeft(cBufferWidth);
-            pCharRow->MeasureAndSaveRight(cBufferWidth);
-        }
-        else
-        {
-            // Otherwise the new right is just one past the column we inserted into.
-            pCharRow->Right = iCol + 1;
-        }
-
-        // Store color data
-        fSuccess = Row.AttrRow.SetAttrToEnd(iCol, attr);
-        if (fSuccess)
-        {
-            // Advance the cursor
-            fSuccess = this->IncrementCursor();
-        }
-    }
-    return fSuccess;
-}
-
-//Routine Description:
-// - Finds the current row in the buffer (as indicated by the cursor position)
-//   and specifies that we have forced a line wrap on that row
-//Arguments:
-// - <none> - Always sets to wrap
-//Return Value:
-// - <none>
-void TEXT_BUFFER_INFO::SetWrapOnCurrentRow()
-{
-    AdjustWrapOnCurrentRow(true);
-}
-
-//Routine Description:
-// - Finds the current row in the buffer (as indicated by the cursor position)
-//   and specifies whether or not it should have a line wrap flag.
-//Arguments:
-// - fSet - True if this row has a wrap. False otherwise.
-//Return Value:
-// - <none>
-void TEXT_BUFFER_INFO::AdjustWrapOnCurrentRow(_In_ bool const fSet)
-{
-    // The vertical position of the cursor represents the current row we're manipulating.
-    const UINT uiCurrentRowOffset = this->GetCursor()->GetPosition().Y;
-
-    // Set the wrap status as appropriate
-    GetRowByOffset(uiCurrentRowOffset).CharRow.SetWrapStatus(fSet);
-}
-
-//Routine Description:
-// - Increments the cursor one position in the buffer as if text is being typed into the buffer.
-// - NOTE: Will introduce a wrap marker if we run off the end of the current row
-//Arguments:
-// - <none>
-//Return Value:
-// - true if we successfully moved the cursor.
-// - false otherwise (out of memory)
-bool TEXT_BUFFER_INFO::IncrementCursor()
-{
-    // Cursor position is stored as logical array indices (starts at 0) for the window
-    // Buffer Size is specified as the "length" of the array. It would say 80 for valid values of 0-79.
-    // So subtract 1 from buffer size in each direction to find the index of the final column in the buffer
-
-    ASSERT(this->_coordBufferSize.X > 0);
-    const short iFinalColumnIndex = this->_coordBufferSize.X - 1;
-
-    // Move the cursor one position to the right
-    this->GetCursor()->IncrementXPosition(1);
-
-    bool fSuccess = true;
-    // If we've passed the final valid column...
-    if (this->GetCursor()->GetPosition().X > iFinalColumnIndex)
-    {
-        // Then mark that we've been forced to wrap
-        this->SetWrapOnCurrentRow();
-
-        // Then move the cursor to a new line
-        fSuccess = this->NewlineCursor();
-    }
-    return fSuccess;
-}
-
-//Routine Description:
-// - Decrements the cursor one position in the buffer as if text is being backspaced out of the buffer.
-// - NOTE: Will remove a wrap marker if it goes around a row
-//Arguments:
-// - <none>
-//Return Value:
-// - <none>
-void TEXT_BUFFER_INFO::DecrementCursor()
-{
-    // Cursor position is stored as logical array indices (starts at 0) for the window
-    // Buffer Size is specified as the "length" of the array. It would say 80 for valid values of 0-79.
-    // So subtract 1 from buffer size in each direction to find the index of the final column in the buffer
-
-    ASSERT(this->_coordBufferSize.X > 0);
-    const short iFinalColumnIndex = this->_coordBufferSize.X - 1;
-
-    // Move the cursor one position to the left
-    this->GetCursor()->DecrementXPosition(1);
-
-    // If we've passed the beginning of the line...
-    if (this->GetCursor()->GetPosition().X < 0)
-    {
-        // Move us up a line
-        this->GetCursor()->DecrementYPosition(1);
-
-        // If we've moved past the top, move back down one and set X to 0.
-        if (this->GetCursor()->GetPosition().Y < 0)
-        {
-            this->GetCursor()->IncrementYPosition(1);
-            this->GetCursor()->SetXPosition(0);
-        }
-        else
-        {
-            // Set the X position to the end of the line.
-            this->GetCursor()->SetXPosition(iFinalColumnIndex);
-
-            // Then mark that we've backed around the wrap onto this new line and it's no longer a wrap.
-            this->AdjustWrapOnCurrentRow(false);
-        }
-    }
-}
-
-//Routine Description:
-// - Increments the cursor one line down in the buffer and to the beginning of the line
-//Arguments:
-// - <none>
-//Return Value:
-// - true if we successfully moved the cursor.
-bool TEXT_BUFFER_INFO::NewlineCursor()
-{
-    bool fSuccess = false;
-    ASSERT(this->_coordBufferSize.Y > 0);
-    short const iFinalRowIndex = this->_coordBufferSize.Y - 1;
-
-    // Reset the cursor position to 0 and move down one line
-    this->GetCursor()->SetXPosition(0);
-    this->GetCursor()->IncrementYPosition(1);
-
-    // If we've passed the final valid row...
-    if (this->GetCursor()->GetPosition().Y > iFinalRowIndex)
-    {
-        // Stay on the final logical/offset row of the buffer.
-        this->GetCursor()->SetYPosition(iFinalRowIndex);
-
-        // Instead increment the circular buffer to move us into the "oldest" row of the backing buffer
-        fSuccess = this->IncrementCircularBuffer();
-    }
-    else
-    {
-        fSuccess = true;
-    }
-    return fSuccess;
-}
-
-//Routine Description:
-// - Increments the circular buffer by one. Circular buffer is represented by FirstRow variable.
-//Arguments:
-// - <none>
-//Return Value:
-// - true if we successfully incremented the buffer.
-bool TEXT_BUFFER_INFO::IncrementCircularBuffer()
-{
-    // FirstRow is at any given point in time the array index in the circular buffer that corresponds
-    // to the logical position 0 in the window (cursor coordinates and all other coordinates).
-
-    // First, clean out the old "first row" as it will become the "last row" of the buffer after the circle is performed.
-    TextAttribute FillAttributes;
-    FillAttributes.SetFromLegacy(_ciFill.Attributes);
-    bool fSuccess = _storage[_FirstRow].Reset(_coordBufferSize.X, FillAttributes);
-    if (fSuccess)
-    {
-        // Now proceed to increment.
-        // Incrementing it will cause the next line down to become the new "top" of the window (the new "0" in logical coordinates)
-        this->_FirstRow++;
-
-        // If we pass up the height of the buffer, loop back to 0.
-        if (this->_FirstRow >= this->_coordBufferSize.Y)
-        {
-            this->_FirstRow = 0;
-        }
-    }
-    return fSuccess;
-}
-
-//Routine Description:
-// - Retrieves the position of the last non-space character on the final line of the text buffer.
-//Arguments:
-// - <none>
-//Return Value:
-// - Coordinate position in screen coordinates (offset coordinates, not array index coordinates).
-COORD TEXT_BUFFER_INFO::GetLastNonSpaceCharacter() const
-{
-    COORD coordEndOfText;
-    // Always search the whole buffer, by starting at the bottom.
-    coordEndOfText.Y = _coordBufferSize.Y - 1;
-
-    const ROW* pCurrRow = &GetRowByOffset(coordEndOfText.Y);
-    // The X position of the end of the valid text is the Right draw boundary (which is one beyond the final valid character)
-    coordEndOfText.X = pCurrRow->CharRow.Right - 1;
-
-    // If the X coordinate turns out to be -1, the row was empty, we need to search backwards for the real end of text.
-    bool fDoBackUp = (coordEndOfText.X < 0 && coordEndOfText.Y > 0); // this row is empty, and we're not at the top
-    while (fDoBackUp)
-    {
-        coordEndOfText.Y--;
-        pCurrRow = &GetRowByOffset(coordEndOfText.Y);
-        // We need to back up to the previous row if this line is empty, AND there are more rows
-
-        coordEndOfText.X = pCurrRow->CharRow.Right - 1;
-        fDoBackUp = (coordEndOfText.X < 0 && coordEndOfText.Y > 0);
-    }
-
-    // don't allow negative results
-    coordEndOfText.Y = max(coordEndOfText.Y, 0);
-    coordEndOfText.X = max(coordEndOfText.X, 0);
-
-    return coordEndOfText;
-}
-
-// Routine Description:
-// - Retrieves the position of the previous character relative to the current cursor position
-// Arguments:
-// - <none>
-// Return Value:
-// - Coordinate position in screen coordinates of the character just before the cursor.
-// - NOTE: Will return 0,0 if already in the top left corner
-COORD TEXT_BUFFER_INFO::GetPreviousFromCursor() const
-{
-    COORD coordPosition = this->GetCursor()->GetPosition();
-
-    // If we're not at the left edge, simply move the cursor to the left by one
-    if (coordPosition.X > 0)
-    {
-        coordPosition.X--;
-    }
-    else
-    {
-        // Otherwise, only if we're not on the top row (e.g. we don't move anywhere in the top left corner. there is no previous)
-        if (coordPosition.Y > 0)
-        {
-            // move the cursor to the right edge
-            coordPosition.X = this->_coordBufferSize.X - 1;
-
-            // and up one line
-            coordPosition.Y--;
-        }
-    }
-
-    return coordPosition;
-}
-
-const SHORT TEXT_BUFFER_INFO::GetFirstRowIndex() const
-{
-    return this->_FirstRow;
-}
-const COORD TEXT_BUFFER_INFO::GetCoordBufferSize() const
-{
-    return this->_coordBufferSize;
-}
-
-void TEXT_BUFFER_INFO::SetFirstRowIndex(_In_ SHORT const FirstRowIndex)
-{
-    this->_FirstRow = FirstRowIndex;
-}
-void TEXT_BUFFER_INFO::SetCoordBufferSize(_In_ COORD const coordBufferSize)
-{
-    this->_coordBufferSize = coordBufferSize;
-}
-
-Cursor* const TEXT_BUFFER_INFO::GetCursor() const
-{
-    return this->_pCursor;
-}
-
-CHAR_INFO TEXT_BUFFER_INFO::GetFill() const
-{
-    return _ciFill;
-}
-
-void TEXT_BUFFER_INFO::SetFill(_In_ const CHAR_INFO ciFill)
-{
-    _ciFill = ciFill;
-}
-
-// Routine Description:
-// - This is the legacy screen resize with minimal changes
-// Arguments:
-// - currentScreenBufferSize - current size of the screen buffer.
-// - newScreenBufferSize - new size of screen.
-// - attributes - attributes to set for resized rows
-// Return Value:
-// - Success if successful. Invalid parameter if screen buffer size is unexpected. No memory if allocation failed.
-NTSTATUS TEXT_BUFFER_INFO::ResizeTraditional(_In_ COORD const currentScreenBufferSize,
-                                             _In_ COORD const newScreenBufferSize,
-                                             _In_ TextAttribute const attributes)
-{
-    if (newScreenBufferSize.X < 0 || newScreenBufferSize.Y < 0)
-    {
-        RIPMSG2(RIP_WARNING, "Invalid screen buffer size (0x%x, 0x%x)", newScreenBufferSize.X, newScreenBufferSize.Y);
-        return STATUS_INVALID_PARAMETER;
-    }
-
-    SHORT TopRow = 0; // new top row of the screen buffer
-    if (newScreenBufferSize.Y <= GetCursor()->GetPosition().Y)
-    {
-        TopRow = GetCursor()->GetPosition().Y - newScreenBufferSize.Y + 1;
-    }
-    const SHORT TopRowIndex = (GetFirstRowIndex() + TopRow) % currentScreenBufferSize.Y;
-
-    // rotate rows until the top row is at index 0
-    try
-    {
-        const ROW& newTopRow = _storage[TopRowIndex];
-        while (&newTopRow != &_storage.front())
-        {
-            _storage.push_back(std::move(_storage.front()));
-            _storage.pop_front();
-        }
-    }
-    catch (...)
-    {
-        return NTSTATUS_FROM_HRESULT(wil::ResultFromCaughtException());
-    }
-    SetFirstRowIndex(0);
-
-    // realloc in the Y direction
-    // remove rows if we're shrinking
-    while (_storage.size() > static_cast<size_t>(newScreenBufferSize.Y))
-    {
-        _storage.pop_back();
-    }
-    // add rows if we're growing
-    while (_storage.size() < static_cast<size_t>(newScreenBufferSize.Y))
-    {
-        try
-        {
-            _storage.emplace_back(static_cast<short>(_storage.size()), newScreenBufferSize.X, attributes);
-        }
-        catch (...)
-        {
-            return NTSTATUS_FROM_HRESULT(wil::ResultFromCaughtException());
-        }
-    }
-    HRESULT hr = S_OK;
-    for (SHORT i = 0; static_cast<size_t>(i) < _storage.size(); ++i)
-    {
-        // fix values for sRowId on each row
-        _storage[i].sRowId = i;
-
-        // realloc in the X direction
-        hr = _storage[i].Resize(newScreenBufferSize.X);
-        if (FAILED(hr))
-        {
-            return NTSTATUS_FROM_HRESULT(wil::ResultFromCaughtException());
-        }
-    }
-    SetCoordBufferSize(newScreenBufferSize);
-    return STATUS_SUCCESS;
-}
+/********************************************************
+ *                                                       *
+ *   Copyright (C) Microsoft. All rights reserved.       *
+ *                                                       *
+ ********************************************************/
+
+#include "precomp.h"
+
+#include "textBuffer.hpp"
+
+#include "..\interactivity\inc\ServiceLocator.hpp"
+
+#pragma hdrstop
+
+
+// Routine Description:
+// - Creates a new instance of TEXT_BUFFER_INFO
+// Arguments:
+// - pFontInfo - The font to use for this text buffer as specified in the global font cache
+// - screenBufferSize - The X by Y dimensions of the new screen buffer
+// - fill - Uses the .Attributes property to decide which default color to apply to all text in this buffer
+// - cursorSize - The height of the cursor within this buffer
+// Return Value:
+// - constructed object
+// Note: may throw exception
+TEXT_BUFFER_INFO::TEXT_BUFFER_INFO(_In_ const FontInfo* const pFontInfo,
+                                   _In_ const COORD screenBufferSize,
+                                   _In_ const CHAR_INFO fill,
+                                   _In_ const UINT cursorSize) :
+    _fiCurrentFont{ *pFontInfo },
+    _fiDesiredFont{ *pFontInfo },
+    _FirstRow{ 0 },
+    _ciFill{ fill },
+    _coordBufferSize{ screenBufferSize },
+    _pCursor{ nullptr },
+    _storage{}
+{
+    THROW_IF_FAILED(HRESULT_FROM_NT(Cursor::CreateInstance(static_cast<ULONG>(cursorSize), &_pCursor)));
+
+    // initialize ROWs
+    for (size_t i = 0; i < static_cast<size_t>(screenBufferSize.Y); ++i)
+    {
+        TextAttribute FillAttributes;
+        FillAttributes.SetFromLegacy(_ciFill.Attributes);
+        _storage.emplace_back(static_cast<SHORT>(i), screenBufferSize.X, FillAttributes);
+    }
+}
+
+// Routine Description:
+// - Destructor to free memory associated with TEXT_BUFFER_INFO
+// - NOTE: This will release font structures which may not have been allocated at CreateInstance time.
+#pragma prefast(push)
+#pragma prefast(disable:6001, "Prefast fires that *this is not initialized, which is absurd since this is a destructor.")
+TEXT_BUFFER_INFO::~TEXT_BUFFER_INFO()
+{
+    if (this->_pCursor != nullptr)
+    {
+        delete this->_pCursor;
+    }
+}
+#pragma prefast(pop)
+
+// Routine Description:
+// - Copies properties from another text buffer into this one.
+// - This is primarily to copy properties that would otherwise not be specified during CreateInstance
+// Arguments:
+// - pOtherBuffer - The text buffer to copy properties from
+// Return Value:
+// - <none>
+void TEXT_BUFFER_INFO::CopyProperties(_In_ TEXT_BUFFER_INFO* const pOtherBuffer)
+{
+    SetCurrentFont(pOtherBuffer->GetCurrentFont());
+
+    this->GetCursor()->CopyProperties(pOtherBuffer->GetCursor());
+}
+
+void TEXT_BUFFER_INFO::SetCurrentFont(_In_ const FontInfo* const pfiNewFont)
+{
+    _fiCurrentFont = *pfiNewFont;
+}
+
+FontInfo* TEXT_BUFFER_INFO::GetCurrentFont()
+{
+    return &_fiCurrentFont;
+}
+
+void TEXT_BUFFER_INFO::SetDesiredFont(_In_ const FontInfoDesired* const pfiNewFont)
+{
+    _fiDesiredFont = *pfiNewFont;
+}
+
+FontInfoDesired* TEXT_BUFFER_INFO::GetDesiredFont()
+{
+    return &_fiDesiredFont;
+}
+
+//Routine Description:
+// - The minimum text buffer width needed to hold all rows and not lose information.
+//Arguments:
+// - <none>
+//Return Value:
+// - Width required in character count.
+short TEXT_BUFFER_INFO::GetMinBufferWidthNeeded() const
+{
+    short sMaxRight = 0;
+
+    for (const ROW& row : _storage)
+    {
+        // note that .Right is always one position past the final character.
+        // therefore a row with characters in array positions 0-19 will have a .Right of 20
+        const SHORT sRowRight = row.CharRow.Right;
+
+        if (sRowRight > sMaxRight)
+        {
+            sMaxRight = sRowRight;
+        }
+    }
+
+    return sMaxRight;
+}
+
+// Routine Description:
+// - Gets the number of rows in the buffer
+// Arguments:
+// - <none>
+// Return Value:
+// - Total number of rows in the buffer
+UINT TEXT_BUFFER_INFO::TotalRowCount() const
+{
+    return static_cast<UINT>(_storage.size());
+}
+
+// Routine Description:
+// - Retrieves the first row from the underlying buffer.
+// Arguments:
+// - <none>
+// Return Value:
+//  - const reference to the first row.
+const ROW& TEXT_BUFFER_INFO::GetFirstRow() const
+{
+    return GetRowByOffset(0);
+}
+
+// Routine Description:
+// - Retrieves the first row from the underlying buffer.
+// Arguments:
+// - <none>
+// Return Value:
+//  - reference to the first row.
+ROW& TEXT_BUFFER_INFO::GetFirstRow()
+{
+    return const_cast<ROW&>(static_cast<const TEXT_BUFFER_INFO*>(this)->GetFirstRow());
+}
+
+
+// Routine Description:
+// - Retrieves a row from the buffer by its offset from the first row of the text buffer (what corresponds to
+// the top row of the screen buffer)
+// Arguments:
+// - Number of rows down from the first row of the buffer.
+// Return Value:
+// - const reference to the requested row. Asserts if out of bounds.
+const ROW& TEXT_BUFFER_INFO::GetRowByOffset(_In_ const UINT index) const
+{
+    UINT const totalRows = this->TotalRowCount();
+    ASSERT(index < totalRows);
+
+    // Rows are stored circularly, so the index you ask for is offset by the start position and mod the total of rows.
+    UINT const offsetIndex = (this->_FirstRow + index) % totalRows;
+    return _storage[offsetIndex];
+}
+
+// Routine Description:
+// - Retrieves a row from the buffer by its offset from the first row of the text buffer (what corresponds to
+// the top row of the screen buffer)
+// Arguments:
+// - Number of rows down from the first row of the buffer.
+// Return Value:
+// - reference to the requested row. Asserts if out of bounds.
+ROW& TEXT_BUFFER_INFO::GetRowByOffset(_In_ const UINT index)
+{
+    return const_cast<ROW&>(static_cast<const TEXT_BUFFER_INFO*>(this)->GetRowByOffset(index));
+}
+
+// Routine Description:
+// - Retrieves the row that comes before the given row.
+// - Does not wrap around the screen buffer.
+// Arguments:
+// - The current row.
+// Return Value:
+// - const reference to the previous row
+// Note:
+// - will throw exception if called with the first row of the text buffer
+const ROW& TEXT_BUFFER_INFO::GetPrevRowNoWrap(_In_ const ROW& Row) const
+{
+    int prevRowIndex = Row.sRowId - 1;
+    if (prevRowIndex < 0)
+    {
+        prevRowIndex = TotalRowCount() - 1;
+    }
+
+    THROW_HR_IF(E_FAIL, Row.sRowId == _FirstRow);
+    return _storage[prevRowIndex];
+}
+
+// Routine Description:
+// - Retrieves the row that comes before the given row.
+// - Does not wrap around the screen buffer.
+// Arguments:
+// - The current row.
+// Return Value:
+// - reference to the previous row
+// Note:
+// - will throw exception if called with the first row of the text buffer
+ROW& TEXT_BUFFER_INFO::GetPrevRowNoWrap(_In_ const ROW& Row)
+{
+    return const_cast<ROW&>(static_cast<const TEXT_BUFFER_INFO*>(this)->GetPrevRowNoWrap(Row));
+}
+
+// Routine Description:
+// - Retrieves the row that comes after the given row.
+// - Does not wrap around the screen buffer.
+// Arguments:
+// - The current row.
+// Return Value:
+// - const reference to the next row
+// Note:
+// - will throw exception if the row passed in is the last row of the screen buffer.
+const ROW& TEXT_BUFFER_INFO::GetNextRowNoWrap(_In_ const ROW& row) const
+{
+    UINT nextRowIndex = row.sRowId + 1;
+    UINT totalRows = this->TotalRowCount();
+
+    if (nextRowIndex >= totalRows)
+    {
+        nextRowIndex = 0;
+    }
+
+    THROW_HR_IF(E_FAIL, nextRowIndex == static_cast<UINT>(_FirstRow));
+    return _storage[nextRowIndex];
+}
+
+// Routine Description:
+// - Retrieves the row that comes after the given row.
+// - Does not wrap around the screen buffer.
+// Arguments:
+// - The current row.
+// Return Value:
+// - const reference to the next row
+// Note:
+// - will throw exception if the row passed in is the last row of the screen buffer.
+ROW& TEXT_BUFFER_INFO::GetNextRowNoWrap(_In_ const ROW& row)
+{
+    return const_cast<ROW&>(static_cast<const TEXT_BUFFER_INFO*>(this)->GetNextRowNoWrap(row));
+}
+
+// Routine Description:
+// - Retrieves the row at the specified index of the text buffer, without referring to which row is the first
+// row of the screen buffer
+// Arguments:
+// - the index to fetch the row for
+// Return Value:
+// - const reference to the row
+// Note:
+// - will throw exception if the index passed would overflow the row storage
+const ROW& TEXT_BUFFER_INFO::GetRowAtIndex(_In_ const UINT index) const
+{
+    if (index >= TotalRowCount())
+    {
+        THROW_HR(E_INVALIDARG);
+    }
+    return _storage[index];
+}
+
+// Routine Description:
+// - Retrieves the row at the specified index of the text buffer, without referring to which row is the first
+// row of the screen buffer
+// Arguments:
+// - the index to fetch the row for
+// Return Value:
+// - reference to the row
+// Note:
+// - will throw exception if the index passed would overflow the row storage
+ROW& TEXT_BUFFER_INFO::GetRowAtIndex(_In_ const UINT index)
+{
+    return const_cast<ROW&>(static_cast<const TEXT_BUFFER_INFO*>(this)->GetRowAtIndex(index));
+}
+
+// Routine Description:
+// - Retrieves the row previous to the one passed in.
+// - will wrap around the buffer, so don't use in a loop.
+// Arguments:
+// - the row to fetch the previous row for.
+// Return Value:
+// - const reference to the previous row.
+const ROW& TEXT_BUFFER_INFO::GetPrevRow(_In_ const ROW& row) const noexcept
+{
+    const SHORT rowIndex = row.sRowId;
+    if (rowIndex == 0)
+    {
+        return _storage[TotalRowCount() - 1];
+    }
+    return _storage[rowIndex - 1];
+}
+
+// Routine Description:
+// - Retrieves the row previous to the one passed in.
+// - will wrap around the buffer, so don't use in a loop.
+// Arguments:
+// - the row to fetch the previous row for.
+// Return Value:
+// - reference to the previous row.
+ROW& TEXT_BUFFER_INFO::GetPrevRow(_In_ const ROW& row) noexcept
+{
+    return const_cast<ROW&>(static_cast<const TEXT_BUFFER_INFO*>(this)->GetPrevRow(row));
+}
+
+// Routine Description:
+// - Retrieves the row after the one passed in.
+// - will wrap around the buffer, so don't use in a loop.
+// Arguments:
+// - the row to fetch the next row for.
+// Return Value:
+// - const reference to the next row.
+const ROW& TEXT_BUFFER_INFO::GetNextRow(_In_ const ROW& row) const noexcept
+{
+    const UINT rowIndex = static_cast<UINT>(row.sRowId);
+    if (rowIndex == TotalRowCount() - 1)
+    {
+        return _storage[0];
+    }
+    return _storage[rowIndex + 1];
+}
+
+// Routine Description:
+// - Retrieves the row after the one passed in.
+// - will wrap around the buffer, so don't use in a loop.
+// Arguments:
+// - the row to fetch the next row for.
+// Return Value:
+// - reference to the next row.
+ROW& TEXT_BUFFER_INFO::GetNextRow(_In_ const ROW& row) noexcept
+{
+    return const_cast<ROW&>(static_cast<const TEXT_BUFFER_INFO*>(this)->GetNextRow(row));
+}
+
+//Routine Description:
+// - Corrects and enforces consistent double byte character state (KAttrs line) within a row of the text buffer.
+// - This will take the given double byte information and check that it will be consistent when inserted into the buffer
+//   at the current cursor position.
+// - It will correct the buffer (by erasing the character prior to the cursor) if necessary to make a consistent state.
+//Arguments:
+// - bKAttr - Double byte information associated with the character about to be inserted into the buffer
+//Return Value:
+// - True if it is valid to insert a character with the given double byte attributes. False otherwise.
+bool TEXT_BUFFER_INFO::AssertValidDoubleByteSequence(_In_ BYTE const bKAttr)
+{
+    // To figure out if the sequence is valid, we have to look at the character that comes before the current one
+    const COORD coordPrevPosition = GetPreviousFromCursor();
+    const ROW& prevRow = GetRowByOffset(coordPrevPosition.Y);
+
+    // By default, assume it's a single byte character if no KAttrs data exists
+    BYTE bPrevKAttr = CHAR_ROW::ATTR_SINGLE_BYTE;
+    if (prevRow.CharRow.KAttrs != nullptr)
+    {
+        bPrevKAttr = prevRow.CharRow.KAttrs[coordPrevPosition.X];
+    }
+
+    bool fValidSequence = true; // Valid until proven otherwise
+    bool fCorrectableByErase = false; // Can't be corrected until proven otherwise
+
+    // Here's the matrix of valid items:
+    // N = None (single byte)
+    // L = Lead (leading byte of double byte sequence
+    // T = Trail (trailing byte of double byte sequence
+    // Prev Curr    Result
+    // N    N       OK.
+    // N    L       OK.
+    // N    T       Fail, uncorrectable. Trailing byte must have had leading before it.
+    // L    N       Fail, OK with erase. Lead needs trailing pair. Can erase lead to correct.
+    // L    L       Fail, OK with erase. Lead needs trailing pair. Can erase prev lead to correct.
+    // L    T       OK.
+    // T    N       OK.
+    // T    L       OK.
+    // T    T       Fail, uncorrectable. New trailing byte must have had leading before it.
+
+    // Check for only failing portions of the matrix:
+    if (CHAR_ROW::IsSingleByte(bPrevKAttr) && CHAR_ROW::IsTrailingByte(bKAttr))
+    {
+        // N, T failing case (uncorrectable)
+        fValidSequence = false;
+    }
+    else if (CHAR_ROW::IsLeadingByte(bPrevKAttr))
+    {
+        if (CHAR_ROW::IsSingleByte(bKAttr) || CHAR_ROW::IsLeadingByte(bKAttr))
+        {
+            // L, N and L, L failing cases (correctable)
+            fValidSequence = false;
+            fCorrectableByErase = true;
+        }
+    }
+    else if (CHAR_ROW::IsTrailingByte(bPrevKAttr) && CHAR_ROW::IsTrailingByte(bKAttr))
+    {
+        // T, T failing case (uncorrectable)
+        fValidSequence = false;
+    }
+
+    // If it's correctable by erase, erase the previous character
+    if (fCorrectableByErase)
+    {
+        // Erase previous character into an N type.
+        prevRow.CharRow.Chars[coordPrevPosition.X] = PADDING_CHAR;
+
+        if (prevRow.CharRow.KAttrs != nullptr)
+        {
+            prevRow.CharRow.KAttrs[coordPrevPosition.X] = PADDING_KATTR;
+        }
+
+        // Sequence is now N N or N L, which are both okay. Set sequence back to valid.
+        fValidSequence = true;
+    }
+
+    return fValidSequence;
+}
+
+//Routine Description:
+// - Call before inserting a character into the buffer.
+// - This will ensure a consistent double byte state (KAttrs line) within the text buffer
+// - It will attempt to correct the buffer if we're inserting an unexpected double byte character type
+//   and it will pad out the buffer if we're going to split a double byte sequence across two rows.
+//Arguments:
+// - bKAttr - Double byte information associated with the character about to be inserted into the buffer
+//Return Value:
+// - true if we successfully prepared the buffer and moved the cursor
+// - false otherwise (out of memory)
+bool TEXT_BUFFER_INFO::_PrepareForDoubleByteSequence(_In_ BYTE const bKAttr)
+{
+    // Assert the buffer state is ready for this character
+    // This function corrects most errors. If this is false, we had an uncorrectable one.
+    bool const fValidSequence = AssertValidDoubleByteSequence(bKAttr);
+    ASSERT(fValidSequence); // Shouldn't be uncorrectable sequences unless something is very wrong.
+    UNREFERENCED_PARAMETER(fValidSequence);
+
+    bool fSuccess = true;
+    // Now compensate if we don't have enough space for the upcoming double byte sequence
+    // We only need to compensate for leading bytes
+    if (CHAR_ROW::IsLeadingByte(bKAttr))
+    {
+        short const sBufferWidth = this->_coordBufferSize.X;
+
+        // If we're about to lead on the last column in the row, we need to add a padding space
+        if (this->GetCursor()->GetPosition().X == sBufferWidth - 1)
+        {
+            // set that we're wrapping for double byte reasons
+            GetRowByOffset(this->GetCursor()->GetPosition().Y).CharRow.SetDoubleBytePadded(true);
+
+            // then move the cursor forward and onto the next row
+            fSuccess = IncrementCursor();
+        }
+    }
+    return fSuccess;
+}
+
+//Routine Description:
+// - Inserts one character into the buffer at the current character position and advances the cursor as appropriate.
+//Arguments:
+// - wchChar - The character to insert
+// - bKAttr - Double byte information associated with the charadcter
+// - bAttr - Color data associated with the character
+//Return Value:
+// - true if we successfully inserted the character
+// - false otherwise (out of memory)
+bool TEXT_BUFFER_INFO::InsertCharacter(_In_ wchar_t const wch, _In_ BYTE const bKAttr, _In_ const TextAttribute attr)
+{
+    // Ensure consistent buffer state for double byte characters based on the character type we're about to insert
+    bool fSuccess = _PrepareForDoubleByteSequence(bKAttr);
+
+    if (fSuccess)
+    {
+        // Get the current cursor position
+        short const iRow = this->GetCursor()->GetPosition().Y; // row stored as logical position, not array position
+        short const iCol = this->GetCursor()->GetPosition().X; // column logical and array positions are equal.
+
+        // Get the row associated with the given logical position
+        ROW& Row = GetRowByOffset(iRow);
+
+        // Store character and double byte data
+        CHAR_ROW* const pCharRow = &Row.CharRow;
+        short const cBufferWidth = this->_coordBufferSize.X;
+
+        pCharRow->Chars[iCol] = wch;
+        if (pCharRow->KAttrs != nullptr)
+        {
+            pCharRow->KAttrs[iCol] = bKAttr;
+        }
+
+        // Update positioning
+        if (wch == PADDING_CHAR)
+        {
+            // If we inserted the padding char, remeasure everything.
+            pCharRow->MeasureAndSaveLeft(cBufferWidth);
+            pCharRow->MeasureAndSaveRight(cBufferWidth);
+        }
+        else
+        {
+            // Otherwise the new right is just one past the column we inserted into.
+            pCharRow->Right = iCol + 1;
+        }
+
+        // Store color data
+        fSuccess = Row.AttrRow.SetAttrToEnd(iCol, attr);
+        if (fSuccess)
+        {
+            // Advance the cursor
+            fSuccess = this->IncrementCursor();
+        }
+    }
+    return fSuccess;
+}
+
+//Routine Description:
+// - Finds the current row in the buffer (as indicated by the cursor position)
+//   and specifies that we have forced a line wrap on that row
+//Arguments:
+// - <none> - Always sets to wrap
+//Return Value:
+// - <none>
+void TEXT_BUFFER_INFO::SetWrapOnCurrentRow()
+{
+    AdjustWrapOnCurrentRow(true);
+}
+
+//Routine Description:
+// - Finds the current row in the buffer (as indicated by the cursor position)
+//   and specifies whether or not it should have a line wrap flag.
+//Arguments:
+// - fSet - True if this row has a wrap. False otherwise.
+//Return Value:
+// - <none>
+void TEXT_BUFFER_INFO::AdjustWrapOnCurrentRow(_In_ bool const fSet)
+{
+    // The vertical position of the cursor represents the current row we're manipulating.
+    const UINT uiCurrentRowOffset = this->GetCursor()->GetPosition().Y;
+
+    // Set the wrap status as appropriate
+    GetRowByOffset(uiCurrentRowOffset).CharRow.SetWrapStatus(fSet);
+}
+
+//Routine Description:
+// - Increments the cursor one position in the buffer as if text is being typed into the buffer.
+// - NOTE: Will introduce a wrap marker if we run off the end of the current row
+//Arguments:
+// - <none>
+//Return Value:
+// - true if we successfully moved the cursor.
+// - false otherwise (out of memory)
+bool TEXT_BUFFER_INFO::IncrementCursor()
+{
+    // Cursor position is stored as logical array indices (starts at 0) for the window
+    // Buffer Size is specified as the "length" of the array. It would say 80 for valid values of 0-79.
+    // So subtract 1 from buffer size in each direction to find the index of the final column in the buffer
+
+    ASSERT(this->_coordBufferSize.X > 0);
+    const short iFinalColumnIndex = this->_coordBufferSize.X - 1;
+
+    // Move the cursor one position to the right
+    this->GetCursor()->IncrementXPosition(1);
+
+    bool fSuccess = true;
+    // If we've passed the final valid column...
+    if (this->GetCursor()->GetPosition().X > iFinalColumnIndex)
+    {
+        // Then mark that we've been forced to wrap
+        this->SetWrapOnCurrentRow();
+
+        // Then move the cursor to a new line
+        fSuccess = this->NewlineCursor();
+    }
+    return fSuccess;
+}
+
+//Routine Description:
+// - Decrements the cursor one position in the buffer as if text is being backspaced out of the buffer.
+// - NOTE: Will remove a wrap marker if it goes around a row
+//Arguments:
+// - <none>
+//Return Value:
+// - <none>
+void TEXT_BUFFER_INFO::DecrementCursor()
+{
+    // Cursor position is stored as logical array indices (starts at 0) for the window
+    // Buffer Size is specified as the "length" of the array. It would say 80 for valid values of 0-79.
+    // So subtract 1 from buffer size in each direction to find the index of the final column in the buffer
+
+    ASSERT(this->_coordBufferSize.X > 0);
+    const short iFinalColumnIndex = this->_coordBufferSize.X - 1;
+
+    // Move the cursor one position to the left
+    this->GetCursor()->DecrementXPosition(1);
+
+    // If we've passed the beginning of the line...
+    if (this->GetCursor()->GetPosition().X < 0)
+    {
+        // Move us up a line
+        this->GetCursor()->DecrementYPosition(1);
+
+        // If we've moved past the top, move back down one and set X to 0.
+        if (this->GetCursor()->GetPosition().Y < 0)
+        {
+            this->GetCursor()->IncrementYPosition(1);
+            this->GetCursor()->SetXPosition(0);
+        }
+        else
+        {
+            // Set the X position to the end of the line.
+            this->GetCursor()->SetXPosition(iFinalColumnIndex);
+
+            // Then mark that we've backed around the wrap onto this new line and it's no longer a wrap.
+            this->AdjustWrapOnCurrentRow(false);
+        }
+    }
+}
+
+//Routine Description:
+// - Increments the cursor one line down in the buffer and to the beginning of the line
+//Arguments:
+// - <none>
+//Return Value:
+// - true if we successfully moved the cursor.
+bool TEXT_BUFFER_INFO::NewlineCursor()
+{
+    bool fSuccess = false;
+    ASSERT(this->_coordBufferSize.Y > 0);
+    short const iFinalRowIndex = this->_coordBufferSize.Y - 1;
+
+    // Reset the cursor position to 0 and move down one line
+    this->GetCursor()->SetXPosition(0);
+    this->GetCursor()->IncrementYPosition(1);
+
+    // If we've passed the final valid row...
+    if (this->GetCursor()->GetPosition().Y > iFinalRowIndex)
+    {
+        // Stay on the final logical/offset row of the buffer.
+        this->GetCursor()->SetYPosition(iFinalRowIndex);
+
+        // Instead increment the circular buffer to move us into the "oldest" row of the backing buffer
+        fSuccess = this->IncrementCircularBuffer();
+    }
+    else
+    {
+        fSuccess = true;
+    }
+    return fSuccess;
+}
+
+//Routine Description:
+// - Increments the circular buffer by one. Circular buffer is represented by FirstRow variable.
+//Arguments:
+// - <none>
+//Return Value:
+// - true if we successfully incremented the buffer.
+bool TEXT_BUFFER_INFO::IncrementCircularBuffer()
+{
+    // FirstRow is at any given point in time the array index in the circular buffer that corresponds
+    // to the logical position 0 in the window (cursor coordinates and all other coordinates).
+
+    // First, clean out the old "first row" as it will become the "last row" of the buffer after the circle is performed.
+    TextAttribute FillAttributes;
+    FillAttributes.SetFromLegacy(_ciFill.Attributes);
+    bool fSuccess = _storage[_FirstRow].Reset(_coordBufferSize.X, FillAttributes);
+    if (fSuccess)
+    {
+        // Now proceed to increment.
+        // Incrementing it will cause the next line down to become the new "top" of the window (the new "0" in logical coordinates)
+        this->_FirstRow++;
+
+        // If we pass up the height of the buffer, loop back to 0.
+        if (this->_FirstRow >= this->_coordBufferSize.Y)
+        {
+            this->_FirstRow = 0;
+        }
+    }
+    return fSuccess;
+}
+
+//Routine Description:
+// - Retrieves the position of the last non-space character on the final line of the text buffer.
+//Arguments:
+// - <none>
+//Return Value:
+// - Coordinate position in screen coordinates (offset coordinates, not array index coordinates).
+COORD TEXT_BUFFER_INFO::GetLastNonSpaceCharacter() const
+{
+    COORD coordEndOfText;
+    // Always search the whole buffer, by starting at the bottom.
+    coordEndOfText.Y = _coordBufferSize.Y - 1;
+
+    const ROW* pCurrRow = &GetRowByOffset(coordEndOfText.Y);
+    // The X position of the end of the valid text is the Right draw boundary (which is one beyond the final valid character)
+    coordEndOfText.X = pCurrRow->CharRow.Right - 1;
+
+    // If the X coordinate turns out to be -1, the row was empty, we need to search backwards for the real end of text.
+    bool fDoBackUp = (coordEndOfText.X < 0 && coordEndOfText.Y > 0); // this row is empty, and we're not at the top
+    while (fDoBackUp)
+    {
+        coordEndOfText.Y--;
+        pCurrRow = &GetRowByOffset(coordEndOfText.Y);
+        // We need to back up to the previous row if this line is empty, AND there are more rows
+
+        coordEndOfText.X = pCurrRow->CharRow.Right - 1;
+        fDoBackUp = (coordEndOfText.X < 0 && coordEndOfText.Y > 0);
+    }
+
+    // don't allow negative results
+    coordEndOfText.Y = max(coordEndOfText.Y, 0);
+    coordEndOfText.X = max(coordEndOfText.X, 0);
+
+    return coordEndOfText;
+}
+
+// Routine Description:
+// - Retrieves the position of the previous character relative to the current cursor position
+// Arguments:
+// - <none>
+// Return Value:
+// - Coordinate position in screen coordinates of the character just before the cursor.
+// - NOTE: Will return 0,0 if already in the top left corner
+COORD TEXT_BUFFER_INFO::GetPreviousFromCursor() const
+{
+    COORD coordPosition = this->GetCursor()->GetPosition();
+
+    // If we're not at the left edge, simply move the cursor to the left by one
+    if (coordPosition.X > 0)
+    {
+        coordPosition.X--;
+    }
+    else
+    {
+        // Otherwise, only if we're not on the top row (e.g. we don't move anywhere in the top left corner. there is no previous)
+        if (coordPosition.Y > 0)
+        {
+            // move the cursor to the right edge
+            coordPosition.X = this->_coordBufferSize.X - 1;
+
+            // and up one line
+            coordPosition.Y--;
+        }
+    }
+
+    return coordPosition;
+}
+
+const SHORT TEXT_BUFFER_INFO::GetFirstRowIndex() const
+{
+    return this->_FirstRow;
+}
+const COORD TEXT_BUFFER_INFO::GetCoordBufferSize() const
+{
+    return this->_coordBufferSize;
+}
+
+void TEXT_BUFFER_INFO::SetFirstRowIndex(_In_ SHORT const FirstRowIndex)
+{
+    this->_FirstRow = FirstRowIndex;
+}
+void TEXT_BUFFER_INFO::SetCoordBufferSize(_In_ COORD const coordBufferSize)
+{
+    this->_coordBufferSize = coordBufferSize;
+}
+
+Cursor* const TEXT_BUFFER_INFO::GetCursor() const
+{
+    return this->_pCursor;
+}
+
+CHAR_INFO TEXT_BUFFER_INFO::GetFill() const
+{
+    return _ciFill;
+}
+
+void TEXT_BUFFER_INFO::SetFill(_In_ const CHAR_INFO ciFill)
+{
+    _ciFill = ciFill;
+}
+
+// Routine Description:
+// - This is the legacy screen resize with minimal changes
+// Arguments:
+// - currentScreenBufferSize - current size of the screen buffer.
+// - newScreenBufferSize - new size of screen.
+// - attributes - attributes to set for resized rows
+// Return Value:
+// - Success if successful. Invalid parameter if screen buffer size is unexpected. No memory if allocation failed.
+NTSTATUS TEXT_BUFFER_INFO::ResizeTraditional(_In_ COORD const currentScreenBufferSize,
+                                             _In_ COORD const newScreenBufferSize,
+                                             _In_ TextAttribute const attributes)
+{
+    if (newScreenBufferSize.X < 0 || newScreenBufferSize.Y < 0)
+    {
+        RIPMSG2(RIP_WARNING, "Invalid screen buffer size (0x%x, 0x%x)", newScreenBufferSize.X, newScreenBufferSize.Y);
+        return STATUS_INVALID_PARAMETER;
+    }
+
+    SHORT TopRow = 0; // new top row of the screen buffer
+    if (newScreenBufferSize.Y <= GetCursor()->GetPosition().Y)
+    {
+        TopRow = GetCursor()->GetPosition().Y - newScreenBufferSize.Y + 1;
+    }
+    const SHORT TopRowIndex = (GetFirstRowIndex() + TopRow) % currentScreenBufferSize.Y;
+
+    // rotate rows until the top row is at index 0
+    try
+    {
+        const ROW& newTopRow = _storage[TopRowIndex];
+        while (&newTopRow != &_storage.front())
+        {
+            _storage.push_back(std::move(_storage.front()));
+            _storage.pop_front();
+        }
+    }
+    catch (...)
+    {
+        return NTSTATUS_FROM_HRESULT(wil::ResultFromCaughtException());
+    }
+    SetFirstRowIndex(0);
+
+    // realloc in the Y direction
+    // remove rows if we're shrinking
+    while (_storage.size() > static_cast<size_t>(newScreenBufferSize.Y))
+    {
+        _storage.pop_back();
+    }
+    // add rows if we're growing
+    while (_storage.size() < static_cast<size_t>(newScreenBufferSize.Y))
+    {
+        try
+        {
+            _storage.emplace_back(static_cast<short>(_storage.size()), newScreenBufferSize.X, attributes);
+        }
+        catch (...)
+        {
+            return NTSTATUS_FROM_HRESULT(wil::ResultFromCaughtException());
+        }
+    }
+    HRESULT hr = S_OK;
+    for (SHORT i = 0; static_cast<size_t>(i) < _storage.size(); ++i)
+    {
+        // fix values for sRowId on each row
+        _storage[i].sRowId = i;
+
+        // realloc in the X direction
+        hr = _storage[i].Resize(newScreenBufferSize.X);
+        if (FAILED(hr))
+        {
+            return NTSTATUS_FROM_HRESULT(wil::ResultFromCaughtException());
+        }
+    }
+    SetCoordBufferSize(newScreenBufferSize);
+    return STATUS_SUCCESS;
+}