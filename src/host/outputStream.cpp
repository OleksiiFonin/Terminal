--- conflicted
+++ resolved
@@ -1,638 +1,638 @@
-/********************************************************
-*                                                       *
-*   Copyright (C) Microsoft. All rights reserved.       *
-*                                                       *
-********************************************************/
-
-#include "precomp.h"
-
-#include "outputStream.hpp"
-
-#include "_stream.h"
-#include "getset.h"
-#include "directio.h"
-
-#pragma hdrstop
-using namespace Microsoft::Console;
-
-WriteBuffer::WriteBuffer(_In_ Microsoft::Console::IIoProvider* const pIo) :
-    _pIo(THROW_IF_NULL_ALLOC(pIo))
-{
-}
-
-// Routine Description:
-// - Handles the print action from the state machine
-// Arguments:
-// - wch - The character to be printed.
-// Return Value:
-// - <none>
-void WriteBuffer::Print(_In_ wchar_t const wch)
-{
-    _DefaultCase(wch);
-}
-
-// Routine Description:
-// - Handles the print action from the state machine
-// Arguments:
-// - wch - The character to be printed.
-// Return Value:
-// - <none>
-void WriteBuffer::PrintString(_In_reads_(cch) wchar_t* const rgwch, _In_ size_t const cch)
-{
-    _DefaultStringCase(rgwch, cch);
-}
-
-// Routine Description:
-// - Handles the execute action from the state machine
-// Arguments:
-// - wch - The C0 control character to be executed.
-// Return Value:
-// - <none>
-void WriteBuffer::Execute(_In_ wchar_t const wch)
-{
-    _DefaultCase(wch);
-}
-
-// Routine Description:
-// - Default text editing/printing handler for all characters that were not routed elsewhere by other state machine intercepts.
-// Arguments:
-// - wch - The character to be processed by our default text editing/printing mechanisms.
-// Return Value:
-// - <none>
-void WriteBuffer::_DefaultCase(_In_ wchar_t const wch)
-{
-    _DefaultStringCase(const_cast<wchar_t*>(&wch), 1); // WriteCharsLegacy wants mutable chars, so we'll givve it mutable chars.
-}
-
-// Routine Description:
-// - Default text editing/printing handler for all characters that were not routed elsewhere by other state machine intercepts.
-// Arguments:
-// - wch - The character to be processed by our default text editing/printing mechanisms.
-// Return Value:
-// - <none>
-void WriteBuffer::_DefaultStringCase(_In_reads_(cch) wchar_t* const rgwch, _In_ size_t const cch)
-{
-    PWCHAR buffer = &(rgwch[0]);
-
-    DWORD dwNumBytes = (DWORD)(cch * sizeof(wchar_t));
-
-    _pIo->GetActiveOutputBuffer()->TextInfo->GetCursor()->SetIsOn(TRUE);
-
-    _ntstatus = WriteCharsLegacy(_pIo->GetActiveOutputBuffer(),
-                                 buffer,
-                                 buffer,
-                                 buffer,
-                                 &dwNumBytes,
-                                 nullptr,
-                                 _pIo->GetActiveOutputBuffer()->TextInfo->GetCursor()->GetPosition().X,
-                                 WC_NONDESTRUCTIVE_TAB | WC_DELAY_EOL_WRAP,
-                                 nullptr);
-}
-
-ConhostInternalGetSet::ConhostInternalGetSet(_In_ IIoProvider* const pIo) :
-    _pIo(THROW_IF_NULL_ALLOC(pIo))
-{
-}
-
-
-// Routine Description:
-// - Connects the GetConsoleScreenBufferInfoEx API call directly into our Driver Message servicing call inside Conhost.exe
-// Arguments:
-// - pConsoleScreenBufferInfoEx - Pointer to structure to hold screen buffer information like the public API call.
-// Return Value:
-// - TRUE if successful (see DoSrvGetConsoleScreenBufferInfo). FALSE otherwise.
-BOOL ConhostInternalGetSet::GetConsoleScreenBufferInfoEx(_Out_ CONSOLE_SCREEN_BUFFER_INFOEX* const pConsoleScreenBufferInfoEx) const
-{
-    return SUCCEEDED(DoSrvGetConsoleScreenBufferInfo(_pIo->GetActiveOutputBuffer(), pConsoleScreenBufferInfoEx));
-}
-
-// Routine Description:
-// - Connects the SetConsoleScreenBufferInfoEx API call directly into our Driver Message servicing call inside Conhost.exe
-// Arguments:
-// - pConsoleScreenBufferInfoEx - Pointer to structure containing screen buffer information like the public API call.
-// Return Value:
-// - TRUE if successful (see DoSrvSetConsoleScreenBufferInfo). FALSE otherwise.
-BOOL ConhostInternalGetSet::SetConsoleScreenBufferInfoEx(_In_ const CONSOLE_SCREEN_BUFFER_INFOEX* const pConsoleScreenBufferInfoEx) const
-{
-    return SUCCEEDED(DoSrvSetScreenBufferInfo(_pIo->GetActiveOutputBuffer(), pConsoleScreenBufferInfoEx));
-}
-
-// Routine Description:
-// - Connects the SetConsoleCursorPosition API call directly into our Driver Message servicing call inside Conhost.exe
-// Arguments:
-// - coordCursorPosition - new cursor position to set like the public API call.
-// Return Value:
-// - TRUE if successful (see DoSrvSetConsoleCursorPosition). FALSE otherwise.
-BOOL ConhostInternalGetSet::SetConsoleCursorPosition(_In_ COORD const coordCursorPosition)
-{
-    return SUCCEEDED(DoSrvSetConsoleCursorPosition(_pIo->GetActiveOutputBuffer(), &coordCursorPosition));
-}
-
-// Routine Description:
-// - Connects the GetConsoleCursorInfo API call directly into our Driver Message servicing call inside Conhost.exe
-// Arguments:
-// - pConsoleCursorInfo - Pointer to structure to receive console cursor rendering info
-// Return Value:
-// - TRUE if successful (see DoSrvGetConsoleCursorInfo). FALSE otherwise.
-BOOL ConhostInternalGetSet::GetConsoleCursorInfo(_In_ CONSOLE_CURSOR_INFO* const pConsoleCursorInfo) const
-{
-    BOOLEAN bVisible;
-    DWORD dwSize;
-
-    if (SUCCEEDED(DoSrvGetConsoleCursorInfo(_pIo->GetActiveOutputBuffer(), &dwSize, &bVisible)))
-    {
-        pConsoleCursorInfo->bVisible = bVisible;
-        pConsoleCursorInfo->dwSize = dwSize;
-        return TRUE;
-    }
-    else
-    {
-        return FALSE;
-    }
-}
-
-// Routine Description:
-// - Connects the SetConsoleCursorInfo API call directly into our Driver Message servicing call inside Conhost.exe
-// Arguments:
-// - pConsoleCursorInfo - Updated size/visibility information to modify the cursor rendering behavior.
-// Return Value:
-// - TRUE if successful (see DoSrvSetConsoleCursorInfo). FALSE otherwise.
-BOOL ConhostInternalGetSet::SetConsoleCursorInfo(_In_ const CONSOLE_CURSOR_INFO* const pConsoleCursorInfo)
-{
-    return SUCCEEDED(DoSrvSetConsoleCursorInfo(_pIo->GetActiveOutputBuffer(), pConsoleCursorInfo->dwSize, !!pConsoleCursorInfo->bVisible));
-}
-
-// Routine Description:
-// - Connects the FillConsoleOutputCharacter API call directly into our Driver Message servicing call inside Conhost.exe
-// Arguments:
-// - wch - Character to use for filling the buffer
-// - nLength - The length of the fill run in characters (depending on mode, will wrap at the window edge so multiple lines are the sum of the total length)
-// - dwWriteCoord - The first fill character's coordinate position in the buffer (writes continue rightward and possibly down from there)
-// - pNumberOfCharsWritten - Pointer to memory location to hold the total number of characters written into the buffer
-// Return Value:
-// - TRUE if successful (see DoSrvFillConsoleOutput). FALSE otherwise.
-BOOL ConhostInternalGetSet::FillConsoleOutputCharacterW(_In_ WCHAR const wch, _In_ DWORD const nLength, _In_ COORD const dwWriteCoord, _Out_ DWORD* const pNumberOfCharsWritten)
-{
-    return _FillConsoleOutput(wch, CONSOLE_REAL_UNICODE, nLength, dwWriteCoord, pNumberOfCharsWritten);
-}
-
-// Routine Description:
-// - Connects the FillConsoleOutputAttribute API call directly into our Driver Message servicing call inside Conhost.exe
-// Arguments:
-// - wAttribute - Text attribute (colors/font style) for filling the buffer
-// - nLength - The length of the fill run in characters (depending on mode, will wrap at the window edge so multiple lines are the sum of the total length)
-// - dwWriteCoord - The first fill character's coordinate position in the buffer (writes continue rightward and possibly down from there)
-// - pNumberOfCharsWritten - Pointer to memory location to hold the total number of text attributes written into the buffer
-// Return Value:
-// - TRUE if successful (see DoSrvFillConsoleOutput). FALSE otherwise.
-BOOL ConhostInternalGetSet::FillConsoleOutputAttribute(_In_ WORD const wAttribute, _In_ DWORD const nLength, _In_ COORD const dwWriteCoord, _Out_ DWORD* const pNumberOfAttrsWritten)
-{
-    return _FillConsoleOutput(wAttribute, CONSOLE_ATTRIBUTE, nLength, dwWriteCoord, pNumberOfAttrsWritten);
-}
-
-// Routine Description:
-// - Helper to consolidate FillConsole calls into the same internal message/API call pattern.
-// Arguments:
-// - usElement - Variable element type to fill the console with (characters, attributes)
-// - ulElementType - Flag to specify which type of fill to perform with usElement variable.
-// - nLength - The length of the fill run in characters (depending on mode, will wrap at the window edge so multiple lines are the sum of the total length)
-// - dwWriteCoord - The first fill character's coordinate position in the buffer (writes continue rightward and possibly down from there)
-// - pNumberOfCharsWritten - Pointer to memory location to hold the total number of elements written into the buffer
-// Return Value:
-// - TRUE if successful (see DoSrvFillConsoleOutput). FALSE otherwise.
-BOOL ConhostInternalGetSet::_FillConsoleOutput(_In_ USHORT const usElement, _In_ ULONG const ulElementType, _In_ DWORD const nLength, _In_ COORD const dwWriteCoord, _Out_ DWORD* const pNumberWritten)
-{
-    CONSOLE_FILLCONSOLEOUTPUT_MSG msg;
-    msg.Element = usElement;
-    msg.ElementType = ulElementType;
-    msg.WriteCoord = dwWriteCoord;
-    msg.Length = nLength;
-
-    BOOL fSuccess = NT_SUCCESS(DoSrvFillConsoleOutput(_pIo->GetActiveOutputBuffer(), &msg));
-
-    if (fSuccess)
-    {
-        *pNumberWritten = msg.Length; // the length value is replaced when exiting with the number written.
-    }
-
-    return fSuccess;
-}
-
-// Routine Description:
-// - Connects the SetConsoleTextAttribute API call directly into our Driver Message servicing call inside Conhost.exe
-//     Sets BOTH the FG and the BG component of the attributes.
-// Arguments:
-// - wAttr - new color/graphical attributes to apply as default within the console text buffer
-// Return Value:
-// - TRUE if successful (see DoSrvSetConsoleTextAttribute). FALSE otherwise.
-BOOL ConhostInternalGetSet::SetConsoleTextAttribute(_In_ WORD const wAttr)
-{
-    return SUCCEEDED(DoSrvSetConsoleTextAttribute(_pIo->GetActiveOutputBuffer(), wAttr));
-}
-
-// Routine Description:
-// - Connects the PrivateSetLegacyAttributes API call directly into our Driver Message servicing call inside Conhost.exe
-//     Sets only the components of the attributes requested with the fForeground, fBackground, and fMeta flags.
-// Arguments:
-// - wAttr - new color/graphical attributes to apply as default within the console text buffer
-// - fForeground - The new attributes contain an update to the foreground attributes
-// - fBackground - The new attributes contain an update to the background attributes
-// - fMeta - The new attributes contain an update to the meta attributes
-// Return Value:
-// - TRUE if successful (see DoSrvVtSetLegacyAttributes). FALSE otherwise.
-BOOL ConhostInternalGetSet::PrivateSetLegacyAttributes(_In_ WORD const wAttr, _In_ const bool fForeground, _In_ const bool fBackground, _In_ const bool fMeta)
-{
-    return SUCCEEDED(DoSrvPrivateSetLegacyAttributes(_pIo->GetActiveOutputBuffer(), wAttr, fForeground, fBackground, fMeta));
-}
-
-// Routine Description:
-// - Sets the current attributes of the screen buffer to use the color table entry specified by
-//     the iXtermTableEntry. Sets either the FG or the BG component of the attributes.
-// Arguments:
-// - iXtermTableEntry - The entry of the xterm table to use.
-// - fIsForeground - Whether or not the color applies to the foreground.
-// Return Value:
-// - TRUE if successful (see DoSrvPrivateSetConsoleXtermTextAttribute). FALSE otherwise.
-BOOL ConhostInternalGetSet::SetConsoleXtermTextAttribute(_In_ int const iXtermTableEntry, _In_ const bool fIsForeground)
-{
-    return NT_SUCCESS(DoSrvPrivateSetConsoleXtermTextAttribute(_pIo->GetActiveOutputBuffer(), iXtermTableEntry, fIsForeground));
-}
-
-// Routine Description:
-// - Sets the current attributes of the screen buffer to use the given rgb color.
-//     Sets either the FG or the BG component of the attributes.
-// Arguments:
-// - rgbColor - The rgb color to use.
-// - fIsForeground - Whether or not the color applies to the foreground.
-// Return Value:
-// - TRUE if successful (see DoSrvPrivateSetConsoleRGBTextAttribute). FALSE otherwise.
-BOOL ConhostInternalGetSet::SetConsoleRGBTextAttribute(_In_ COLORREF const rgbColor, _In_ const bool fIsForeground)
-{
-    return NT_SUCCESS(DoSrvPrivateSetConsoleRGBTextAttribute(_pIo->GetActiveOutputBuffer(), rgbColor, fIsForeground));
-}
-
-// Routine Description:
-// - Connects the WriteConsoleInput API call directly into our Driver Message servicing call inside Conhost.exe
-// Arguments:
-// - events - the input events to be copied into the head of the input
-// buffer for the underlying attached process
-// - eventsWritten - on output, the number of events written
-// Return Value:
-// - TRUE if successful (see DoSrvWriteConsoleInput). FALSE otherwise.
-BOOL ConhostInternalGetSet::WriteConsoleInputW(_Inout_ std::deque<std::unique_ptr<IInputEvent>>& events,
-                                               _Out_ size_t& eventsWritten)
-{
-    eventsWritten = 0;
-    return SUCCEEDED(DoSrvWriteConsoleInput(_pIo->GetActiveInputBuffer(),
-                                            events,
-                                            eventsWritten,
-                                            true, // unicode
-                                            true)); // append
-}
-
-// Routine Description:
-// - Connects the ScrollConsoleScreenBuffer API call directly into our Driver Message servicing call inside Conhost.exe
-// Arguments:
-// - pScrollRectangle - The region to "cut" from the existing buffer text
-// - pClipRectangle - The bounding rectangle within which all modifications should happen. Any modification outside this RECT should be clipped.
-// - coordDestinationOrigin - The top left corner of the "paste" from pScrollREctangle
-// - pFill - The text/attribute pair to fill all remaining space behind after the "cut" operation (bounded by clip, of course.)
-// Return Value:
-// - TRUE if successful (see DoSrvScrollConsoleScreenBuffer). FALSE otherwise.
-BOOL ConhostInternalGetSet::ScrollConsoleScreenBufferW(_In_ const SMALL_RECT* pScrollRectangle,
-                                                       _In_opt_ const SMALL_RECT* pClipRectangle,
-                                                       _In_ COORD coordDestinationOrigin,
-                                                       _In_ const CHAR_INFO* pFill)
-{
-    return SUCCEEDED(DoSrvScrollConsoleScreenBufferW(_pIo->GetActiveOutputBuffer(),
-                                                     pScrollRectangle,
-                                                     &coordDestinationOrigin,
-                                                     pClipRectangle,
-                                                     pFill->Char.UnicodeChar,
-                                                     pFill->Attributes));
-}
-
-// Routine Description:
-// - Connects the SetConsoleWindowInfo API call directly into our Driver Message servicing call inside Conhost.exe
-// Arguments:
-// - bAbsolute - Should the window be moved to an absolute position? If false, the movement is relative to the current pos.
-// - lpConsoleWindow - Info about how to move the viewport
-// Return Value:
-// - TRUE if successful (see DoSrvSetConsoleWindowInfo). FALSE otherwise.
-BOOL ConhostInternalGetSet::SetConsoleWindowInfo(_In_ BOOL const bAbsolute, _In_ const SMALL_RECT* const lpConsoleWindow)
-{
-    return SUCCEEDED(DoSrvSetConsoleWindowInfo(_pIo->GetActiveOutputBuffer(), !!bAbsolute, lpConsoleWindow));
-}
-
-// Routine Description:
-// - Connects the PrivateSetCursorKeysMode call directly into our Driver Message servicing call inside Conhost.exe
-//   PrivateSetCursorKeysMode is an internal-only "API" call that the vt commands can execute,
-//     but it is not represented as a function call on out public API surface.
-// Arguments:
-// - fApplicationMode - set to true to enable Application Mode Input, false for Normal Mode.
-// Return Value:
-// - TRUE if successful (see DoSrvPrivateSetCursorKeysMode). FALSE otherwise.
-BOOL ConhostInternalGetSet::PrivateSetCursorKeysMode(_In_ bool const fApplicationMode)
-{
-    return NT_SUCCESS(DoSrvPrivateSetCursorKeysMode(fApplicationMode));
-}
-
-// Routine Description:
-// - Connects the PrivateSetKeypadMode call directly into our Driver Message servicing call inside Conhost.exe
-//   PrivateSetKeypadMode is an internal-only "API" call that the vt commands can execute,
-//     but it is not represented as a function call on out public API surface.
-// Arguments:
-// - fApplicationMode - set to true to enable Application Mode Input, false for Numeric Mode.
-// Return Value:
-// - TRUE if successful (see DoSrvPrivateSetKeypadMode). FALSE otherwise.
-BOOL ConhostInternalGetSet::PrivateSetKeypadMode(_In_ bool const fApplicationMode)
-{
-    return NT_SUCCESS(DoSrvPrivateSetKeypadMode(fApplicationMode));
-}
-
-// Routine Description:
-// - Connects the PrivateAllowCursorBlinking call directly into our Driver Message servicing call inside Conhost.exe
-//   PrivateAllowCursorBlinking is an internal-only "API" call that the vt commands can execute,
-//     but it is not represented as a function call on out public API surface.
-// Arguments:
-// - fEnable - set to true to enable blinking, false to disable
-// Return Value:
-// - TRUE if successful (see DoSrvPrivateAllowCursorBlinking). FALSE otherwise.
-BOOL ConhostInternalGetSet::PrivateAllowCursorBlinking(_In_ bool const fEnable)
-{
-    return NT_SUCCESS(DoSrvPrivateAllowCursorBlinking(_pIo->GetActiveOutputBuffer(), fEnable));
-}
-
-// Routine Description:
-// - Connects the PrivateSetScrollingRegion call directly into our Driver Message servicing call inside Conhost.exe
-//   PrivateSetScrollingRegion is an internal-only "API" call that the vt commands can execute,
-//     but it is not represented as a function call on out public API surface.
-// Arguments:
-// - psrScrollMargins - The bounds of the region to be the scrolling region of the viewport.
-// Return Value:
-// - TRUE if successful (see DoSrvPrivateSetScrollingRegion). FALSE otherwise.
-BOOL ConhostInternalGetSet::PrivateSetScrollingRegion(_In_ const SMALL_RECT* const psrScrollMargins)
-{
-    return NT_SUCCESS(DoSrvPrivateSetScrollingRegion(_pIo->GetActiveOutputBuffer(), psrScrollMargins));
-}
-
-// Routine Description:
-// - Connects the PrivateReverseLineFeed call directly into our Driver Message servicing call inside Conhost.exe
-//   PrivateReverseLineFeed is an internal-only "API" call that the vt commands can execute,
-//     but it is not represented as a function call on out public API surface.
-// Return Value:
-// - TRUE if successful (see DoSrvPrivateReverseLineFeed). FALSE otherwise.
-BOOL ConhostInternalGetSet::PrivateReverseLineFeed()
-{
-    return NT_SUCCESS(DoSrvPrivateReverseLineFeed(_pIo->GetActiveOutputBuffer()));
-}
-
-// Routine Description:
-// - Connects the SetConsoleTitleW API call directly into our Driver Message servicing call inside Conhost.exe
-// Arguments:
-// - pwchWindowTitle - The null-terminated string to set as the window title
-// - sCchTitleLength - the number of characters in the title
-// Return Value:
-// - TRUE if successful (see DoSrvSetConsoleTitle). FALSE otherwise.
-BOOL ConhostInternalGetSet::SetConsoleTitleW(_In_reads_(sCchTitleLength) const wchar_t* const pwchWindowTitle, _In_ unsigned short sCchTitleLength)
-{
-    return SUCCEEDED(DoSrvSetConsoleTitleW(pwchWindowTitle, sCchTitleLength));
-}
-
-// Routine Description:
-// - Connects the PrivateUseAlternateScreenBuffer call directly into our Driver Message servicing call inside Conhost.exe
-//   PrivateUseAlternateScreenBuffer is an internal-only "API" call that the vt commands can execute,
-//     but it is not represented as a function call on out public API surface.
-// Return Value:
-// - TRUE if successful (see DoSrvPrivateUseAlternateScreenBuffer). FALSE otherwise.
-BOOL ConhostInternalGetSet::PrivateUseAlternateScreenBuffer()
-{
-    return NT_SUCCESS(DoSrvPrivateUseAlternateScreenBuffer(_pIo->GetActiveOutputBuffer()));
-}
-
-// Routine Description:
-// - Connects the PrivateUseMainScreenBuffer call directly into our Driver Message servicing call inside Conhost.exe
-//   PrivateUseMainScreenBuffer is an internal-only "API" call that the vt commands can execute,
-//     but it is not represented as a function call on out public API surface.
-// Return Value:
-// - TRUE if successful (see DoSrvPrivateUseMainScreenBuffer). FALSE otherwise.
-BOOL ConhostInternalGetSet::PrivateUseMainScreenBuffer()
-{
-    return NT_SUCCESS(DoSrvPrivateUseMainScreenBuffer(_pIo->GetActiveOutputBuffer()));
-}
-
-// - Connects the PrivateHorizontalTabSet call directly into our Driver Message servicing call inside Conhost.exe
-//   PrivateHorizontalTabSet is an internal-only "API" call that the vt commands can execute,
-//     but it is not represented as a function call on out public API surface.
-// Arguments:
-// <none>
-// Return Value:
-// - TRUE if successful (see PrivateHorizontalTabSet). FALSE otherwise.
-BOOL ConhostInternalGetSet::PrivateHorizontalTabSet()
-{
-    return NT_SUCCESS(DoSrvPrivateHorizontalTabSet());
-}
-
-// Routine Description:
-// - Connects the PrivateForwardTab call directly into our Driver Message servicing call inside Conhost.exe
-//   PrivateForwardTab is an internal-only "API" call that the vt commands can execute,
-//     but it is not represented as a function call on out public API surface.
-// Arguments:
-// - sNumTabs - the number of tabs to execute
-// Return Value:
-// - TRUE if successful (see PrivateForwardTab). FALSE otherwise.
-BOOL ConhostInternalGetSet::PrivateForwardTab(_In_ SHORT const sNumTabs)
-{
-    return NT_SUCCESS(DoSrvPrivateForwardTab(sNumTabs));
-}
-
-// Routine Description:
-// - Connects the PrivateBackwardsTab call directly into our Driver Message servicing call inside Conhost.exe
-//   PrivateBackwardsTab is an internal-only "API" call that the vt commands can execute,
-//     but it is not represented as a function call on out public API surface.
-// Arguments:
-// - sNumTabs - the number of tabs to execute
-// Return Value:
-// - TRUE if successful (see PrivateBackwardsTab). FALSE otherwise.
-BOOL ConhostInternalGetSet::PrivateBackwardsTab(_In_ SHORT const sNumTabs)
-{
-    return NT_SUCCESS(DoSrvPrivateBackwardsTab(sNumTabs));
-}
-
-// Routine Description:
-// - Connects the PrivateTabClear call directly into our Driver Message servicing call inside Conhost.exe
-//   PrivateTabClear is an internal-only "API" call that the vt commands can execute,
-//     but it is not represented as a function call on out public API surface.
-// Arguments:
-// - fClearAll - set to true to enable blinking, false to disable
-// Return Value:
-// - TRUE if successful (see PrivateTabClear). FALSE otherwise.
-BOOL ConhostInternalGetSet::PrivateTabClear(_In_ bool const fClearAll)
-{
-    return NT_SUCCESS(DoSrvPrivateTabClear(fClearAll));
-}
-
-// Routine Description:
-// - Connects the PrivateEnableVT200MouseMode call directly into our Driver Message servicing call inside Conhost.exe
-//   PrivateEnableVT200MouseMode is an internal-only "API" call that the vt commands can execute,
-//     but it is not represented as a function call on out public API surface.
-// Arguments:
-// - fEnabled - set to true to enable vt200 mouse mode, false to disable
-// Return Value:
-// - TRUE if successful (see DoSrvPrivateEnableVT200MouseMode). FALSE otherwise.
-BOOL ConhostInternalGetSet::PrivateEnableVT200MouseMode(_In_ bool const fEnabled)
-{
-    return NT_SUCCESS(DoSrvPrivateEnableVT200MouseMode(fEnabled));
-}
-
-// Routine Description:
-// - Connects the PrivateEnableUTF8ExtendedMouseMode call directly into our Driver Message servicing call inside Conhost.exe
-//   PrivateEnableUTF8ExtendedMouseMode is an internal-only "API" call that the vt commands can execute,
-//     but it is not represented as a function call on out public API surface.
-// Arguments:
-// - fEnabled - set to true to enable utf8 extended mouse mode, false to disable
-// Return Value:
-// - TRUE if successful (see DoSrvPrivateEnableUTF8ExtendedMouseMode). FALSE otherwise.
-BOOL ConhostInternalGetSet::PrivateEnableUTF8ExtendedMouseMode(_In_ bool const fEnabled)
-{
-    return NT_SUCCESS(DoSrvPrivateEnableUTF8ExtendedMouseMode(fEnabled));
-}
-
-// Routine Description:
-// - Connects the PrivateEnableSGRExtendedMouseMode call directly into our Driver Message servicing call inside Conhost.exe
-//   PrivateEnableSGRExtendedMouseMode is an internal-only "API" call that the vt commands can execute,
-//     but it is not represented as a function call on out public API surface.
-// Arguments:
-// - fEnabled - set to true to enable SGR extended mouse mode, false to disable
-// Return Value:
-// - TRUE if successful (see DoSrvPrivateEnableSGRExtendedMouseMode). FALSE otherwise.
-BOOL ConhostInternalGetSet::PrivateEnableSGRExtendedMouseMode(_In_ bool const fEnabled)
-{
-    return NT_SUCCESS(DoSrvPrivateEnableSGRExtendedMouseMode(fEnabled));
-}
-
-// Routine Description:
-// - Connects the PrivateEnableButtonEventMouseMode call directly into our Driver Message servicing call inside Conhost.exe
-//   PrivateEnableButtonEventMouseMode is an internal-only "API" call that the vt commands can execute,
-//     but it is not represented as a function call on out public API surface.
-// Arguments:
-// - fEnabled - set to true to enable button-event mouse mode, false to disable
-// Return Value:
-// - TRUE if successful (see DoSrvPrivateEnableButtonEventMouseMode). FALSE otherwise.
-BOOL ConhostInternalGetSet::PrivateEnableButtonEventMouseMode(_In_ bool const fEnabled)
-{
-    return NT_SUCCESS(DoSrvPrivateEnableButtonEventMouseMode(fEnabled));
-}
-
-// Routine Description:
-// - Connects the PrivateEnableAnyEventMouseMode call directly into our Driver Message servicing call inside Conhost.exe
-//   PrivateEnableAnyEventMouseMode is an internal-only "API" call that the vt commands can execute,
-//     but it is not represented as a function call on out public API surface.
-// Arguments:
-// - fEnabled - set to true to enable any-event mouse mode, false to disable
-// Return Value:
-// - TRUE if successful (see DoSrvPrivateEnableAnyEventMouseMode). FALSE otherwise.
-BOOL ConhostInternalGetSet::PrivateEnableAnyEventMouseMode(_In_ bool const fEnabled)
-{
-    return NT_SUCCESS(DoSrvPrivateEnableAnyEventMouseMode(fEnabled));
-}
-
-// Routine Description:
-// - Connects the PrivateEnableAlternateScroll call directly into our Driver Message servicing call inside Conhost.exe
-//   PrivateEnableAlternateScroll is an internal-only "API" call that the vt commands can execute,
-//     but it is not represented as a function call on out public API surface.
-// Arguments:
-// - fEnabled - set to true to enable alternate scroll mode, false to disable
-// Return Value:
-// - TRUE if successful (see DoSrvPrivateEnableAnyEventMouseMode). FALSE otherwise.
-BOOL ConhostInternalGetSet::PrivateEnableAlternateScroll(_In_ bool const fEnabled)
-{
-    return NT_SUCCESS(DoSrvPrivateEnableAlternateScroll(fEnabled));
-}
-
-// Routine Description:
-// - Connects the PrivateEraseAll call directly into our Driver Message servicing call inside Conhost.exe
-//   PrivateEraseAll is an internal-only "API" call that the vt commands can execute,
-//     but it is not represented as a function call on our public API surface.
-// Arguments:
-// <none>
-// Return Value:
-// - TRUE if successful (see DoSrvPrivateEraseAll). FALSE otherwise.
-BOOL ConhostInternalGetSet::PrivateEraseAll()
-{
-    return NT_SUCCESS(DoSrvPrivateEraseAll(_pIo->GetActiveOutputBuffer()));
-}
-
-// Routine Description:
-// - Retrieves the default color attributes information for the active screen buffer.
-// - This function is used to optimize SGR calls in lieu of calling GetConsoleScreenBufferInfoEx.
-// Arguments:
-// - pwAttributes - Pointer to space to receive color attributes data
-// Return Value:
-// - TRUE if successful. FALSE otherwise.
-BOOL ConhostInternalGetSet::PrivateGetConsoleScreenBufferAttributes(_Out_ WORD* const pwAttributes)
-{
-    return NT_SUCCESS(DoSrvPrivateGetConsoleScreenBufferAttributes(_pIo->GetActiveOutputBuffer(), pwAttributes));
-}
-
-// Routine Description:
-// - Connects the PrivatePrependConsoleInput API call directly into our Driver Message servicing call inside Conhost.exe
-// Arguments:
-// - events - the input events to be copied into the head of the input
-// buffer for the underlying attached process
-// - eventsWritten - on output, the number of events written
-// Return Value:
-// - TRUE if successful (see DoSrvPrivatePrependConsoleInput). FALSE otherwise.
-BOOL ConhostInternalGetSet::PrivatePrependConsoleInput(_Inout_ std::deque<std::unique_ptr<IInputEvent>>& events,
-                                                       _Out_ size_t& eventsWritten)
-{
-    return SUCCEEDED(DoSrvPrivatePrependConsoleInput(_pIo->GetActiveInputBuffer(),
-                                                     events,
-                                                     eventsWritten));
-}
-
-// Routine Description:
-// - Connects the PrivatePrependConsoleInput API call directly into our Driver Message servicing call inside Conhost.exe
-// Arguments:
-// - <none>
-// Return Value:
-// - TRUE if successful (see DoSrvPrivateRefreshWindow). FALSE otherwise.
-BOOL ConhostInternalGetSet::PrivateRefreshWindow()
-{
-    return SUCCEEDED(DoSrvPrivateRefreshWindow(_pIo->GetActiveOutputBuffer()));
-}
-
-// Routine Description:
-// - Connects the PrivateWriteConsoleControlInput API call directly into our Driver Message servicing call inside Conhost.exe
-// Arguments:
-// - key - a KeyEvent representing a special type of keypress, typically Ctrl-C
-// Return Value:
-// - TRUE if successful (see DoSrvPrivateWriteConsoleControlInput). FALSE otherwise.
-BOOL ConhostInternalGetSet::PrivateWriteConsoleControlInput(_In_ KeyEvent key)
-{
-    return SUCCEEDED(DoSrvPrivateWriteConsoleControlInput(_pIo->GetActiveInputBuffer(),
-                                                          key));
-}
-
-// Routine Description:
-<<<<<<< HEAD
-// - Connects the PrivateWriteConsoleControlInput API call directly into our Driver Message servicing call inside Conhost.exe
-// Arguments:
-// - key - a KeyEvent representing a special type of keypress, typically Ctrl-C
-// Return Value:
-// - TRUE if successful (see DoSrvPrivateWriteConsoleControlInput). FALSE otherwise.
-BOOL ConhostInternalGetSet::GetConsoleOutputCP(_Out_ unsigned int* const puiOutputCP)
-{
-    return SUCCEEDED(DoSrvGetConsoleOutputCodePage(puiOutputCP));
-=======
-// - Connects the PrivateSuppressResizeRepaint API call directly into our Driver
-//      Message servicing call inside Conhost.exe
-// Arguments:
-// - <none>
-// Return Value:
-// - TRUE if successful (see DoSrvPrivateSuppressResizeRepaint). FALSE otherwise.
-BOOL ConhostInternalGetSet::PrivateSuppressResizeRepaint()
-{
-    return SUCCEEDED(DoSrvPrivateSuppressResizeRepaint());
->>>>>>> 122f4be7
-}
+/********************************************************
+*                                                       *
+*   Copyright (C) Microsoft. All rights reserved.       *
+*                                                       *
+********************************************************/
+
+#include "precomp.h"
+
+#include "outputStream.hpp"
+
+#include "_stream.h"
+#include "getset.h"
+#include "directio.h"
+
+#pragma hdrstop
+using namespace Microsoft::Console;
+
+WriteBuffer::WriteBuffer(_In_ Microsoft::Console::IIoProvider* const pIo) :
+    _pIo(THROW_IF_NULL_ALLOC(pIo))
+{
+}
+
+// Routine Description:
+// - Handles the print action from the state machine
+// Arguments:
+// - wch - The character to be printed.
+// Return Value:
+// - <none>
+void WriteBuffer::Print(_In_ wchar_t const wch)
+{
+    _DefaultCase(wch);
+}
+
+// Routine Description:
+// - Handles the print action from the state machine
+// Arguments:
+// - wch - The character to be printed.
+// Return Value:
+// - <none>
+void WriteBuffer::PrintString(_In_reads_(cch) wchar_t* const rgwch, _In_ size_t const cch)
+{
+    _DefaultStringCase(rgwch, cch);
+}
+
+// Routine Description:
+// - Handles the execute action from the state machine
+// Arguments:
+// - wch - The C0 control character to be executed.
+// Return Value:
+// - <none>
+void WriteBuffer::Execute(_In_ wchar_t const wch)
+{
+    _DefaultCase(wch);
+}
+
+// Routine Description:
+// - Default text editing/printing handler for all characters that were not routed elsewhere by other state machine intercepts.
+// Arguments:
+// - wch - The character to be processed by our default text editing/printing mechanisms.
+// Return Value:
+// - <none>
+void WriteBuffer::_DefaultCase(_In_ wchar_t const wch)
+{
+    _DefaultStringCase(const_cast<wchar_t*>(&wch), 1); // WriteCharsLegacy wants mutable chars, so we'll givve it mutable chars.
+}
+
+// Routine Description:
+// - Default text editing/printing handler for all characters that were not routed elsewhere by other state machine intercepts.
+// Arguments:
+// - wch - The character to be processed by our default text editing/printing mechanisms.
+// Return Value:
+// - <none>
+void WriteBuffer::_DefaultStringCase(_In_reads_(cch) wchar_t* const rgwch, _In_ size_t const cch)
+{
+    PWCHAR buffer = &(rgwch[0]);
+
+    DWORD dwNumBytes = (DWORD)(cch * sizeof(wchar_t));
+
+    _pIo->GetActiveOutputBuffer()->TextInfo->GetCursor()->SetIsOn(TRUE);
+
+    _ntstatus = WriteCharsLegacy(_pIo->GetActiveOutputBuffer(),
+                                 buffer,
+                                 buffer,
+                                 buffer,
+                                 &dwNumBytes,
+                                 nullptr,
+                                 _pIo->GetActiveOutputBuffer()->TextInfo->GetCursor()->GetPosition().X,
+                                 WC_NONDESTRUCTIVE_TAB | WC_DELAY_EOL_WRAP,
+                                 nullptr);
+}
+
+ConhostInternalGetSet::ConhostInternalGetSet(_In_ IIoProvider* const pIo) :
+    _pIo(THROW_IF_NULL_ALLOC(pIo))
+{
+}
+
+
+// Routine Description:
+// - Connects the GetConsoleScreenBufferInfoEx API call directly into our Driver Message servicing call inside Conhost.exe
+// Arguments:
+// - pConsoleScreenBufferInfoEx - Pointer to structure to hold screen buffer information like the public API call.
+// Return Value:
+// - TRUE if successful (see DoSrvGetConsoleScreenBufferInfo). FALSE otherwise.
+BOOL ConhostInternalGetSet::GetConsoleScreenBufferInfoEx(_Out_ CONSOLE_SCREEN_BUFFER_INFOEX* const pConsoleScreenBufferInfoEx) const
+{
+    return SUCCEEDED(DoSrvGetConsoleScreenBufferInfo(_pIo->GetActiveOutputBuffer(), pConsoleScreenBufferInfoEx));
+}
+
+// Routine Description:
+// - Connects the SetConsoleScreenBufferInfoEx API call directly into our Driver Message servicing call inside Conhost.exe
+// Arguments:
+// - pConsoleScreenBufferInfoEx - Pointer to structure containing screen buffer information like the public API call.
+// Return Value:
+// - TRUE if successful (see DoSrvSetConsoleScreenBufferInfo). FALSE otherwise.
+BOOL ConhostInternalGetSet::SetConsoleScreenBufferInfoEx(_In_ const CONSOLE_SCREEN_BUFFER_INFOEX* const pConsoleScreenBufferInfoEx) const
+{
+    return SUCCEEDED(DoSrvSetScreenBufferInfo(_pIo->GetActiveOutputBuffer(), pConsoleScreenBufferInfoEx));
+}
+
+// Routine Description:
+// - Connects the SetConsoleCursorPosition API call directly into our Driver Message servicing call inside Conhost.exe
+// Arguments:
+// - coordCursorPosition - new cursor position to set like the public API call.
+// Return Value:
+// - TRUE if successful (see DoSrvSetConsoleCursorPosition). FALSE otherwise.
+BOOL ConhostInternalGetSet::SetConsoleCursorPosition(_In_ COORD const coordCursorPosition)
+{
+    return SUCCEEDED(DoSrvSetConsoleCursorPosition(_pIo->GetActiveOutputBuffer(), &coordCursorPosition));
+}
+
+// Routine Description:
+// - Connects the GetConsoleCursorInfo API call directly into our Driver Message servicing call inside Conhost.exe
+// Arguments:
+// - pConsoleCursorInfo - Pointer to structure to receive console cursor rendering info
+// Return Value:
+// - TRUE if successful (see DoSrvGetConsoleCursorInfo). FALSE otherwise.
+BOOL ConhostInternalGetSet::GetConsoleCursorInfo(_In_ CONSOLE_CURSOR_INFO* const pConsoleCursorInfo) const
+{
+    BOOLEAN bVisible;
+    DWORD dwSize;
+
+    if (SUCCEEDED(DoSrvGetConsoleCursorInfo(_pIo->GetActiveOutputBuffer(), &dwSize, &bVisible)))
+    {
+        pConsoleCursorInfo->bVisible = bVisible;
+        pConsoleCursorInfo->dwSize = dwSize;
+        return TRUE;
+    }
+    else
+    {
+        return FALSE;
+    }
+}
+
+// Routine Description:
+// - Connects the SetConsoleCursorInfo API call directly into our Driver Message servicing call inside Conhost.exe
+// Arguments:
+// - pConsoleCursorInfo - Updated size/visibility information to modify the cursor rendering behavior.
+// Return Value:
+// - TRUE if successful (see DoSrvSetConsoleCursorInfo). FALSE otherwise.
+BOOL ConhostInternalGetSet::SetConsoleCursorInfo(_In_ const CONSOLE_CURSOR_INFO* const pConsoleCursorInfo)
+{
+    return SUCCEEDED(DoSrvSetConsoleCursorInfo(_pIo->GetActiveOutputBuffer(), pConsoleCursorInfo->dwSize, !!pConsoleCursorInfo->bVisible));
+}
+
+// Routine Description:
+// - Connects the FillConsoleOutputCharacter API call directly into our Driver Message servicing call inside Conhost.exe
+// Arguments:
+// - wch - Character to use for filling the buffer
+// - nLength - The length of the fill run in characters (depending on mode, will wrap at the window edge so multiple lines are the sum of the total length)
+// - dwWriteCoord - The first fill character's coordinate position in the buffer (writes continue rightward and possibly down from there)
+// - pNumberOfCharsWritten - Pointer to memory location to hold the total number of characters written into the buffer
+// Return Value:
+// - TRUE if successful (see DoSrvFillConsoleOutput). FALSE otherwise.
+BOOL ConhostInternalGetSet::FillConsoleOutputCharacterW(_In_ WCHAR const wch, _In_ DWORD const nLength, _In_ COORD const dwWriteCoord, _Out_ DWORD* const pNumberOfCharsWritten)
+{
+    return _FillConsoleOutput(wch, CONSOLE_REAL_UNICODE, nLength, dwWriteCoord, pNumberOfCharsWritten);
+}
+
+// Routine Description:
+// - Connects the FillConsoleOutputAttribute API call directly into our Driver Message servicing call inside Conhost.exe
+// Arguments:
+// - wAttribute - Text attribute (colors/font style) for filling the buffer
+// - nLength - The length of the fill run in characters (depending on mode, will wrap at the window edge so multiple lines are the sum of the total length)
+// - dwWriteCoord - The first fill character's coordinate position in the buffer (writes continue rightward and possibly down from there)
+// - pNumberOfCharsWritten - Pointer to memory location to hold the total number of text attributes written into the buffer
+// Return Value:
+// - TRUE if successful (see DoSrvFillConsoleOutput). FALSE otherwise.
+BOOL ConhostInternalGetSet::FillConsoleOutputAttribute(_In_ WORD const wAttribute, _In_ DWORD const nLength, _In_ COORD const dwWriteCoord, _Out_ DWORD* const pNumberOfAttrsWritten)
+{
+    return _FillConsoleOutput(wAttribute, CONSOLE_ATTRIBUTE, nLength, dwWriteCoord, pNumberOfAttrsWritten);
+}
+
+// Routine Description:
+// - Helper to consolidate FillConsole calls into the same internal message/API call pattern.
+// Arguments:
+// - usElement - Variable element type to fill the console with (characters, attributes)
+// - ulElementType - Flag to specify which type of fill to perform with usElement variable.
+// - nLength - The length of the fill run in characters (depending on mode, will wrap at the window edge so multiple lines are the sum of the total length)
+// - dwWriteCoord - The first fill character's coordinate position in the buffer (writes continue rightward and possibly down from there)
+// - pNumberOfCharsWritten - Pointer to memory location to hold the total number of elements written into the buffer
+// Return Value:
+// - TRUE if successful (see DoSrvFillConsoleOutput). FALSE otherwise.
+BOOL ConhostInternalGetSet::_FillConsoleOutput(_In_ USHORT const usElement, _In_ ULONG const ulElementType, _In_ DWORD const nLength, _In_ COORD const dwWriteCoord, _Out_ DWORD* const pNumberWritten)
+{
+    CONSOLE_FILLCONSOLEOUTPUT_MSG msg;
+    msg.Element = usElement;
+    msg.ElementType = ulElementType;
+    msg.WriteCoord = dwWriteCoord;
+    msg.Length = nLength;
+
+    BOOL fSuccess = NT_SUCCESS(DoSrvFillConsoleOutput(_pIo->GetActiveOutputBuffer(), &msg));
+
+    if (fSuccess)
+    {
+        *pNumberWritten = msg.Length; // the length value is replaced when exiting with the number written.
+    }
+
+    return fSuccess;
+}
+
+// Routine Description:
+// - Connects the SetConsoleTextAttribute API call directly into our Driver Message servicing call inside Conhost.exe
+//     Sets BOTH the FG and the BG component of the attributes.
+// Arguments:
+// - wAttr - new color/graphical attributes to apply as default within the console text buffer
+// Return Value:
+// - TRUE if successful (see DoSrvSetConsoleTextAttribute). FALSE otherwise.
+BOOL ConhostInternalGetSet::SetConsoleTextAttribute(_In_ WORD const wAttr)
+{
+    return SUCCEEDED(DoSrvSetConsoleTextAttribute(_pIo->GetActiveOutputBuffer(), wAttr));
+}
+
+// Routine Description:
+// - Connects the PrivateSetLegacyAttributes API call directly into our Driver Message servicing call inside Conhost.exe
+//     Sets only the components of the attributes requested with the fForeground, fBackground, and fMeta flags.
+// Arguments:
+// - wAttr - new color/graphical attributes to apply as default within the console text buffer
+// - fForeground - The new attributes contain an update to the foreground attributes
+// - fBackground - The new attributes contain an update to the background attributes
+// - fMeta - The new attributes contain an update to the meta attributes
+// Return Value:
+// - TRUE if successful (see DoSrvVtSetLegacyAttributes). FALSE otherwise.
+BOOL ConhostInternalGetSet::PrivateSetLegacyAttributes(_In_ WORD const wAttr, _In_ const bool fForeground, _In_ const bool fBackground, _In_ const bool fMeta)
+{
+    return SUCCEEDED(DoSrvPrivateSetLegacyAttributes(_pIo->GetActiveOutputBuffer(), wAttr, fForeground, fBackground, fMeta));
+}
+
+// Routine Description:
+// - Sets the current attributes of the screen buffer to use the color table entry specified by
+//     the iXtermTableEntry. Sets either the FG or the BG component of the attributes.
+// Arguments:
+// - iXtermTableEntry - The entry of the xterm table to use.
+// - fIsForeground - Whether or not the color applies to the foreground.
+// Return Value:
+// - TRUE if successful (see DoSrvPrivateSetConsoleXtermTextAttribute). FALSE otherwise.
+BOOL ConhostInternalGetSet::SetConsoleXtermTextAttribute(_In_ int const iXtermTableEntry, _In_ const bool fIsForeground)
+{
+    return NT_SUCCESS(DoSrvPrivateSetConsoleXtermTextAttribute(_pIo->GetActiveOutputBuffer(), iXtermTableEntry, fIsForeground));
+}
+
+// Routine Description:
+// - Sets the current attributes of the screen buffer to use the given rgb color.
+//     Sets either the FG or the BG component of the attributes.
+// Arguments:
+// - rgbColor - The rgb color to use.
+// - fIsForeground - Whether or not the color applies to the foreground.
+// Return Value:
+// - TRUE if successful (see DoSrvPrivateSetConsoleRGBTextAttribute). FALSE otherwise.
+BOOL ConhostInternalGetSet::SetConsoleRGBTextAttribute(_In_ COLORREF const rgbColor, _In_ const bool fIsForeground)
+{
+    return NT_SUCCESS(DoSrvPrivateSetConsoleRGBTextAttribute(_pIo->GetActiveOutputBuffer(), rgbColor, fIsForeground));
+}
+
+// Routine Description:
+// - Connects the WriteConsoleInput API call directly into our Driver Message servicing call inside Conhost.exe
+// Arguments:
+// - events - the input events to be copied into the head of the input
+// buffer for the underlying attached process
+// - eventsWritten - on output, the number of events written
+// Return Value:
+// - TRUE if successful (see DoSrvWriteConsoleInput). FALSE otherwise.
+BOOL ConhostInternalGetSet::WriteConsoleInputW(_Inout_ std::deque<std::unique_ptr<IInputEvent>>& events,
+                                               _Out_ size_t& eventsWritten)
+{
+    eventsWritten = 0;
+    return SUCCEEDED(DoSrvWriteConsoleInput(_pIo->GetActiveInputBuffer(),
+                                            events,
+                                            eventsWritten,
+                                            true, // unicode
+                                            true)); // append
+}
+
+// Routine Description:
+// - Connects the ScrollConsoleScreenBuffer API call directly into our Driver Message servicing call inside Conhost.exe
+// Arguments:
+// - pScrollRectangle - The region to "cut" from the existing buffer text
+// - pClipRectangle - The bounding rectangle within which all modifications should happen. Any modification outside this RECT should be clipped.
+// - coordDestinationOrigin - The top left corner of the "paste" from pScrollREctangle
+// - pFill - The text/attribute pair to fill all remaining space behind after the "cut" operation (bounded by clip, of course.)
+// Return Value:
+// - TRUE if successful (see DoSrvScrollConsoleScreenBuffer). FALSE otherwise.
+BOOL ConhostInternalGetSet::ScrollConsoleScreenBufferW(_In_ const SMALL_RECT* pScrollRectangle,
+                                                       _In_opt_ const SMALL_RECT* pClipRectangle,
+                                                       _In_ COORD coordDestinationOrigin,
+                                                       _In_ const CHAR_INFO* pFill)
+{
+    return SUCCEEDED(DoSrvScrollConsoleScreenBufferW(_pIo->GetActiveOutputBuffer(),
+                                                     pScrollRectangle,
+                                                     &coordDestinationOrigin,
+                                                     pClipRectangle,
+                                                     pFill->Char.UnicodeChar,
+                                                     pFill->Attributes));
+}
+
+// Routine Description:
+// - Connects the SetConsoleWindowInfo API call directly into our Driver Message servicing call inside Conhost.exe
+// Arguments:
+// - bAbsolute - Should the window be moved to an absolute position? If false, the movement is relative to the current pos.
+// - lpConsoleWindow - Info about how to move the viewport
+// Return Value:
+// - TRUE if successful (see DoSrvSetConsoleWindowInfo). FALSE otherwise.
+BOOL ConhostInternalGetSet::SetConsoleWindowInfo(_In_ BOOL const bAbsolute, _In_ const SMALL_RECT* const lpConsoleWindow)
+{
+    return SUCCEEDED(DoSrvSetConsoleWindowInfo(_pIo->GetActiveOutputBuffer(), !!bAbsolute, lpConsoleWindow));
+}
+
+// Routine Description:
+// - Connects the PrivateSetCursorKeysMode call directly into our Driver Message servicing call inside Conhost.exe
+//   PrivateSetCursorKeysMode is an internal-only "API" call that the vt commands can execute,
+//     but it is not represented as a function call on out public API surface.
+// Arguments:
+// - fApplicationMode - set to true to enable Application Mode Input, false for Normal Mode.
+// Return Value:
+// - TRUE if successful (see DoSrvPrivateSetCursorKeysMode). FALSE otherwise.
+BOOL ConhostInternalGetSet::PrivateSetCursorKeysMode(_In_ bool const fApplicationMode)
+{
+    return NT_SUCCESS(DoSrvPrivateSetCursorKeysMode(fApplicationMode));
+}
+
+// Routine Description:
+// - Connects the PrivateSetKeypadMode call directly into our Driver Message servicing call inside Conhost.exe
+//   PrivateSetKeypadMode is an internal-only "API" call that the vt commands can execute,
+//     but it is not represented as a function call on out public API surface.
+// Arguments:
+// - fApplicationMode - set to true to enable Application Mode Input, false for Numeric Mode.
+// Return Value:
+// - TRUE if successful (see DoSrvPrivateSetKeypadMode). FALSE otherwise.
+BOOL ConhostInternalGetSet::PrivateSetKeypadMode(_In_ bool const fApplicationMode)
+{
+    return NT_SUCCESS(DoSrvPrivateSetKeypadMode(fApplicationMode));
+}
+
+// Routine Description:
+// - Connects the PrivateAllowCursorBlinking call directly into our Driver Message servicing call inside Conhost.exe
+//   PrivateAllowCursorBlinking is an internal-only "API" call that the vt commands can execute,
+//     but it is not represented as a function call on out public API surface.
+// Arguments:
+// - fEnable - set to true to enable blinking, false to disable
+// Return Value:
+// - TRUE if successful (see DoSrvPrivateAllowCursorBlinking). FALSE otherwise.
+BOOL ConhostInternalGetSet::PrivateAllowCursorBlinking(_In_ bool const fEnable)
+{
+    return NT_SUCCESS(DoSrvPrivateAllowCursorBlinking(_pIo->GetActiveOutputBuffer(), fEnable));
+}
+
+// Routine Description:
+// - Connects the PrivateSetScrollingRegion call directly into our Driver Message servicing call inside Conhost.exe
+//   PrivateSetScrollingRegion is an internal-only "API" call that the vt commands can execute,
+//     but it is not represented as a function call on out public API surface.
+// Arguments:
+// - psrScrollMargins - The bounds of the region to be the scrolling region of the viewport.
+// Return Value:
+// - TRUE if successful (see DoSrvPrivateSetScrollingRegion). FALSE otherwise.
+BOOL ConhostInternalGetSet::PrivateSetScrollingRegion(_In_ const SMALL_RECT* const psrScrollMargins)
+{
+    return NT_SUCCESS(DoSrvPrivateSetScrollingRegion(_pIo->GetActiveOutputBuffer(), psrScrollMargins));
+}
+
+// Routine Description:
+// - Connects the PrivateReverseLineFeed call directly into our Driver Message servicing call inside Conhost.exe
+//   PrivateReverseLineFeed is an internal-only "API" call that the vt commands can execute,
+//     but it is not represented as a function call on out public API surface.
+// Return Value:
+// - TRUE if successful (see DoSrvPrivateReverseLineFeed). FALSE otherwise.
+BOOL ConhostInternalGetSet::PrivateReverseLineFeed()
+{
+    return NT_SUCCESS(DoSrvPrivateReverseLineFeed(_pIo->GetActiveOutputBuffer()));
+}
+
+// Routine Description:
+// - Connects the SetConsoleTitleW API call directly into our Driver Message servicing call inside Conhost.exe
+// Arguments:
+// - pwchWindowTitle - The null-terminated string to set as the window title
+// - sCchTitleLength - the number of characters in the title
+// Return Value:
+// - TRUE if successful (see DoSrvSetConsoleTitle). FALSE otherwise.
+BOOL ConhostInternalGetSet::SetConsoleTitleW(_In_reads_(sCchTitleLength) const wchar_t* const pwchWindowTitle, _In_ unsigned short sCchTitleLength)
+{
+    return SUCCEEDED(DoSrvSetConsoleTitleW(pwchWindowTitle, sCchTitleLength));
+}
+
+// Routine Description:
+// - Connects the PrivateUseAlternateScreenBuffer call directly into our Driver Message servicing call inside Conhost.exe
+//   PrivateUseAlternateScreenBuffer is an internal-only "API" call that the vt commands can execute,
+//     but it is not represented as a function call on out public API surface.
+// Return Value:
+// - TRUE if successful (see DoSrvPrivateUseAlternateScreenBuffer). FALSE otherwise.
+BOOL ConhostInternalGetSet::PrivateUseAlternateScreenBuffer()
+{
+    return NT_SUCCESS(DoSrvPrivateUseAlternateScreenBuffer(_pIo->GetActiveOutputBuffer()));
+}
+
+// Routine Description:
+// - Connects the PrivateUseMainScreenBuffer call directly into our Driver Message servicing call inside Conhost.exe
+//   PrivateUseMainScreenBuffer is an internal-only "API" call that the vt commands can execute,
+//     but it is not represented as a function call on out public API surface.
+// Return Value:
+// - TRUE if successful (see DoSrvPrivateUseMainScreenBuffer). FALSE otherwise.
+BOOL ConhostInternalGetSet::PrivateUseMainScreenBuffer()
+{
+    return NT_SUCCESS(DoSrvPrivateUseMainScreenBuffer(_pIo->GetActiveOutputBuffer()));
+}
+
+// - Connects the PrivateHorizontalTabSet call directly into our Driver Message servicing call inside Conhost.exe
+//   PrivateHorizontalTabSet is an internal-only "API" call that the vt commands can execute,
+//     but it is not represented as a function call on out public API surface.
+// Arguments:
+// <none>
+// Return Value:
+// - TRUE if successful (see PrivateHorizontalTabSet). FALSE otherwise.
+BOOL ConhostInternalGetSet::PrivateHorizontalTabSet()
+{
+    return NT_SUCCESS(DoSrvPrivateHorizontalTabSet());
+}
+
+// Routine Description:
+// - Connects the PrivateForwardTab call directly into our Driver Message servicing call inside Conhost.exe
+//   PrivateForwardTab is an internal-only "API" call that the vt commands can execute,
+//     but it is not represented as a function call on out public API surface.
+// Arguments:
+// - sNumTabs - the number of tabs to execute
+// Return Value:
+// - TRUE if successful (see PrivateForwardTab). FALSE otherwise.
+BOOL ConhostInternalGetSet::PrivateForwardTab(_In_ SHORT const sNumTabs)
+{
+    return NT_SUCCESS(DoSrvPrivateForwardTab(sNumTabs));
+}
+
+// Routine Description:
+// - Connects the PrivateBackwardsTab call directly into our Driver Message servicing call inside Conhost.exe
+//   PrivateBackwardsTab is an internal-only "API" call that the vt commands can execute,
+//     but it is not represented as a function call on out public API surface.
+// Arguments:
+// - sNumTabs - the number of tabs to execute
+// Return Value:
+// - TRUE if successful (see PrivateBackwardsTab). FALSE otherwise.
+BOOL ConhostInternalGetSet::PrivateBackwardsTab(_In_ SHORT const sNumTabs)
+{
+    return NT_SUCCESS(DoSrvPrivateBackwardsTab(sNumTabs));
+}
+
+// Routine Description:
+// - Connects the PrivateTabClear call directly into our Driver Message servicing call inside Conhost.exe
+//   PrivateTabClear is an internal-only "API" call that the vt commands can execute,
+//     but it is not represented as a function call on out public API surface.
+// Arguments:
+// - fClearAll - set to true to enable blinking, false to disable
+// Return Value:
+// - TRUE if successful (see PrivateTabClear). FALSE otherwise.
+BOOL ConhostInternalGetSet::PrivateTabClear(_In_ bool const fClearAll)
+{
+    return NT_SUCCESS(DoSrvPrivateTabClear(fClearAll));
+}
+
+// Routine Description:
+// - Connects the PrivateEnableVT200MouseMode call directly into our Driver Message servicing call inside Conhost.exe
+//   PrivateEnableVT200MouseMode is an internal-only "API" call that the vt commands can execute,
+//     but it is not represented as a function call on out public API surface.
+// Arguments:
+// - fEnabled - set to true to enable vt200 mouse mode, false to disable
+// Return Value:
+// - TRUE if successful (see DoSrvPrivateEnableVT200MouseMode). FALSE otherwise.
+BOOL ConhostInternalGetSet::PrivateEnableVT200MouseMode(_In_ bool const fEnabled)
+{
+    return NT_SUCCESS(DoSrvPrivateEnableVT200MouseMode(fEnabled));
+}
+
+// Routine Description:
+// - Connects the PrivateEnableUTF8ExtendedMouseMode call directly into our Driver Message servicing call inside Conhost.exe
+//   PrivateEnableUTF8ExtendedMouseMode is an internal-only "API" call that the vt commands can execute,
+//     but it is not represented as a function call on out public API surface.
+// Arguments:
+// - fEnabled - set to true to enable utf8 extended mouse mode, false to disable
+// Return Value:
+// - TRUE if successful (see DoSrvPrivateEnableUTF8ExtendedMouseMode). FALSE otherwise.
+BOOL ConhostInternalGetSet::PrivateEnableUTF8ExtendedMouseMode(_In_ bool const fEnabled)
+{
+    return NT_SUCCESS(DoSrvPrivateEnableUTF8ExtendedMouseMode(fEnabled));
+}
+
+// Routine Description:
+// - Connects the PrivateEnableSGRExtendedMouseMode call directly into our Driver Message servicing call inside Conhost.exe
+//   PrivateEnableSGRExtendedMouseMode is an internal-only "API" call that the vt commands can execute,
+//     but it is not represented as a function call on out public API surface.
+// Arguments:
+// - fEnabled - set to true to enable SGR extended mouse mode, false to disable
+// Return Value:
+// - TRUE if successful (see DoSrvPrivateEnableSGRExtendedMouseMode). FALSE otherwise.
+BOOL ConhostInternalGetSet::PrivateEnableSGRExtendedMouseMode(_In_ bool const fEnabled)
+{
+    return NT_SUCCESS(DoSrvPrivateEnableSGRExtendedMouseMode(fEnabled));
+}
+
+// Routine Description:
+// - Connects the PrivateEnableButtonEventMouseMode call directly into our Driver Message servicing call inside Conhost.exe
+//   PrivateEnableButtonEventMouseMode is an internal-only "API" call that the vt commands can execute,
+//     but it is not represented as a function call on out public API surface.
+// Arguments:
+// - fEnabled - set to true to enable button-event mouse mode, false to disable
+// Return Value:
+// - TRUE if successful (see DoSrvPrivateEnableButtonEventMouseMode). FALSE otherwise.
+BOOL ConhostInternalGetSet::PrivateEnableButtonEventMouseMode(_In_ bool const fEnabled)
+{
+    return NT_SUCCESS(DoSrvPrivateEnableButtonEventMouseMode(fEnabled));
+}
+
+// Routine Description:
+// - Connects the PrivateEnableAnyEventMouseMode call directly into our Driver Message servicing call inside Conhost.exe
+//   PrivateEnableAnyEventMouseMode is an internal-only "API" call that the vt commands can execute,
+//     but it is not represented as a function call on out public API surface.
+// Arguments:
+// - fEnabled - set to true to enable any-event mouse mode, false to disable
+// Return Value:
+// - TRUE if successful (see DoSrvPrivateEnableAnyEventMouseMode). FALSE otherwise.
+BOOL ConhostInternalGetSet::PrivateEnableAnyEventMouseMode(_In_ bool const fEnabled)
+{
+    return NT_SUCCESS(DoSrvPrivateEnableAnyEventMouseMode(fEnabled));
+}
+
+// Routine Description:
+// - Connects the PrivateEnableAlternateScroll call directly into our Driver Message servicing call inside Conhost.exe
+//   PrivateEnableAlternateScroll is an internal-only "API" call that the vt commands can execute,
+//     but it is not represented as a function call on out public API surface.
+// Arguments:
+// - fEnabled - set to true to enable alternate scroll mode, false to disable
+// Return Value:
+// - TRUE if successful (see DoSrvPrivateEnableAnyEventMouseMode). FALSE otherwise.
+BOOL ConhostInternalGetSet::PrivateEnableAlternateScroll(_In_ bool const fEnabled)
+{
+    return NT_SUCCESS(DoSrvPrivateEnableAlternateScroll(fEnabled));
+}
+
+// Routine Description:
+// - Connects the PrivateEraseAll call directly into our Driver Message servicing call inside Conhost.exe
+//   PrivateEraseAll is an internal-only "API" call that the vt commands can execute,
+//     but it is not represented as a function call on our public API surface.
+// Arguments:
+// <none>
+// Return Value:
+// - TRUE if successful (see DoSrvPrivateEraseAll). FALSE otherwise.
+BOOL ConhostInternalGetSet::PrivateEraseAll()
+{
+    return NT_SUCCESS(DoSrvPrivateEraseAll(_pIo->GetActiveOutputBuffer()));
+}
+
+// Routine Description:
+// - Retrieves the default color attributes information for the active screen buffer.
+// - This function is used to optimize SGR calls in lieu of calling GetConsoleScreenBufferInfoEx.
+// Arguments:
+// - pwAttributes - Pointer to space to receive color attributes data
+// Return Value:
+// - TRUE if successful. FALSE otherwise.
+BOOL ConhostInternalGetSet::PrivateGetConsoleScreenBufferAttributes(_Out_ WORD* const pwAttributes)
+{
+    return NT_SUCCESS(DoSrvPrivateGetConsoleScreenBufferAttributes(_pIo->GetActiveOutputBuffer(), pwAttributes));
+}
+
+// Routine Description:
+// - Connects the PrivatePrependConsoleInput API call directly into our Driver Message servicing call inside Conhost.exe
+// Arguments:
+// - events - the input events to be copied into the head of the input
+// buffer for the underlying attached process
+// - eventsWritten - on output, the number of events written
+// Return Value:
+// - TRUE if successful (see DoSrvPrivatePrependConsoleInput). FALSE otherwise.
+BOOL ConhostInternalGetSet::PrivatePrependConsoleInput(_Inout_ std::deque<std::unique_ptr<IInputEvent>>& events,
+                                                       _Out_ size_t& eventsWritten)
+{
+    return SUCCEEDED(DoSrvPrivatePrependConsoleInput(_pIo->GetActiveInputBuffer(),
+                                                     events,
+                                                     eventsWritten));
+}
+
+// Routine Description:
+// - Connects the PrivatePrependConsoleInput API call directly into our Driver Message servicing call inside Conhost.exe
+// Arguments:
+// - <none>
+// Return Value:
+// - TRUE if successful (see DoSrvPrivateRefreshWindow). FALSE otherwise.
+BOOL ConhostInternalGetSet::PrivateRefreshWindow()
+{
+    return SUCCEEDED(DoSrvPrivateRefreshWindow(_pIo->GetActiveOutputBuffer()));
+}
+
+// Routine Description:
+// - Connects the PrivateWriteConsoleControlInput API call directly into our Driver Message servicing call inside Conhost.exe
+// Arguments:
+// - key - a KeyEvent representing a special type of keypress, typically Ctrl-C
+// Return Value:
+// - TRUE if successful (see DoSrvPrivateWriteConsoleControlInput). FALSE otherwise.
+BOOL ConhostInternalGetSet::PrivateWriteConsoleControlInput(_In_ KeyEvent key)
+{
+    return SUCCEEDED(DoSrvPrivateWriteConsoleControlInput(_pIo->GetActiveInputBuffer(),
+                                                          key));
+}
+
+// Routine Description:
+// - Connects the GetConsoleOutputCP API call directly into our Driver Message servicing call inside Conhost.exe
+// Arguments:
+// - key - a KeyEvent representing a special type of keypress, typically Ctrl-C
+// Return Value:
+// - TRUE if successful (see DoSrvPrivateWriteConsoleControlInput). FALSE otherwise.
+BOOL ConhostInternalGetSet::GetConsoleOutputCP(_Out_ unsigned int* const puiOutputCP)
+{
+    return SUCCEEDED(DoSrvGetConsoleOutputCodePage(puiOutputCP));
+}
+
+// Routine Description:
+// - Connects the PrivateSuppressResizeRepaint API call directly into our Driver
+//      Message servicing call inside Conhost.exe
+// Arguments:
+// - <none>
+// Return Value:
+// - TRUE if successful (see DoSrvPrivateSuppressResizeRepaint). FALSE otherwise.
+BOOL ConhostInternalGetSet::PrivateSuppressResizeRepaint()
+{
+    return SUCCEEDED(DoSrvPrivateSuppressResizeRepaint());
+}