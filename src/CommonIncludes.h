//
//    Copyright (C) Microsoft.  All rights reserved.
//
#pragma once

// Define and then undefine WIN32_NO_STATUS because windows.h has no guard to prevent it from double defing certain statuses
// when included with ntstatus.h
#define WIN32_NO_STATUS
#include <windows.h>
#undef WIN32_NO_STATUS

// From ntdef.h, but that can't be included or it'll fight over PROBE_ALIGNMENT and other such arch specific defs
typedef _Return_type_success_(return >= 0) LONG NTSTATUS;
/*lint -save -e624 */  // Don't complain about different typedefs.
typedef NTSTATUS *PNTSTATUS;
/*lint -restore */  // Resume checking for different typedefs.
#define NT_SUCCESS(Status) (((NTSTATUS)(Status)) >= 0)

// End From ntdef.h

#define INLINE_NTSTATUS_FROM_WIN32 1 // Must use inline NTSTATUS or it will call the wrapped function twice.
#pragma warning(push)
#pragma warning(disable:4430) // Must disable 4430 "default int" warning for C++ because ntstatus.h is inflexible SDK definition.
#include <ntstatus.h>
#pragma warning(pop)

#include <initguid.h>
<<<<<<< HEAD
#include <shlobj_core.h>
=======

#ifdef EXTERNAL_BUILD
#include <ShlObj.h>
#else
#include <shlobj_core.h>
#endif

>>>>>>> 5a359ffc
#include <winuser.h>

// Only remaining item from w32gdip.h. There's probably a better way to do this as well.
#define IS_ANY_DBCS_CHARSET( CharSet )                              \
                   ( ((CharSet) == SHIFTJIS_CHARSET)    ? TRUE :    \
                     ((CharSet) == HANGEUL_CHARSET)     ? TRUE :    \
                     ((CharSet) == CHINESEBIG5_CHARSET) ? TRUE :    \
                     ((CharSet) == GB2312_CHARSET)      ? TRUE : FALSE )

#include <assert.h>

#include "host\conddkrefs.h"
#include "host\conwinuserrefs.h"
<|MERGE_RESOLUTION|>--- conflicted
+++ resolved
@@ -1,51 +1,47 @@
-//
-//    Copyright (C) Microsoft.  All rights reserved.
-//
-#pragma once
-
-// Define and then undefine WIN32_NO_STATUS because windows.h has no guard to prevent it from double defing certain statuses
-// when included with ntstatus.h
-#define WIN32_NO_STATUS
-#include <windows.h>
-#undef WIN32_NO_STATUS
-
-// From ntdef.h, but that can't be included or it'll fight over PROBE_ALIGNMENT and other such arch specific defs
-typedef _Return_type_success_(return >= 0) LONG NTSTATUS;
-/*lint -save -e624 */  // Don't complain about different typedefs.
-typedef NTSTATUS *PNTSTATUS;
-/*lint -restore */  // Resume checking for different typedefs.
-#define NT_SUCCESS(Status) (((NTSTATUS)(Status)) >= 0)
-
-// End From ntdef.h
-
-#define INLINE_NTSTATUS_FROM_WIN32 1 // Must use inline NTSTATUS or it will call the wrapped function twice.
-#pragma warning(push)
-#pragma warning(disable:4430) // Must disable 4430 "default int" warning for C++ because ntstatus.h is inflexible SDK definition.
-#include <ntstatus.h>
-#pragma warning(pop)
-
-#include <initguid.h>
-<<<<<<< HEAD
-#include <shlobj_core.h>
-=======
-
-#ifdef EXTERNAL_BUILD
-#include <ShlObj.h>
-#else
-#include <shlobj_core.h>
-#endif
-
->>>>>>> 5a359ffc
-#include <winuser.h>
-
-// Only remaining item from w32gdip.h. There's probably a better way to do this as well.
-#define IS_ANY_DBCS_CHARSET( CharSet )                              \
-                   ( ((CharSet) == SHIFTJIS_CHARSET)    ? TRUE :    \
-                     ((CharSet) == HANGEUL_CHARSET)     ? TRUE :    \
-                     ((CharSet) == CHINESEBIG5_CHARSET) ? TRUE :    \
-                     ((CharSet) == GB2312_CHARSET)      ? TRUE : FALSE )
-
-#include <assert.h>
-
-#include "host\conddkrefs.h"
-#include "host\conwinuserrefs.h"
+//
+//    Copyright (C) Microsoft.  All rights reserved.
+//
+#pragma once
+
+// Define and then undefine WIN32_NO_STATUS because windows.h has no guard to prevent it from double defing certain statuses
+// when included with ntstatus.h
+#define WIN32_NO_STATUS
+#include <windows.h>
+#undef WIN32_NO_STATUS
+
+// From ntdef.h, but that can't be included or it'll fight over PROBE_ALIGNMENT and other such arch specific defs
+typedef _Return_type_success_(return >= 0) LONG NTSTATUS;
+/*lint -save -e624 */  // Don't complain about different typedefs.
+typedef NTSTATUS *PNTSTATUS;
+/*lint -restore */  // Resume checking for different typedefs.
+#define NT_SUCCESS(Status) (((NTSTATUS)(Status)) >= 0)
+
+// End From ntdef.h
+
+#define INLINE_NTSTATUS_FROM_WIN32 1 // Must use inline NTSTATUS or it will call the wrapped function twice.
+#pragma warning(push)
+#pragma warning(disable:4430) // Must disable 4430 "default int" warning for C++ because ntstatus.h is inflexible SDK definition.
+#include <ntstatus.h>
+#pragma warning(pop)
+
+#include <initguid.h>
+
+#ifdef EXTERNAL_BUILD
+#include <ShlObj.h>
+#else
+#include <shlobj_core.h>
+#endif
+
+#include <winuser.h>
+
+// Only remaining item from w32gdip.h. There's probably a better way to do this as well.
+#define IS_ANY_DBCS_CHARSET( CharSet )                              \
+                   ( ((CharSet) == SHIFTJIS_CHARSET)    ? TRUE :    \
+                     ((CharSet) == HANGEUL_CHARSET)     ? TRUE :    \
+                     ((CharSet) == CHINESEBIG5_CHARSET) ? TRUE :    \
+                     ((CharSet) == GB2312_CHARSET)      ? TRUE : FALSE )
+
+#include <assert.h>
+
+#include "host\conddkrefs.h"
+#include "host\conwinuserrefs.h"