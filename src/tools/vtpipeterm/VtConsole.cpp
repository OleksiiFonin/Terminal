--- conflicted
+++ resolved
@@ -1,238 +1,234 @@
-#include "VtConsole.hpp"
-
-#include <stdlib.h>     /* srand, rand */
-#include <time.h>       /* time */
-
-#include <deque>
-#include <vector>
-#include <string>
-#include <sstream>
-#include <assert.h>
-
-VtConsole::VtConsole(PipeReadCallback const pfnReadCallback)
-{
-    _pfnReadCallback = pfnReadCallback;
-
-    int r = rand();
-    std::wstringstream ss;
-    ss << r;
-    std::wstring randString;
-    ss >> randString;
-
-    _inPipeName = L"\\\\.\\pipe\\convt-in-" + randString;
-    _outPipeName = L"\\\\.\\pipe\\convt-out-" + randString;
-}
-
-bool VtConsole::WriteInput(std::string& seq)
-{
-    return !!WriteFile(inPipe(), seq.c_str(), (DWORD)seq.length(), nullptr, nullptr);
-}
-<<<<<<< HEAD
-
-=======
->>>>>>> d8b554d1
-
-HANDLE VtConsole::inPipe()
-{
-    return _inPipe;
-}
-HANDLE VtConsole::outPipe()
-{
-    return _outPipe;
-}
-
-void VtConsole::spawn()
-{
-    _spawn2(L"");
-}
-
-void VtConsole::spawn(const std::wstring& command)
-{
-    _spawn2(command);
-}
-
-void VtConsole::_spawn1()
-{
-    _outPipeName = _inPipeName;
-    _inPipe = (
-        CreateNamedPipeW(_inPipeName.c_str(), sInPipeOpenMode, sInPipeMode, 1, 0, 0, 0, nullptr)
-    );
-    _outPipe = _inPipe;
-
-    THROW_IF_HANDLE_INVALID(_inPipe);
-    THROW_IF_HANDLE_INVALID(_outPipe);
-
-    _openConsole1();
-
-    bool fSuccess = !!ConnectNamedPipe(_inPipe, nullptr);
-    if (!fSuccess)
-    {
-        DWORD lastError = GetLastError();
-        if (lastError != ERROR_PIPE_CONNECTED) THROW_LAST_ERROR_IF_FALSE(fSuccess); 
-    }
-
-    _connected = true;
-}
-
-void VtConsole::_spawn2(const std::wstring& command)
-{
-
-    _inPipe = (
-        CreateNamedPipeW(_inPipeName.c_str(), sInPipeOpenMode, sInPipeMode, 1, 0, 0, 0, nullptr)
-    );
-    
-    _outPipe = (
-        CreateNamedPipeW(_outPipeName.c_str(), sOutPipeOpenMode, sOutPipeMode, 1, 0, 0, 0, nullptr)
-    );
-
-    THROW_IF_HANDLE_INVALID(_inPipe);
-    THROW_IF_HANDLE_INVALID(_outPipe);
-
-    _openConsole2(command);
-    bool fSuccess = !!ConnectNamedPipe(_inPipe, nullptr);
-    if (!fSuccess)
-    {
-        DWORD lastError = GetLastError();
-        if (lastError != ERROR_PIPE_CONNECTED) THROW_LAST_ERROR_IF_FALSE(fSuccess); 
-    }
-
-    fSuccess = !!ConnectNamedPipe(_outPipe, nullptr);
-    if (!fSuccess)
-    {
-        DWORD lastError = GetLastError();
-        if (lastError != ERROR_PIPE_CONNECTED) THROW_LAST_ERROR_IF_FALSE(fSuccess); 
-    }
-
-    _connected = true;
-
-
-    // Create our own output handling thread
-    // Each console needs to make sure to drain the output from it's backing host.
-    _dwOutputThreadId = (DWORD) -1;
-    _hOutputThread = CreateThread(nullptr,
-                                  0,
-                                  (LPTHREAD_START_ROUTINE)StaticOutputThreadProc,
-                                  this,
-                                  0,
-                                  &_dwOutputThreadId);
-}
-
-void VtConsole::_openConsole1()
-{
-    std::wstring cmdline = L"OpenConsole.exe";
-    if (_inPipeName.length() > 0)
-    {
-        cmdline += L" --pipe ";
-        cmdline += _inPipeName;
-    }
-    STARTUPINFO si = {0};
-    si.cb = sizeof(STARTUPINFOW);
-    bool fSuccess = !!CreateProcess(
-        nullptr,
-        &cmdline[0],
-        nullptr,    // lpProcessAttributes
-        nullptr,    // lpThreadAttributes
-        false,      // bInheritHandles
-        0,          // dwCreationFlags
-        nullptr,    // lpEnvironment
-        nullptr,    // lpCurrentDirectory
-        &si,        //lpStartupInfo
-        &pi         //lpProcessInformation
-    );
-    fSuccess;
-}
-
-void VtConsole::_openConsole2(const std::wstring& command)
-{
-    std::wstring cmdline = L"OpenConsole.exe";
-    if (_inPipeName.length() > 0)
-    {
-        cmdline += L" --inpipe ";
-        cmdline += _inPipeName;
-    }
-    if (_outPipeName.length() > 0)
-    {
-        cmdline += L" --outpipe ";
-        cmdline += _outPipeName;
-    }
-    
-    STARTUPINFO si = {0};
-    si.cb = sizeof(STARTUPINFOW);
-    
-    if (command.length() > 0)
-    {
-        cmdline += L" -- ";
-        cmdline += command;
-    }
-    else 
-    {
-        si.dwFlags = STARTF_USESHOWWINDOW;
-        si.wShowWindow = SW_MINIMIZE;
-    }
-
-    bool fSuccess = !!CreateProcess(
-        nullptr,
-        &cmdline[0],
-        nullptr,    // lpProcessAttributes
-        nullptr,    // lpThreadAttributes
-        false,      // bInheritHandles
-        0,          // dwCreationFlags
-        nullptr,    // lpEnvironment
-        nullptr,    // lpCurrentDirectory
-        &si,        //lpStartupInfo
-        &pi         //lpProcessInformation
-    );
-
-    if (!fSuccess)
-    {
-        HANDLE hOut = GetStdHandle(STD_OUTPUT_HANDLE);
-        std::string msg = "Failed to launch Openconsole";
-        WriteFile(hOut, msg.c_str(), (DWORD)msg.length(), nullptr, nullptr);
-    }
-    fSuccess;
-}
-
-DWORD VtConsole::getReadOffset()
-{
-    return _offset;
-}
-
-void VtConsole::incrementReadOffset(DWORD offset)
-{
-    _offset += offset;
-}
-
-void VtConsole::activate()
-{
-    _active = true;
-}
-
-void VtConsole::deactivate()
-{
-    _active = false;
-}
-
-DWORD VtConsole::StaticOutputThreadProc(LPVOID lpParameter)
-{
-    VtConsole* const pInstance = (VtConsole*)lpParameter;
-    return pInstance->_OutputThread();
-}
-
-DWORD VtConsole::_OutputThread()
-{
-    byte buffer[256];
-    DWORD dwRead;
-    while (true)
-    {
-        dwRead = 0;
-        bool fSuccess = false;
-
-        fSuccess = !!ReadFile(this->outPipe(), buffer, ARRAYSIZE(buffer), &dwRead, nullptr);
-
-        THROW_LAST_ERROR_IF_FALSE(fSuccess);
-        if (this->_active)
-        {
-            _pfnReadCallback(buffer, dwRead);
-        }
-    }
-}
+#include "VtConsole.hpp"
+
+#include <stdlib.h>     /* srand, rand */
+#include <time.h>       /* time */
+
+#include <deque>
+#include <vector>
+#include <string>
+#include <sstream>
+#include <assert.h>
+
+VtConsole::VtConsole(PipeReadCallback const pfnReadCallback)
+{
+    _pfnReadCallback = pfnReadCallback;
+
+    int r = rand();
+    std::wstringstream ss;
+    ss << r;
+    std::wstring randString;
+    ss >> randString;
+
+    _inPipeName = L"\\\\.\\pipe\\convt-in-" + randString;
+    _outPipeName = L"\\\\.\\pipe\\convt-out-" + randString;
+}
+
+bool VtConsole::WriteInput(std::string& seq)
+{
+    return !!WriteFile(inPipe(), seq.c_str(), (DWORD)seq.length(), nullptr, nullptr);
+}
+
+HANDLE VtConsole::inPipe()
+{
+    return _inPipe;
+}
+HANDLE VtConsole::outPipe()
+{
+    return _outPipe;
+}
+
+void VtConsole::spawn()
+{
+    _spawn2(L"");
+}
+
+void VtConsole::spawn(const std::wstring& command)
+{
+    _spawn2(command);
+}
+
+void VtConsole::_spawn1()
+{
+    _outPipeName = _inPipeName;
+    _inPipe = (
+        CreateNamedPipeW(_inPipeName.c_str(), sInPipeOpenMode, sInPipeMode, 1, 0, 0, 0, nullptr)
+    );
+    _outPipe = _inPipe;
+
+    THROW_IF_HANDLE_INVALID(_inPipe);
+    THROW_IF_HANDLE_INVALID(_outPipe);
+
+    _openConsole1();
+
+    bool fSuccess = !!ConnectNamedPipe(_inPipe, nullptr);
+    if (!fSuccess)
+    {
+        DWORD lastError = GetLastError();
+        if (lastError != ERROR_PIPE_CONNECTED) THROW_LAST_ERROR_IF_FALSE(fSuccess); 
+    }
+
+    _connected = true;
+}
+
+void VtConsole::_spawn2(const std::wstring& command)
+{
+
+    _inPipe = (
+        CreateNamedPipeW(_inPipeName.c_str(), sInPipeOpenMode, sInPipeMode, 1, 0, 0, 0, nullptr)
+    );
+    
+    _outPipe = (
+        CreateNamedPipeW(_outPipeName.c_str(), sOutPipeOpenMode, sOutPipeMode, 1, 0, 0, 0, nullptr)
+    );
+
+    THROW_IF_HANDLE_INVALID(_inPipe);
+    THROW_IF_HANDLE_INVALID(_outPipe);
+
+    _openConsole2(command);
+    bool fSuccess = !!ConnectNamedPipe(_inPipe, nullptr);
+    if (!fSuccess)
+    {
+        DWORD lastError = GetLastError();
+        if (lastError != ERROR_PIPE_CONNECTED) THROW_LAST_ERROR_IF_FALSE(fSuccess); 
+    }
+
+    fSuccess = !!ConnectNamedPipe(_outPipe, nullptr);
+    if (!fSuccess)
+    {
+        DWORD lastError = GetLastError();
+        if (lastError != ERROR_PIPE_CONNECTED) THROW_LAST_ERROR_IF_FALSE(fSuccess); 
+    }
+
+    _connected = true;
+
+
+    // Create our own output handling thread
+    // Each console needs to make sure to drain the output from it's backing host.
+    _dwOutputThreadId = (DWORD) -1;
+    _hOutputThread = CreateThread(nullptr,
+                                  0,
+                                  (LPTHREAD_START_ROUTINE)StaticOutputThreadProc,
+                                  this,
+                                  0,
+                                  &_dwOutputThreadId);
+}
+
+void VtConsole::_openConsole1()
+{
+    std::wstring cmdline = L"OpenConsole.exe";
+    if (_inPipeName.length() > 0)
+    {
+        cmdline += L" --pipe ";
+        cmdline += _inPipeName;
+    }
+    STARTUPINFO si = {0};
+    si.cb = sizeof(STARTUPINFOW);
+    bool fSuccess = !!CreateProcess(
+        nullptr,
+        &cmdline[0],
+        nullptr,    // lpProcessAttributes
+        nullptr,    // lpThreadAttributes
+        false,      // bInheritHandles
+        0,          // dwCreationFlags
+        nullptr,    // lpEnvironment
+        nullptr,    // lpCurrentDirectory
+        &si,        //lpStartupInfo
+        &pi         //lpProcessInformation
+    );
+    fSuccess;
+}
+
+void VtConsole::_openConsole2(const std::wstring& command)
+{
+    std::wstring cmdline = L"OpenConsole.exe";
+    if (_inPipeName.length() > 0)
+    {
+        cmdline += L" --inpipe ";
+        cmdline += _inPipeName;
+    }
+    if (_outPipeName.length() > 0)
+    {
+        cmdline += L" --outpipe ";
+        cmdline += _outPipeName;
+    }
+    
+    STARTUPINFO si = {0};
+    si.cb = sizeof(STARTUPINFOW);
+    
+    if (command.length() > 0)
+    {
+        cmdline += L" -- ";
+        cmdline += command;
+    }
+    else 
+    {
+        si.dwFlags = STARTF_USESHOWWINDOW;
+        si.wShowWindow = SW_MINIMIZE;
+    }
+
+    bool fSuccess = !!CreateProcess(
+        nullptr,
+        &cmdline[0],
+        nullptr,    // lpProcessAttributes
+        nullptr,    // lpThreadAttributes
+        false,      // bInheritHandles
+        0,          // dwCreationFlags
+        nullptr,    // lpEnvironment
+        nullptr,    // lpCurrentDirectory
+        &si,        //lpStartupInfo
+        &pi         //lpProcessInformation
+    );
+
+    if (!fSuccess)
+    {
+        HANDLE hOut = GetStdHandle(STD_OUTPUT_HANDLE);
+        std::string msg = "Failed to launch Openconsole";
+        WriteFile(hOut, msg.c_str(), (DWORD)msg.length(), nullptr, nullptr);
+    }
+    fSuccess;
+}
+
+DWORD VtConsole::getReadOffset()
+{
+    return _offset;
+}
+
+void VtConsole::incrementReadOffset(DWORD offset)
+{
+    _offset += offset;
+}
+
+void VtConsole::activate()
+{
+    _active = true;
+}
+
+void VtConsole::deactivate()
+{
+    _active = false;
+}
+
+DWORD VtConsole::StaticOutputThreadProc(LPVOID lpParameter)
+{
+    VtConsole* const pInstance = (VtConsole*)lpParameter;
+    return pInstance->_OutputThread();
+}
+
+DWORD VtConsole::_OutputThread()
+{
+    byte buffer[256];
+    DWORD dwRead;
+    while (true)
+    {
+        dwRead = 0;
+        bool fSuccess = false;
+
+        fSuccess = !!ReadFile(this->outPipe(), buffer, ARRAYSIZE(buffer), &dwRead, nullptr);
+
+        THROW_LAST_ERROR_IF_FALSE(fSuccess);
+        if (this->_active)
+        {
+            _pfnReadCallback(buffer, dwRead);
+        }
+    }
+}